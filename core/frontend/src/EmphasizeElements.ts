<<<<<<< HEAD
/*---------------------------------------------------------------------------------------------
* Copyright (c) Bentley Systems, Incorporated. All rights reserved.
* See LICENSE.md in the project root for license terms and full copyright notice.
*--------------------------------------------------------------------------------------------*/
/** @packageDocumentation
 * @module Rendering
 */

import { Id64, Id64Arg, Id64Set } from "@itwin/core-bentley";
import { AppearanceOverrideProps, ColorDef, EmphasizeElementsProps, FeatureAppearance, FeatureOverrideType, RgbColor } from "@itwin/core-common";
import { FeatureSymbology } from "./render/FeatureSymbology";
import { FeatureOverrideProvider } from "./FeatureOverrideProvider";
import { Viewport } from "./Viewport";

/** An implementation of [[FeatureOverrideProvider]] for emphasizing selected elements through simple color/transparency appearance overrides.
 * @public
 */
export class EmphasizeElements implements FeatureOverrideProvider {
  private _defaultAppearance?: FeatureAppearance;
  private _unanimatedAppearance?: FeatureAppearance;
  private _emphasizeIsolated?: Id64Set;
  private _overrideAppearance?: Map<number, Id64Set>;
  private readonly _emphasizedAppearance = FeatureAppearance.fromJSON({ emphasized: true });

  /** If true, all overridden and emphasized elements will also have the "emphasis" effect applied to them. This causes them to be hilited using the current [[Viewport.emphasisSettings]]. */
  public wantEmphasis = false;

  /** Establish active feature overrides to emphasize elements and apply color/transparency overrides.
   * @see [[Viewport.addFeatureOverrideProvider]]
   */
  public addFeatureOverrides(overrides: FeatureSymbology.Overrides, vp: Viewport): void {
    const emphasizedElements = this.getEmphasizedElements(vp);
    if (undefined !== emphasizedElements) {
      overrides.setDefaultOverrides(this._defaultAppearance!);
      const app = this.wantEmphasis ? this._emphasizedAppearance : FeatureAppearance.defaults;
      emphasizedElements.forEach((id) => { overrides.overrideElement(id, app); });
    }

    const overriddenElements = this.getOverriddenElements();
    if (undefined !== overriddenElements) {
      if (undefined !== this._defaultAppearance)
        overrides.setDefaultOverrides(this._defaultAppearance);
      for (const [key, ids] of overriddenElements) {
        const ovrApp = this.createAppearanceFromKey(key);
        ids.forEach((id) => { overrides.overrideElement(id, ovrApp); });
      }
    }

    if (this._unanimatedAppearance) {
      if (this._unanimatedAppearance.isFullyTransparent)
        overrides.neverDrawnAnimationNodes.add(0);
      else
        overrides.animationNodeOverrides.set(0, this._unanimatedAppearance);
    }
  }

  /** @internal */
  protected createAppearanceFromKey(key: number): FeatureAppearance {
    let transparency: number | undefined;
    let rgb: RgbColor | undefined;

    if (key < 0) {
      transparency = Math.abs(key);
    } else {
      const color = ColorDef.fromJSON(key);
      rgb = RgbColor.fromColorDef(color);
      if (0 !== color.getAlpha()) // Fully transparent signifies to use color only...
        transparency = color.getTransparency() / 255;
    }

    const emphasized = this.wantEmphasis ? true : undefined;
    return FeatureAppearance.fromJSON({ rgb, transparency, emphasized });
  }

  /** Get override key from color and override type */
  public createOverrideKey(color: ColorDef, override: FeatureOverrideType): number | undefined {
    const colorValues = color.colors;
    switch (override) {
      case FeatureOverrideType.ColorAndAlpha:
        return 255 === colorValues.t ? undefined : color.tbgr; // Hiding elements should be done using neverDrawn, not transparency...
      case FeatureOverrideType.ColorOnly:
        return ColorDef.from(colorValues.r, colorValues.g, colorValues.b, 255).tbgr;
      case FeatureOverrideType.AlphaOnly:
        return -(colorValues.t / 255);
    }
  }

  /** Get color and override type for the given key. */
  public getOverrideFromKey(key: number): { overrideType: FeatureOverrideType, color: ColorDef } {
    let overrideType;
    let color;

    if (key < 0) {
      color = ColorDef.from(0, 0, 0, 255 * Math.abs(key));
      overrideType = FeatureOverrideType.AlphaOnly;
    } else {
      color = ColorDef.fromJSON(key);
      if (0 === color.getAlpha()) {
        color = color.withAlpha(255);
        overrideType = FeatureOverrideType.ColorOnly;
      } else {
        overrideType = FeatureOverrideType.ColorAndAlpha;
      }
    }

    return { overrideType, color };
  }

  /** Establish a default appearance to apply to elements without overrides. If changing the default appearance
   * without also calling overrideElements, an explicit refresh must be requested for the change to take effect.
   * @see [[Viewport.setFeatureOverrideProviderChanged]]
   */
  public get defaultAppearance(): FeatureAppearance | undefined { return this._defaultAppearance; }
  public set defaultAppearance(appearance: FeatureAppearance | undefined) { this._defaultAppearance = appearance; }

  /** Establish a default appearance to apply to elements that are not animated by the view's [RenderSchedule.Script]($common).
   * @note If this is the only change made to EmphasizeElements, you must call [[Viewport.setFeatureOverrideProviderChanged]] for
   * the change to take immediate effect.
   * @see [[createDefaultAppearance]] to create an appearance suitable for de-emphasizing the non-animated elements.
   */
  public get unanimatedAppearance(): FeatureAppearance | undefined {
    return this._unanimatedAppearance;
  }
  public set unanimatedAppearance(appearance: FeatureAppearance | undefined) {
    this._unanimatedAppearance = appearance;
  }

  /** Create default appearance to use for emphasizeElements when not supplied by caller. */
  public createDefaultAppearance(): FeatureAppearance {
    return FeatureAppearance.fromJSON({
      rgb: new RgbColor(0xe4, 0xe4, 0xe4),
      transparency: 0.8,
      nonLocatable: true,
    });
  }

  /** Get the IDs of the currently never drawn elements. */
  public getNeverDrawnElements(vp: Viewport): Id64Set | undefined {
    return (undefined !== vp.neverDrawn && 0 !== vp.neverDrawn.size ? vp.neverDrawn : undefined);
  }

  /** Get the IDs of the currently always drawn elements. */
  public getAlwaysDrawnElements(vp: Viewport): Id64Set | undefined {
    return (undefined !== vp.alwaysDrawn && 0 !== vp.alwaysDrawn.size ? vp.alwaysDrawn : undefined);
  }

  /** Get the IDs of the currently hidden elements. */
  public getHiddenElements(vp: Viewport): Id64Set | undefined {
    return this.getNeverDrawnElements(vp);
  }

  /** Get the IDs of the currently isolated elements. */
  public getIsolatedElements(vp: Viewport): Id64Set | undefined {
    return (vp.isAlwaysDrawnExclusive ? this.getAlwaysDrawnElements(vp) : undefined);
  }

  /** Get the IDs of the currently emphasized isolated elements. */
  public getEmphasizedIsolatedElements(): Id64Set | undefined {
    return (undefined !== this._defaultAppearance && undefined !== this._emphasizeIsolated && 0 !== this._emphasizeIsolated.size ? this._emphasizeIsolated : undefined);
  }

  /** Get the IDs of the currently emphasized elements. */
  public getEmphasizedElements(vp: Viewport): Id64Set | undefined {
    return (undefined !== this.getEmphasizedIsolatedElements() ? this._emphasizeIsolated : (undefined !== this._defaultAppearance && !vp.isAlwaysDrawnExclusive ? this.getAlwaysDrawnElements(vp) : undefined));
  }

  /** Get the map of current elements with color/transparency overrides. */
  public getOverriddenElements(): Map<number, Id64Set> | undefined {
    return (undefined !== this._overrideAppearance && 0 !== this._overrideAppearance.size ? this._overrideAppearance : undefined);
  }

  /** Get the IDs of current elements with the specified color/transparency override. */
  public getOverriddenElementsByKey(key: number): Id64Set | undefined {
    return (undefined !== this._overrideAppearance ? this._overrideAppearance.get(key) : undefined);
  }

  /** Clear never drawn elements.
   * @return false if nothing to clear.
   */
  public clearNeverDrawnElements(vp: Viewport): boolean {
    if (undefined === this.getNeverDrawnElements(vp))
      return false;
    vp.clearNeverDrawn();
    return true;
  }

  /** Clear always drawn elements.
   * @return false if nothing to clear.
   */
  public clearAlwaysDrawnElements(vp: Viewport): boolean {
    if (undefined === this.getAlwaysDrawnElements(vp))
      return false;
    vp.clearAlwaysDrawn();
    return true;
  }

  /** Clear hidden elements.
   * @return false if nothing to clear.
   */
  public clearHiddenElements(vp: Viewport): boolean {
    return this.clearNeverDrawnElements(vp);
  }

  /** Clear isolated elements.
   * @return false if nothing to clear.
   */
  public clearIsolatedElements(vp: Viewport): boolean {
    if (undefined === this.getIsolatedElements(vp))
      return false;
    if (this.clearEmphasizedIsolatedElements(vp, true))
      return true;
    return this.clearAlwaysDrawnElements(vp);
  }

  /** Clear emphasized elements.
   * @return false if nothing to clear.
   */
  public clearEmphasizedElements(vp: Viewport): boolean {
    if (undefined === this.getEmphasizedElements(vp))
      return false;

    if (this.clearEmphasizedIsolatedElements(vp, false))
      return true;

    if (!this.clearAlwaysDrawnElements(vp))
      return false;

    this._defaultAppearance = undefined;
    return true;
  }

  /** Clear emphasized isolated elements.
   * @return false if nothing to clear.
   */
  public clearEmphasizedIsolatedElements(vp: Viewport, setToAlwaysDrawn: boolean): boolean {
    const emphasizedIsolated = this.getEmphasizedIsolatedElements();
    this._emphasizeIsolated = undefined; // Always clear in case default appearance was unset...
    if (undefined === emphasizedIsolated)
      return false;

    if (setToAlwaysDrawn && this.setAlwaysDrawnElements(emphasizedIsolated, vp, false))
      return true;

    this._defaultAppearance = undefined;
    vp.setFeatureOverrideProviderChanged();
    return true;
  }

  /** Clear color/transparency overrides from elements. Removes all overrides when keyOrIds isn't supplied.
   * @param keyOrIds Specify a key value from [[EmphasizeElements.getOverriddenElements]] or [[EmphasizeElements.createOverrideKey]]
   * to remove a single color/transparency override for the corresponding elements or specify the IDs of elements to
   * remove any color/transparency override from.
   * @return false if nothing to clear.
   */
  public clearOverriddenElements(vp: Viewport, keyOrIds?: number | Id64Arg): boolean {
    if (undefined === this._overrideAppearance)
      return false;

    if (undefined !== keyOrIds) {
      if (typeof keyOrIds === "number") {
        if (!this._overrideAppearance.delete(keyOrIds))
          return false;
      } else {
        let changed = false;

        for (const [otherKey, otherIds] of this._overrideAppearance) {
          const oldSize = otherIds.size;
          for (const id of Id64.iterable(keyOrIds))
            otherIds.delete(id);

          if (oldSize !== otherIds.size)
            changed = true;

          if (0 === otherIds.size)
            this._overrideAppearance.delete(otherKey);
        }

        if (!changed)
          return false;
      }
    } else {
      this._overrideAppearance = undefined;
    }
    vp.setFeatureOverrideProviderChanged();
    return true;
  }

  /** @internal */
  protected updateIdSet(ids: Id64Arg, replace: boolean, existingIds?: Id64Set): Id64Set | undefined {
    const newIds = new Set<string>();
    for (const id of Id64.iterable(ids))
      newIds.add(id);

    if (0 === newIds.size)
      return undefined;

    const oldSize = (!replace && undefined !== existingIds ? existingIds.size : 0);
    if (0 !== oldSize && undefined !== existingIds)
      for (const id of existingIds)
        newIds.add(id);

    if (oldSize === newIds.size)
      return undefined;

    return newIds;
  }

  /** Set the element IDs to be never drawn.
   * @param ids The IDs of the elements to never draw.
   * @param vp The viewport.
   * @param replace true to replace currently hidden elements (if any) or false to add to the existing set.
   * @return true if overrides were changed.
   * @see [[Viewport.neverDrawn]]
   * @internal
   */
  public setNeverDrawnElements(ids: Id64Arg, vp: Viewport, replace: boolean = true): boolean {
    const hiddenIds = this.updateIdSet(ids, replace, vp.neverDrawn);
    if (undefined === hiddenIds)
      return false;
    vp.setNeverDrawn(hiddenIds);
    return true;
  }

  /** Set the element IDs to be always drawn.
   * @param ids The IDs of the elements to always draw.
   * @param vp The viewport.
   * @param exclusive If true, *only* the specified elements will be drawn.
   * @param replace true to replace currently always drawn elements (if any) or false to add to the existing set.
   * @return true if overrides were changed.
   * @see [[Viewport.alwaysDrawn]]
   * @see [[Viewport.isAlwaysDrawnExclusive]]
   * @internal
   */
  public setAlwaysDrawnElements(ids: Id64Arg, vp: Viewport, exclusive: boolean = true, replace: boolean = true): boolean {
    const visibleIds = this.updateIdSet(ids, replace, vp.alwaysDrawn);
    if (undefined === visibleIds)
      return false;
    vp.setAlwaysDrawn(visibleIds, exclusive);
    return true;
  }

  /** Set the element IDs to be never drawn.
   * @param ids The IDs of the elements to never draw.
   * @param vp The viewport.
   * @param replace true to replace currently hidden elements (if any) or false to add to the existing set.
   * @return true if overrides were changed.
   * @see [[Viewport.neverDrawn]]
   */
  public hideElements(ids: Id64Arg, vp: Viewport, replace: boolean = false): boolean {
    return this.setNeverDrawnElements(ids, vp, replace);
  }

  /** Set the currently selected elements to be never drawn.
   * @param vp The viewport.
   * @param replace true to replace currently hidden elements (if any) or false to add to the existing set.
   * @param clearSelection true to clear current selection after setting appearance override, false to leave selected.
   * @return true if overrides were changed.
   * @see [[Viewport.neverDrawn]]
   */
  public hideSelectedElements(vp: Viewport, replace: boolean = false, clearSelection: boolean = true): boolean {
    const selection = vp.view.iModel.selectionSet;
    if (!selection.isActive || !this.hideElements(selection.elements, vp, replace))
      return false;
    if (clearSelection)
      selection.emptyAll();
    return true;
  }

  /** Set the element IDs to be always drawn exclusively.
   * @param ids The IDs of the elements to always draw.
   * @param vp The viewport.
   * @param replace true to replace currently isolated elements (if any) or false to add to the existing set.
   * @return true if overrides were changed.
   * @see [[Viewport.alwaysDrawn]]
   * @see [[Viewport.isAlwaysDrawnExclusive]]
   */
  public isolateElements(ids: Id64Arg, vp: Viewport, replace: boolean = true): boolean {
    const wasEmphasized = (undefined !== this.getEmphasizedElements(vp));
    if (!this.setAlwaysDrawnElements(ids, vp, true, replace))
      return false;

    if (wasEmphasized)
      this._defaultAppearance = this._emphasizeIsolated = undefined; // Don't clear defaultAppearance unless it was established by emphasize...

    return true;
  }

  /** Set the currently selected elements to be always drawn exclusively.
   * @param vp The viewport.
   * @param replace true to replace currently isolated elements (if any) or false to add to the existing set.
   * @param clearSelection true to clear current selection after setting appearance override, false to leave selected.
   * @return true if overrides were changed.
   * @see [[Viewport.alwaysDrawn]]
   * @see [[Viewport.isAlwaysDrawnExclusive]]
   */
  public isolateSelectedElements(vp: Viewport, replace: boolean = true, clearSelection: boolean = true): boolean {
    const selection = vp.view.iModel.selectionSet;
    if (!selection.isActive || !this.isolateElements(selection.elements, vp, replace))
      return false;
    if (clearSelection)
      selection.emptyAll();
    return true;
  }

  /** Set the element IDs to be always drawn normally with all other elements in the view overridden to draw using a default appearance.
   * @param ids The IDs of the elements to always draw.
   * @param vp The viewport.
   * @param defaultAppearance Optional default appearance, uses non-locatable transparent grey if not specified.
   * @param replace true to replace currently overridden elements (if any) or false to add to the existing set.
   * @return true if overrides were changed.
   * @see [[Viewport.alwaysDrawn]]
   * @see [[Viewport.isAlwaysDrawnExclusive]]
   */
  public emphasizeElements(ids: Id64Arg, vp: Viewport, defaultAppearance?: FeatureAppearance, replace: boolean = true): boolean {
    if (undefined !== this.getIsolatedElements(vp)) {
      const emphasizeIds = this.updateIdSet(ids, replace, this._emphasizeIsolated);
      if (undefined === emphasizeIds)
        return false;

      this._emphasizeIsolated = emphasizeIds;
      vp.setFeatureOverrideProviderChanged();
    } else {
      if (!this.setAlwaysDrawnElements(ids, vp, false, replace))
        return false;

      this._emphasizeIsolated = undefined;
    }

    this._defaultAppearance = (undefined === defaultAppearance ? this.createDefaultAppearance() : defaultAppearance);
    return true;
  }

  /** Set the currently selected elements to be always drawn normally with all other elements in the view overridden to draw using a default appearance.
   * @param vp The viewport.
   * @param defaultAppearance Optional default appearance, uses transparent grey if not specified.
   * @param replace true to replace currently overridden elements (if any) or false to add to the existing set.
   * @param clearSelection true to clear current selection after setting appearance override, false to leave selected.
   * @return true if overrides were changed.
   * @see [[Viewport.alwaysDrawn]]
   * @see [[Viewport.isAlwaysDrawnExclusive]]
   */
  public emphasizeSelectedElements(vp: Viewport, defaultAppearance?: FeatureAppearance, replace: boolean = true, clearSelection: boolean = true): boolean {
    const selection = vp.view.iModel.selectionSet;
    if (!selection.isActive || !this.emphasizeElements(selection.elements, vp, defaultAppearance, replace))
      return false;

    if (clearSelection)
      selection.emptyAll();

    return true;
  }

  /** Set the element IDs to display with a color/transparency override.
   * @param ids The IDs of the elements.
   * @param vp The viewport.
   * @param color ColorDef to specify override rgb and alpha.
   * @param override Whether to use color and alpha, only color, or only alpha from the supplied ColorDef.
   * @param replace true to replace currently overridden elements (if any) or false to add to the existing set.
   * @return true if overrides were changed.
   * @see [[Viewport.addFeatureOverrideProvider]]
   */
  public overrideElements(ids: Id64Arg, vp: Viewport, color: ColorDef, override: FeatureOverrideType = FeatureOverrideType.ColorOnly, replace: boolean = false): boolean {
    const ovrKey = this.createOverrideKey(color, override);
    if (undefined === ovrKey)
      return false;

    const overrideIds = new Set<string>();
    for (const id of Id64.iterable(ids))
      overrideIds.add(id);

    if (0 === overrideIds.size)
      return false;

    const existingIds = (!replace ? this.getOverriddenElementsByKey(ovrKey) : undefined);
    const oldSize = (undefined !== existingIds ? existingIds.size : 0);
    if (0 !== oldSize && undefined !== existingIds)
      for (const id of existingIds)
        overrideIds.add(id);

    if (oldSize === overrideIds.size)
      return false;

    if (undefined === this._overrideAppearance) {
      this._overrideAppearance = new Map<number, Id64Set>();
    } else {
      for (const [key, otherIds] of this._overrideAppearance) {
        if (key === ovrKey) // Make sure these ids are unique to this color/transparency key...
          continue;

        for (const id of Id64.iterable(ids))
          otherIds.delete(id);

        if (0 !== otherIds.size)
          continue;

        this._overrideAppearance.delete(key);
      }
    }

    this._overrideAppearance.set(ovrKey, overrideIds);
    vp.setFeatureOverrideProviderChanged();

    return true;
  }

  /** Set the currently selected elements to display with a color/transparency override.
   * @param vp The viewport.
   * @param color ColorDef to specify override rgb and alpha.
   * @param override Whether to use color and alpha, only color, or only alpha from the supplied ColorDef.
   * @param replace true to replace currently overridden elements (if any) or false to add to the existing set.
   * @param clearSelection true to clear current selection after setting appearance override, false to leave selected.
   * @return true if overrides were changed.
   * @see [[Viewport.addFeatureOverrideProvider]]
   */
  public overrideSelectedElements(vp: Viewport, color: ColorDef, override: FeatureOverrideType = FeatureOverrideType.ColorOnly, replace: boolean = false, clearSelection: boolean = true): boolean {
    const selection = vp.view.iModel.selectionSet;
    if (!selection.isActive || !this.overrideElements(selection.elements, vp, color, override, replace))
      return false;
    if (clearSelection)
      selection.emptyAll();
    return true;
  }

  /** @return true if provider is currently overriding the display of any elements. */
  public isActive(vp: Viewport): boolean { return (undefined !== this.getNeverDrawnElements(vp) || undefined !== this.getAlwaysDrawnElements(vp) || undefined !== this.getOverriddenElements()); }

  /** Serialize to JSON representation.
   * @see [[EmphasizeElements.fromJSON]]
   */
  public toJSON(vp: Viewport): EmphasizeElementsProps {
    const props: EmphasizeElementsProps = {};
    const neverDrawn = this.getNeverDrawnElements(vp);
    if (undefined !== neverDrawn)
      props.neverDrawn = [...neverDrawn];

    const alwaysDrawn = this.getAlwaysDrawnElements(vp);
    if (undefined !== alwaysDrawn)
      props.alwaysDrawn = [...alwaysDrawn];

    if (vp.isAlwaysDrawnExclusive)
      props.isAlwaysDrawnExclusive = true; // isolate

    const alwaysDrawnExclusiveEmphasized = this.getEmphasizedIsolatedElements();
    if (undefined !== alwaysDrawnExclusiveEmphasized)
      props.alwaysDrawnExclusiveEmphasized = [...alwaysDrawnExclusiveEmphasized];

    if (undefined !== this.defaultAppearance)
      props.defaultAppearance = this.defaultAppearance; // emphasize (or specifically set for override)

    if (this.unanimatedAppearance)
      props.unanimatedAppearance = this.unanimatedAppearance;

    const overriddenElements = this.getOverriddenElements();
    if (undefined !== overriddenElements) {
      const appearanceOverride: AppearanceOverrideProps[] = [];
      for (const [key, ovrIds] of overriddenElements) {
        const { color, overrideType } = { ...this.getOverrideFromKey(key) };
        const ids = [...ovrIds];
        appearanceOverride.push({ overrideType, color: color.toJSON(), ids });
      }

      props.appearanceOverride = appearanceOverride;
    }

    if (this.wantEmphasis)
      props.wantEmphasis = true;

    return props;
  }

  /** Initialize from JSON representation.
   * @see [[EmphasizeElements.toJSON]]
   */
  public fromJSON(props: EmphasizeElementsProps, vp: Viewport): boolean {
    let changed = false;
    if (undefined !== props.neverDrawn && this.setNeverDrawnElements(new Set<string>(props.neverDrawn), vp, true))
      changed = true;

    if (undefined !== props.alwaysDrawn && this.setAlwaysDrawnElements(new Set<string>(props.alwaysDrawn), vp, undefined !== props.isAlwaysDrawnExclusive && props.isAlwaysDrawnExclusive))
      changed = true;

    if (undefined !== props.alwaysDrawnExclusiveEmphasized)
      this._emphasizeIsolated = new Set<string>(props.alwaysDrawnExclusiveEmphasized); // changed status determined by setAlwaysDrawnElements...

    if (undefined !== props.defaultAppearance)
      this.defaultAppearance = FeatureAppearance.fromJSON(props.defaultAppearance); // changed status determined by setAlwaysDrawnElements or overrideElements...

    if (props.unanimatedAppearance)
      this.unanimatedAppearance = FeatureAppearance.fromJSON(props.unanimatedAppearance);

    if (undefined !== props.appearanceOverride) {
      for (const ovrApp of props.appearanceOverride) {
        if (undefined === ovrApp.ids)
          continue;

        if (this.overrideElements(new Set<string>(ovrApp.ids), vp, ColorDef.fromJSON(ovrApp.color), ovrApp.overrideType, true))
          changed = true;
      }
    }

    const wantEmphasis = true === props.wantEmphasis;
    if (wantEmphasis !== this.wantEmphasis) {
      this.wantEmphasis = wantEmphasis;
      changed = true;
    }

    return changed;
  }

  /** Return the EmphasizeElements provider currently registered with the specified Viewport, if one is already registered. */
  public static get(vp: Viewport): EmphasizeElements | undefined {
    return vp.findFeatureOverrideProviderOfType<EmphasizeElements>(EmphasizeElements);
  }

  /** Return the EmphasizeElements provider currently registered with the specified Viewport, or register a new one and return it. */
  public static getOrCreate(vp: Viewport): EmphasizeElements {
    let provider = this.get(vp);
    if (!provider) {
      provider = new EmphasizeElements();
      vp.addFeatureOverrideProvider(provider);
    }

    return provider;
  }

  /** Drop the EmphasizeElements provider currently registered with the specified Viewport, if any is registered. */
  public static clear(vp: Viewport, inactiveOnly: boolean = false) {
    const provider = this.get(vp);

    if (undefined === provider || (inactiveOnly && provider.isActive))
      return;

    vp.clearNeverDrawn();
    vp.clearAlwaysDrawn();
    vp.dropFeatureOverrideProvider(provider);
  }
}
=======
/*---------------------------------------------------------------------------------------------
* Copyright (c) Bentley Systems, Incorporated. All rights reserved.
* See LICENSE.md in the project root for license terms and full copyright notice.
*--------------------------------------------------------------------------------------------*/
/** @packageDocumentation
 * @module Rendering
 */

import { Id64, Id64Arg, Id64Set } from "@itwin/core-bentley";
import { AppearanceOverrideProps, ColorDef, EmphasizeElementsProps, FeatureAppearance, FeatureOverrideType, RgbColor } from "@itwin/core-common";
import { FeatureSymbology } from "./render/FeatureSymbology";
import { FeatureOverrideProvider } from "./FeatureOverrideProvider";
import { Viewport } from "./Viewport";

/** An implementation of [[FeatureOverrideProvider]] for emphasizing selected elements through simple color/transparency appearance overrides.
 * @public
 */
export class EmphasizeElements implements FeatureOverrideProvider {
  private _defaultAppearance?: FeatureAppearance;
  private _unanimatedAppearance?: FeatureAppearance;
  private _emphasizeIsolated?: Id64Set;
  private _overrideAppearance?: Map<number, Id64Set>;
  private readonly _emphasizedAppearance = FeatureAppearance.fromJSON({ emphasized: true });

  /** If true, all overridden and emphasized elements will also have the "emphasis" effect applied to them. This causes them to be hilited using the current [[Viewport.emphasisSettings]]. */
  public wantEmphasis = false;

  /** Establish active feature overrides to emphasize elements and apply color/transparency overrides.
   * @see [[Viewport.addFeatureOverrideProvider]]
   */
  public addFeatureOverrides(overrides: FeatureSymbology.Overrides, vp: Viewport): void {
    const emphasizedElements = this.getEmphasizedElements(vp);
    if (undefined !== emphasizedElements) {
      overrides.setDefaultOverrides(this._defaultAppearance!);
      const app = this.wantEmphasis ? this._emphasizedAppearance : FeatureAppearance.defaults;
      emphasizedElements.forEach((id) => { overrides.overrideElement(id, app); });
    }

    const overriddenElements = this.getOverriddenElements();
    if (undefined !== overriddenElements) {
      if (undefined !== this._defaultAppearance)
        overrides.setDefaultOverrides(this._defaultAppearance);
      for (const [key, ids] of overriddenElements) {
        const ovrApp = this.createAppearanceFromKey(key);
        ids.forEach((id) => { overrides.overrideElement(id, ovrApp); });
      }
    }

    if (this._unanimatedAppearance) {
      if (this._unanimatedAppearance.isFullyTransparent)
        overrides.neverDrawnAnimationNodes.add(0);
      else
        overrides.animationNodeOverrides.set(0, this._unanimatedAppearance);
    }
  }

  /** @internal */
  protected createAppearanceFromKey(key: number): FeatureAppearance {
    let transparency: number | undefined;
    let rgb: RgbColor | undefined;

    if (key < 0) {
      transparency = Math.abs(key);
    } else {
      const color = ColorDef.fromJSON(key);
      rgb = RgbColor.fromColorDef(color);
      if (0 !== color.getAlpha()) // Fully transparent signifies to use color only...
        transparency = color.getTransparency() / 255;
    }

    const emphasized = this.wantEmphasis ? true : undefined;
    return FeatureAppearance.fromJSON({ rgb, transparency, emphasized });
  }

  /** Get override key from color and override type */
  public createOverrideKey(color: ColorDef, override: FeatureOverrideType): number | undefined {
    const colorValues = color.colors;
    switch (override) {
      case FeatureOverrideType.ColorAndAlpha:
        return 255 === colorValues.t ? undefined : color.tbgr; // Hiding elements should be done using neverDrawn, not transparency...
      case FeatureOverrideType.ColorOnly:
        return ColorDef.from(colorValues.r, colorValues.g, colorValues.b, 255).tbgr;
      case FeatureOverrideType.AlphaOnly:
        return -(colorValues.t / 255);
    }
  }

  /** Get color and override type for the given key. */
  public getOverrideFromKey(key: number): { overrideType: FeatureOverrideType, color: ColorDef } {
    let overrideType;
    let color;

    if (key < 0) {
      color = ColorDef.from(0, 0, 0, 255 * Math.abs(key));
      overrideType = FeatureOverrideType.AlphaOnly;
    } else {
      color = ColorDef.fromJSON(key);
      if (0 === color.getAlpha()) {
        color = color.withAlpha(255);
        overrideType = FeatureOverrideType.ColorOnly;
      } else {
        overrideType = FeatureOverrideType.ColorAndAlpha;
      }
    }

    return { overrideType, color };
  }

  /** Establish a default appearance to apply to elements without overrides. If changing the default appearance
   * without also calling overrideElements, an explicit refresh must be requested for the change to take effect.
   * @see [[Viewport.setFeatureOverrideProviderChanged]]
   */
  public get defaultAppearance(): FeatureAppearance | undefined { return this._defaultAppearance; }
  public set defaultAppearance(appearance: FeatureAppearance | undefined) { this._defaultAppearance = appearance; }

  /** Establish a default appearance to apply to elements that are not animated by the view's [RenderSchedule.Script]($common).
   * @note If this is the only change made to EmphasizeElements, you must call [[Viewport.setFeatureOverrideProviderChanged]] for
   * the change to take immediate effect.
   * @see [[createDefaultAppearance]] to create an appearance suitable for de-emphasizing the non-animated elements.
   */
  public get unanimatedAppearance(): FeatureAppearance | undefined {
    return this._unanimatedAppearance;
  }
  public set unanimatedAppearance(appearance: FeatureAppearance | undefined) {
    this._unanimatedAppearance = appearance;
  }

  /** Create default appearance to use for emphasizeElements when not supplied by caller. */
  public createDefaultAppearance(): FeatureAppearance {
    return FeatureAppearance.fromJSON({
      rgb: new RgbColor(0xe4, 0xe4, 0xe4),
      transparency: 0.8,
      nonLocatable: true,
    });
  }

  /** Get the IDs of the currently never drawn elements. */
  public getNeverDrawnElements(vp: Viewport): Id64Set | undefined {
    return (undefined !== vp.neverDrawn && 0 !== vp.neverDrawn.size ? vp.neverDrawn : undefined);
  }

  /** Get the IDs of the currently always drawn elements. */
  public getAlwaysDrawnElements(vp: Viewport): Id64Set | undefined {
    return (undefined !== vp.alwaysDrawn && 0 !== vp.alwaysDrawn.size ? vp.alwaysDrawn : undefined);
  }

  /** Get the IDs of the currently hidden elements. */
  public getHiddenElements(vp: Viewport): Id64Set | undefined {
    return this.getNeverDrawnElements(vp);
  }

  /** Get the IDs of the currently isolated elements. */
  public getIsolatedElements(vp: Viewport): Id64Set | undefined {
    return (vp.isAlwaysDrawnExclusive ? this.getAlwaysDrawnElements(vp) : undefined);
  }

  /** Get the IDs of the currently emphasized isolated elements. */
  public getEmphasizedIsolatedElements(): Id64Set | undefined {
    return (undefined !== this._defaultAppearance && undefined !== this._emphasizeIsolated && 0 !== this._emphasizeIsolated.size ? this._emphasizeIsolated : undefined);
  }

  /** Get the IDs of the currently emphasized elements. */
  public getEmphasizedElements(vp: Viewport): Id64Set | undefined {
    return (undefined !== this.getEmphasizedIsolatedElements() ? this._emphasizeIsolated : (undefined !== this._defaultAppearance && !vp.isAlwaysDrawnExclusive ? this.getAlwaysDrawnElements(vp) : undefined));
  }

  /** Get the map of current elements with color/transparency overrides. */
  public getOverriddenElements(): Map<number, Id64Set> | undefined {
    return (undefined !== this._overrideAppearance && 0 !== this._overrideAppearance.size ? this._overrideAppearance : undefined);
  }

  /** Get the IDs of current elements with the specified color/transparency override. */
  public getOverriddenElementsByKey(key: number): Id64Set | undefined {
    return (undefined !== this._overrideAppearance ? this._overrideAppearance.get(key) : undefined);
  }

  /** Clear never drawn elements.
   * @return false if nothing to clear.
   */
  public clearNeverDrawnElements(vp: Viewport): boolean {
    if (undefined === this.getNeverDrawnElements(vp))
      return false;
    vp.clearNeverDrawn();
    return true;
  }

  /** Clear always drawn elements.
   * @return false if nothing to clear.
   */
  public clearAlwaysDrawnElements(vp: Viewport): boolean {
    if (undefined === this.getAlwaysDrawnElements(vp))
      return false;
    vp.clearAlwaysDrawn();
    return true;
  }

  /** Clear hidden elements.
   * @return false if nothing to clear.
   */
  public clearHiddenElements(vp: Viewport): boolean {
    return this.clearNeverDrawnElements(vp);
  }

  /** Clear isolated elements.
   * @return false if nothing to clear.
   */
  public clearIsolatedElements(vp: Viewport): boolean {
    if (undefined === this.getIsolatedElements(vp))
      return false;
    if (this.clearEmphasizedIsolatedElements(vp, true))
      return true;
    return this.clearAlwaysDrawnElements(vp);
  }

  /** Clear emphasized elements.
   * @return false if nothing to clear.
   */
  public clearEmphasizedElements(vp: Viewport): boolean {
    if (undefined === this.getEmphasizedElements(vp))
      return false;

    if (this.clearEmphasizedIsolatedElements(vp, false))
      return true;

    if (!this.clearAlwaysDrawnElements(vp))
      return false;

    this._defaultAppearance = undefined;
    return true;
  }

  /** Clear emphasized isolated elements.
   * @return false if nothing to clear.
   */
  public clearEmphasizedIsolatedElements(vp: Viewport, setToAlwaysDrawn: boolean): boolean {
    const emphasizedIsolated = this.getEmphasizedIsolatedElements();
    this._emphasizeIsolated = undefined; // Always clear in case default appearance was unset...
    if (undefined === emphasizedIsolated)
      return false;

    if (setToAlwaysDrawn && this.setAlwaysDrawnElements(emphasizedIsolated, vp, false))
      return true;

    this._defaultAppearance = undefined;
    vp.setFeatureOverrideProviderChanged();
    return true;
  }

  /** Clear color/transparency overrides from elements. Removes all overrides when keyOrIds isn't supplied.
   * @param keyOrIds Specify a key value from [[EmphasizeElements.getOverriddenElements]] or [[EmphasizeElements.createOverrideKey]]
   * to remove a single color/transparency override for the corresponding elements or specify the IDs of elements to
   * remove any color/transparency override from.
   * @return false if nothing to clear.
   */
  public clearOverriddenElements(vp: Viewport, keyOrIds?: number | Id64Arg): boolean {
    if (undefined === this._overrideAppearance)
      return false;

    if (undefined !== keyOrIds) {
      if (typeof keyOrIds === "number") {
        if (!this._overrideAppearance.delete(keyOrIds))
          return false;
      } else {
        let changed = false;

        for (const [otherKey, otherIds] of this._overrideAppearance) {
          const oldSize = otherIds.size;
          for (const id of Id64.iterable(keyOrIds))
            otherIds.delete(id);

          if (oldSize !== otherIds.size)
            changed = true;

          if (0 === otherIds.size)
            this._overrideAppearance.delete(otherKey);
        }

        if (!changed)
          return false;
      }
    } else {
      this._overrideAppearance = undefined;
    }
    vp.setFeatureOverrideProviderChanged();
    return true;
  }

  /** @internal */
  protected updateIdSet(ids: Id64Arg, replace: boolean, existingIds?: Id64Set): Id64Set | undefined {
    const newIds = new Set<string>();
    for (const id of Id64.iterable(ids))
      newIds.add(id);

    if (0 === newIds.size)
      return undefined;

    const oldSize = (!replace && undefined !== existingIds ? existingIds.size : 0);
    if (0 !== oldSize && undefined !== existingIds)
      for (const id of existingIds)
        newIds.add(id);

    if (oldSize === newIds.size)
      return undefined;

    return newIds;
  }

  /** Set the element IDs to be never drawn.
   * @param ids The IDs of the elements to never draw.
   * @param vp The viewport.
   * @param replace true to replace currently hidden elements (if any) or false to add to the existing set.
   * @return true if overrides were changed.
   * @see [[Viewport.neverDrawn]]
   * @internal
   */
  public setNeverDrawnElements(ids: Id64Arg, vp: Viewport, replace: boolean = true): boolean {
    const hiddenIds = this.updateIdSet(ids, replace, vp.neverDrawn);
    if (undefined === hiddenIds)
      return false;
    vp.setNeverDrawn(hiddenIds);
    return true;
  }

  /** Set the element IDs to be always drawn.
   * @param ids The IDs of the elements to always draw.
   * @param vp The viewport.
   * @param exclusive If true, *only* the specified elements will be drawn.
   * @param replace true to replace currently always drawn elements (if any) or false to add to the existing set.
   * @return true if overrides were changed.
   * @see [[Viewport.alwaysDrawn]]
   * @see [[Viewport.isAlwaysDrawnExclusive]]
   * @internal
   */
  public setAlwaysDrawnElements(ids: Id64Arg, vp: Viewport, exclusive: boolean = true, replace: boolean = true): boolean {
    const visibleIds = this.updateIdSet(ids, replace, vp.alwaysDrawn);
    if (undefined === visibleIds)
      return false;
    vp.setAlwaysDrawn(visibleIds, exclusive);
    return true;
  }

  /** Set the element IDs to be never drawn.
   * @param ids The IDs of the elements to never draw.
   * @param vp The viewport.
   * @param replace true to replace currently hidden elements (if any) or false to add to the existing set.
   * @return true if overrides were changed.
   * @see [[Viewport.neverDrawn]]
   */
  public hideElements(ids: Id64Arg, vp: Viewport, replace: boolean = false): boolean {
    return this.setNeverDrawnElements(ids, vp, replace);
  }

  /** Set the currently selected elements to be never drawn.
   * @param vp The viewport.
   * @param replace true to replace currently hidden elements (if any) or false to add to the existing set.
   * @param clearSelection true to clear current selection after setting appearance override, false to leave selected.
   * @return true if overrides were changed.
   * @see [[Viewport.neverDrawn]]
   */
  public hideSelectedElements(vp: Viewport, replace: boolean = false, clearSelection: boolean = true): boolean {
    const selection = vp.view.iModel.selectionSet;
    if (!selection.isActive || !this.hideElements(selection.elements, vp, replace))
      return false;
    if (clearSelection)
      selection.emptyAll();
    return true;
  }

  /** Set the element IDs to be always drawn exclusively.
   * @param ids The IDs of the elements to always draw.
   * @param vp The viewport.
   * @param replace true to replace currently isolated elements (if any) or false to add to the existing set.
   * @return true if overrides were changed.
   * @see [[Viewport.alwaysDrawn]]
   * @see [[Viewport.isAlwaysDrawnExclusive]]
   */
  public isolateElements(ids: Id64Arg, vp: Viewport, replace: boolean = true): boolean {
    const wasEmphasized = (undefined !== this.getEmphasizedElements(vp));
    if (!this.setAlwaysDrawnElements(ids, vp, true, replace))
      return false;

    if (wasEmphasized)
      this._defaultAppearance = this._emphasizeIsolated = undefined; // Don't clear defaultAppearance unless it was established by emphasize...

    return true;
  }

  /** Set the currently selected elements to be always drawn exclusively.
   * @param vp The viewport.
   * @param replace true to replace currently isolated elements (if any) or false to add to the existing set.
   * @param clearSelection true to clear current selection after setting appearance override, false to leave selected.
   * @return true if overrides were changed.
   * @see [[Viewport.alwaysDrawn]]
   * @see [[Viewport.isAlwaysDrawnExclusive]]
   */
  public isolateSelectedElements(vp: Viewport, replace: boolean = true, clearSelection: boolean = true): boolean {
    const selection = vp.view.iModel.selectionSet;
    if (!selection.isActive || !this.isolateElements(selection.elements, vp, replace))
      return false;
    if (clearSelection)
      selection.emptyAll();
    return true;
  }

  /** Set the element IDs to be always drawn normally with all other elements in the view overridden to draw using a default appearance..
   * @param ids The IDs of the elements to always draw.
   * @param vp The viewport.
   * @param defaultAppearance Optional default appearance, uses non-locatable transparent grey if not specified.
   * @param replace true to replace currently overridden elements (if any) or false to add to the existing set.
   * @return true if overrides were changed.
   * @see [[Viewport.alwaysDrawn]]
   * @see [[Viewport.isAlwaysDrawnExclusive]]
   */
  public emphasizeElements(ids: Id64Arg, vp: Viewport, defaultAppearance?: FeatureAppearance, replace: boolean = true): boolean {
    if (undefined !== this.getIsolatedElements(vp)) {
      const emphasizeIds = this.updateIdSet(ids, replace, this._emphasizeIsolated);
      if (undefined === emphasizeIds)
        return false;

      this._emphasizeIsolated = emphasizeIds;
      vp.setFeatureOverrideProviderChanged();
    } else {
      if (!this.setAlwaysDrawnElements(ids, vp, false, replace))
        return false;

      this._emphasizeIsolated = undefined;
    }

    this._defaultAppearance = (undefined === defaultAppearance ? this.createDefaultAppearance() : defaultAppearance);
    return true;
  }

  /** Set the currently selected elements to be always drawn normally with all other elements in the view overridden to draw using a default appearance.
   * @param vp The viewport.
   * @param defaultAppearance Optional default appearance, uses transparent grey if not specified.
   * @param replace true to replace currently overridden elements (if any) or false to add to the existing set.
   * @param clearSelection true to clear current selection after setting appearance override, false to leave selected.
   * @return true if overrides were changed.
   * @see [[Viewport.alwaysDrawn]]
   * @see [[Viewport.isAlwaysDrawnExclusive]]
   */
  public emphasizeSelectedElements(vp: Viewport, defaultAppearance?: FeatureAppearance, replace: boolean = true, clearSelection: boolean = true): boolean {
    const selection = vp.view.iModel.selectionSet;
    if (!selection.isActive || !this.emphasizeElements(selection.elements, vp, defaultAppearance, replace))
      return false;

    if (clearSelection)
      selection.emptyAll();

    return true;
  }

  /** Set the element IDs to display with a color/transparency override.
   * @param ids The IDs of the elements.
   * @param vp The viewport.
   * @param color ColorDef to specify override rgb and alpha.
   * @param override Whether to use color and alpha, only color, or only alpha from the supplied ColorDef.
   * @param replace true to replace currently overridden elements (if any) or false to add to the existing set.
   * @return true if overrides were changed.
   * @see [[Viewport.addFeatureOverrideProvider]]
   */
  public overrideElements(ids: Id64Arg, vp: Viewport, color: ColorDef, override: FeatureOverrideType = FeatureOverrideType.ColorOnly, replace: boolean = false): boolean {
    const ovrKey = this.createOverrideKey(color, override);
    if (undefined === ovrKey)
      return false;

    const overrideIds = new Set<string>();
    for (const id of Id64.iterable(ids))
      overrideIds.add(id);

    if (0 === overrideIds.size)
      return false;

    const existingIds = (!replace ? this.getOverriddenElementsByKey(ovrKey) : undefined);
    const oldSize = (undefined !== existingIds ? existingIds.size : 0);
    if (0 !== oldSize && undefined !== existingIds)
      for (const id of existingIds)
        overrideIds.add(id);

    if (oldSize === overrideIds.size)
      return false;

    if (undefined === this._overrideAppearance) {
      this._overrideAppearance = new Map<number, Id64Set>();
    } else {
      for (const [key, otherIds] of this._overrideAppearance) {
        if (key === ovrKey) // Make sure these ids are unique to this color/transparency key...
          continue;

        for (const id of Id64.iterable(ids))
          otherIds.delete(id);

        if (0 !== otherIds.size)
          continue;

        this._overrideAppearance.delete(key);
      }
    }

    this._overrideAppearance.set(ovrKey, overrideIds);
    vp.setFeatureOverrideProviderChanged();

    return true;
  }

  /** Set the currently selected elements to display with a color/transparency override.
   * @param vp The viewport.
   * @param color ColorDef to specify override rgb and alpha.
   * @param override Whether to use color and alpha, only color, or only alpha from the supplied ColorDef.
   * @param replace true to replace currently overridden elements (if any) or false to add to the existing set.
   * @param clearSelection true to clear current selection after setting appearance override, false to leave selected.
   * @return true if overrides were changed.
   * @see [[Viewport.addFeatureOverrideProvider]]
   */
  public overrideSelectedElements(vp: Viewport, color: ColorDef, override: FeatureOverrideType = FeatureOverrideType.ColorOnly, replace: boolean = false, clearSelection: boolean = true): boolean {
    const selection = vp.view.iModel.selectionSet;
    if (!selection.isActive || !this.overrideElements(selection.elements, vp, color, override, replace))
      return false;
    if (clearSelection)
      selection.emptyAll();
    return true;
  }

  /** @return true if provider is currently overriding the display of any elements. */
  public isActive(vp: Viewport): boolean { return (undefined !== this.getNeverDrawnElements(vp) || undefined !== this.getAlwaysDrawnElements(vp) || undefined !== this.getOverriddenElements()); }

  /** Serialize to JSON representation.
   * @see [[EmphasizeElements.fromJSON]]
   */
  public toJSON(vp: Viewport): EmphasizeElementsProps {
    const props: EmphasizeElementsProps = {};
    const neverDrawn = this.getNeverDrawnElements(vp);
    if (undefined !== neverDrawn)
      props.neverDrawn = [...neverDrawn];

    const alwaysDrawn = this.getAlwaysDrawnElements(vp);
    if (undefined !== alwaysDrawn)
      props.alwaysDrawn = [...alwaysDrawn];

    if (vp.isAlwaysDrawnExclusive)
      props.isAlwaysDrawnExclusive = true; // isolate

    const alwaysDrawnExclusiveEmphasized = this.getEmphasizedIsolatedElements();
    if (undefined !== alwaysDrawnExclusiveEmphasized)
      props.alwaysDrawnExclusiveEmphasized = [...alwaysDrawnExclusiveEmphasized];

    if (undefined !== this.defaultAppearance)
      props.defaultAppearance = this.defaultAppearance; // emphasize (or specifically set for override)

    if (this.unanimatedAppearance)
      props.unanimatedAppearance = this.unanimatedAppearance;

    const overriddenElements = this.getOverriddenElements();
    if (undefined !== overriddenElements) {
      const appearanceOverride: AppearanceOverrideProps[] = [];
      for (const [key, ovrIds] of overriddenElements) {
        const { color, overrideType } = { ...this.getOverrideFromKey(key) };
        const ids = [...ovrIds];
        appearanceOverride.push({ overrideType, color: color.toJSON(), ids });
      }

      props.appearanceOverride = appearanceOverride;
    }

    if (this.wantEmphasis)
      props.wantEmphasis = true;

    return props;
  }

  /** Initialize from JSON representation.
   * @see [[EmphasizeElements.toJSON]]
   */
  public fromJSON(props: EmphasizeElementsProps, vp: Viewport): boolean {
    let changed = false;
    if (undefined !== props.neverDrawn && this.setNeverDrawnElements(new Set<string>(props.neverDrawn), vp, true))
      changed = true;

    if (undefined !== props.alwaysDrawn && this.setAlwaysDrawnElements(new Set<string>(props.alwaysDrawn), vp, undefined !== props.isAlwaysDrawnExclusive && props.isAlwaysDrawnExclusive))
      changed = true;

    if (undefined !== props.alwaysDrawnExclusiveEmphasized)
      this._emphasizeIsolated = new Set<string>(props.alwaysDrawnExclusiveEmphasized); // changed status determined by setAlwaysDrawnElements...

    if (undefined !== props.defaultAppearance)
      this.defaultAppearance = FeatureAppearance.fromJSON(props.defaultAppearance); // changed status determined by setAlwaysDrawnElements or overrideElements...

    if (props.unanimatedAppearance)
      this.unanimatedAppearance = FeatureAppearance.fromJSON(props.unanimatedAppearance);

    if (undefined !== props.appearanceOverride) {
      for (const ovrApp of props.appearanceOverride) {
        if (undefined === ovrApp.ids)
          continue;

        if (this.overrideElements(new Set<string>(ovrApp.ids), vp, ColorDef.fromJSON(ovrApp.color), ovrApp.overrideType, true))
          changed = true;
      }
    }

    const wantEmphasis = true === props.wantEmphasis;
    if (wantEmphasis !== this.wantEmphasis) {
      this.wantEmphasis = wantEmphasis;
      changed = true;
    }

    return changed;
  }

  /** Return the EmphasizeElements provider currently registered with the specified Viewport, if one is already registered. */
  public static get(vp: Viewport): EmphasizeElements | undefined {
    return vp.findFeatureOverrideProviderOfType<EmphasizeElements>(EmphasizeElements);
  }

  /** Return the EmphasizeElements provider currently registered with the specified Viewport, or register a new one and return it. */
  public static getOrCreate(vp: Viewport): EmphasizeElements {
    let provider = this.get(vp);
    if (!provider) {
      provider = new EmphasizeElements();
      vp.addFeatureOverrideProvider(provider);
    }

    return provider;
  }

  /** Drop the EmphasizeElements provider currently registered with the specified Viewport, if any is registered. */
  public static clear(vp: Viewport, inactiveOnly: boolean = false) {
    const provider = this.get(vp);

    if (undefined === provider || (inactiveOnly && provider.isActive))
      return;

    vp.clearNeverDrawn();
    vp.clearAlwaysDrawn();
    vp.dropFeatureOverrideProvider(provider);
  }
}
>>>>>>> 007be59f
<|MERGE_RESOLUTION|>--- conflicted
+++ resolved
@@ -1,1277 +1,637 @@
-<<<<<<< HEAD
-/*---------------------------------------------------------------------------------------------
-* Copyright (c) Bentley Systems, Incorporated. All rights reserved.
-* See LICENSE.md in the project root for license terms and full copyright notice.
-*--------------------------------------------------------------------------------------------*/
-/** @packageDocumentation
- * @module Rendering
- */
-
-import { Id64, Id64Arg, Id64Set } from "@itwin/core-bentley";
-import { AppearanceOverrideProps, ColorDef, EmphasizeElementsProps, FeatureAppearance, FeatureOverrideType, RgbColor } from "@itwin/core-common";
-import { FeatureSymbology } from "./render/FeatureSymbology";
-import { FeatureOverrideProvider } from "./FeatureOverrideProvider";
-import { Viewport } from "./Viewport";
-
-/** An implementation of [[FeatureOverrideProvider]] for emphasizing selected elements through simple color/transparency appearance overrides.
- * @public
- */
-export class EmphasizeElements implements FeatureOverrideProvider {
-  private _defaultAppearance?: FeatureAppearance;
-  private _unanimatedAppearance?: FeatureAppearance;
-  private _emphasizeIsolated?: Id64Set;
-  private _overrideAppearance?: Map<number, Id64Set>;
-  private readonly _emphasizedAppearance = FeatureAppearance.fromJSON({ emphasized: true });
-
-  /** If true, all overridden and emphasized elements will also have the "emphasis" effect applied to them. This causes them to be hilited using the current [[Viewport.emphasisSettings]]. */
-  public wantEmphasis = false;
-
-  /** Establish active feature overrides to emphasize elements and apply color/transparency overrides.
-   * @see [[Viewport.addFeatureOverrideProvider]]
-   */
-  public addFeatureOverrides(overrides: FeatureSymbology.Overrides, vp: Viewport): void {
-    const emphasizedElements = this.getEmphasizedElements(vp);
-    if (undefined !== emphasizedElements) {
-      overrides.setDefaultOverrides(this._defaultAppearance!);
-      const app = this.wantEmphasis ? this._emphasizedAppearance : FeatureAppearance.defaults;
-      emphasizedElements.forEach((id) => { overrides.overrideElement(id, app); });
-    }
-
-    const overriddenElements = this.getOverriddenElements();
-    if (undefined !== overriddenElements) {
-      if (undefined !== this._defaultAppearance)
-        overrides.setDefaultOverrides(this._defaultAppearance);
-      for (const [key, ids] of overriddenElements) {
-        const ovrApp = this.createAppearanceFromKey(key);
-        ids.forEach((id) => { overrides.overrideElement(id, ovrApp); });
-      }
-    }
-
-    if (this._unanimatedAppearance) {
-      if (this._unanimatedAppearance.isFullyTransparent)
-        overrides.neverDrawnAnimationNodes.add(0);
-      else
-        overrides.animationNodeOverrides.set(0, this._unanimatedAppearance);
-    }
-  }
-
-  /** @internal */
-  protected createAppearanceFromKey(key: number): FeatureAppearance {
-    let transparency: number | undefined;
-    let rgb: RgbColor | undefined;
-
-    if (key < 0) {
-      transparency = Math.abs(key);
-    } else {
-      const color = ColorDef.fromJSON(key);
-      rgb = RgbColor.fromColorDef(color);
-      if (0 !== color.getAlpha()) // Fully transparent signifies to use color only...
-        transparency = color.getTransparency() / 255;
-    }
-
-    const emphasized = this.wantEmphasis ? true : undefined;
-    return FeatureAppearance.fromJSON({ rgb, transparency, emphasized });
-  }
-
-  /** Get override key from color and override type */
-  public createOverrideKey(color: ColorDef, override: FeatureOverrideType): number | undefined {
-    const colorValues = color.colors;
-    switch (override) {
-      case FeatureOverrideType.ColorAndAlpha:
-        return 255 === colorValues.t ? undefined : color.tbgr; // Hiding elements should be done using neverDrawn, not transparency...
-      case FeatureOverrideType.ColorOnly:
-        return ColorDef.from(colorValues.r, colorValues.g, colorValues.b, 255).tbgr;
-      case FeatureOverrideType.AlphaOnly:
-        return -(colorValues.t / 255);
-    }
-  }
-
-  /** Get color and override type for the given key. */
-  public getOverrideFromKey(key: number): { overrideType: FeatureOverrideType, color: ColorDef } {
-    let overrideType;
-    let color;
-
-    if (key < 0) {
-      color = ColorDef.from(0, 0, 0, 255 * Math.abs(key));
-      overrideType = FeatureOverrideType.AlphaOnly;
-    } else {
-      color = ColorDef.fromJSON(key);
-      if (0 === color.getAlpha()) {
-        color = color.withAlpha(255);
-        overrideType = FeatureOverrideType.ColorOnly;
-      } else {
-        overrideType = FeatureOverrideType.ColorAndAlpha;
-      }
-    }
-
-    return { overrideType, color };
-  }
-
-  /** Establish a default appearance to apply to elements without overrides. If changing the default appearance
-   * without also calling overrideElements, an explicit refresh must be requested for the change to take effect.
-   * @see [[Viewport.setFeatureOverrideProviderChanged]]
-   */
-  public get defaultAppearance(): FeatureAppearance | undefined { return this._defaultAppearance; }
-  public set defaultAppearance(appearance: FeatureAppearance | undefined) { this._defaultAppearance = appearance; }
-
-  /** Establish a default appearance to apply to elements that are not animated by the view's [RenderSchedule.Script]($common).
-   * @note If this is the only change made to EmphasizeElements, you must call [[Viewport.setFeatureOverrideProviderChanged]] for
-   * the change to take immediate effect.
-   * @see [[createDefaultAppearance]] to create an appearance suitable for de-emphasizing the non-animated elements.
-   */
-  public get unanimatedAppearance(): FeatureAppearance | undefined {
-    return this._unanimatedAppearance;
-  }
-  public set unanimatedAppearance(appearance: FeatureAppearance | undefined) {
-    this._unanimatedAppearance = appearance;
-  }
-
-  /** Create default appearance to use for emphasizeElements when not supplied by caller. */
-  public createDefaultAppearance(): FeatureAppearance {
-    return FeatureAppearance.fromJSON({
-      rgb: new RgbColor(0xe4, 0xe4, 0xe4),
-      transparency: 0.8,
-      nonLocatable: true,
-    });
-  }
-
-  /** Get the IDs of the currently never drawn elements. */
-  public getNeverDrawnElements(vp: Viewport): Id64Set | undefined {
-    return (undefined !== vp.neverDrawn && 0 !== vp.neverDrawn.size ? vp.neverDrawn : undefined);
-  }
-
-  /** Get the IDs of the currently always drawn elements. */
-  public getAlwaysDrawnElements(vp: Viewport): Id64Set | undefined {
-    return (undefined !== vp.alwaysDrawn && 0 !== vp.alwaysDrawn.size ? vp.alwaysDrawn : undefined);
-  }
-
-  /** Get the IDs of the currently hidden elements. */
-  public getHiddenElements(vp: Viewport): Id64Set | undefined {
-    return this.getNeverDrawnElements(vp);
-  }
-
-  /** Get the IDs of the currently isolated elements. */
-  public getIsolatedElements(vp: Viewport): Id64Set | undefined {
-    return (vp.isAlwaysDrawnExclusive ? this.getAlwaysDrawnElements(vp) : undefined);
-  }
-
-  /** Get the IDs of the currently emphasized isolated elements. */
-  public getEmphasizedIsolatedElements(): Id64Set | undefined {
-    return (undefined !== this._defaultAppearance && undefined !== this._emphasizeIsolated && 0 !== this._emphasizeIsolated.size ? this._emphasizeIsolated : undefined);
-  }
-
-  /** Get the IDs of the currently emphasized elements. */
-  public getEmphasizedElements(vp: Viewport): Id64Set | undefined {
-    return (undefined !== this.getEmphasizedIsolatedElements() ? this._emphasizeIsolated : (undefined !== this._defaultAppearance && !vp.isAlwaysDrawnExclusive ? this.getAlwaysDrawnElements(vp) : undefined));
-  }
-
-  /** Get the map of current elements with color/transparency overrides. */
-  public getOverriddenElements(): Map<number, Id64Set> | undefined {
-    return (undefined !== this._overrideAppearance && 0 !== this._overrideAppearance.size ? this._overrideAppearance : undefined);
-  }
-
-  /** Get the IDs of current elements with the specified color/transparency override. */
-  public getOverriddenElementsByKey(key: number): Id64Set | undefined {
-    return (undefined !== this._overrideAppearance ? this._overrideAppearance.get(key) : undefined);
-  }
-
-  /** Clear never drawn elements.
-   * @return false if nothing to clear.
-   */
-  public clearNeverDrawnElements(vp: Viewport): boolean {
-    if (undefined === this.getNeverDrawnElements(vp))
-      return false;
-    vp.clearNeverDrawn();
-    return true;
-  }
-
-  /** Clear always drawn elements.
-   * @return false if nothing to clear.
-   */
-  public clearAlwaysDrawnElements(vp: Viewport): boolean {
-    if (undefined === this.getAlwaysDrawnElements(vp))
-      return false;
-    vp.clearAlwaysDrawn();
-    return true;
-  }
-
-  /** Clear hidden elements.
-   * @return false if nothing to clear.
-   */
-  public clearHiddenElements(vp: Viewport): boolean {
-    return this.clearNeverDrawnElements(vp);
-  }
-
-  /** Clear isolated elements.
-   * @return false if nothing to clear.
-   */
-  public clearIsolatedElements(vp: Viewport): boolean {
-    if (undefined === this.getIsolatedElements(vp))
-      return false;
-    if (this.clearEmphasizedIsolatedElements(vp, true))
-      return true;
-    return this.clearAlwaysDrawnElements(vp);
-  }
-
-  /** Clear emphasized elements.
-   * @return false if nothing to clear.
-   */
-  public clearEmphasizedElements(vp: Viewport): boolean {
-    if (undefined === this.getEmphasizedElements(vp))
-      return false;
-
-    if (this.clearEmphasizedIsolatedElements(vp, false))
-      return true;
-
-    if (!this.clearAlwaysDrawnElements(vp))
-      return false;
-
-    this._defaultAppearance = undefined;
-    return true;
-  }
-
-  /** Clear emphasized isolated elements.
-   * @return false if nothing to clear.
-   */
-  public clearEmphasizedIsolatedElements(vp: Viewport, setToAlwaysDrawn: boolean): boolean {
-    const emphasizedIsolated = this.getEmphasizedIsolatedElements();
-    this._emphasizeIsolated = undefined; // Always clear in case default appearance was unset...
-    if (undefined === emphasizedIsolated)
-      return false;
-
-    if (setToAlwaysDrawn && this.setAlwaysDrawnElements(emphasizedIsolated, vp, false))
-      return true;
-
-    this._defaultAppearance = undefined;
-    vp.setFeatureOverrideProviderChanged();
-    return true;
-  }
-
-  /** Clear color/transparency overrides from elements. Removes all overrides when keyOrIds isn't supplied.
-   * @param keyOrIds Specify a key value from [[EmphasizeElements.getOverriddenElements]] or [[EmphasizeElements.createOverrideKey]]
-   * to remove a single color/transparency override for the corresponding elements or specify the IDs of elements to
-   * remove any color/transparency override from.
-   * @return false if nothing to clear.
-   */
-  public clearOverriddenElements(vp: Viewport, keyOrIds?: number | Id64Arg): boolean {
-    if (undefined === this._overrideAppearance)
-      return false;
-
-    if (undefined !== keyOrIds) {
-      if (typeof keyOrIds === "number") {
-        if (!this._overrideAppearance.delete(keyOrIds))
-          return false;
-      } else {
-        let changed = false;
-
-        for (const [otherKey, otherIds] of this._overrideAppearance) {
-          const oldSize = otherIds.size;
-          for (const id of Id64.iterable(keyOrIds))
-            otherIds.delete(id);
-
-          if (oldSize !== otherIds.size)
-            changed = true;
-
-          if (0 === otherIds.size)
-            this._overrideAppearance.delete(otherKey);
-        }
-
-        if (!changed)
-          return false;
-      }
-    } else {
-      this._overrideAppearance = undefined;
-    }
-    vp.setFeatureOverrideProviderChanged();
-    return true;
-  }
-
-  /** @internal */
-  protected updateIdSet(ids: Id64Arg, replace: boolean, existingIds?: Id64Set): Id64Set | undefined {
-    const newIds = new Set<string>();
-    for (const id of Id64.iterable(ids))
-      newIds.add(id);
-
-    if (0 === newIds.size)
-      return undefined;
-
-    const oldSize = (!replace && undefined !== existingIds ? existingIds.size : 0);
-    if (0 !== oldSize && undefined !== existingIds)
-      for (const id of existingIds)
-        newIds.add(id);
-
-    if (oldSize === newIds.size)
-      return undefined;
-
-    return newIds;
-  }
-
-  /** Set the element IDs to be never drawn.
-   * @param ids The IDs of the elements to never draw.
-   * @param vp The viewport.
-   * @param replace true to replace currently hidden elements (if any) or false to add to the existing set.
-   * @return true if overrides were changed.
-   * @see [[Viewport.neverDrawn]]
-   * @internal
-   */
-  public setNeverDrawnElements(ids: Id64Arg, vp: Viewport, replace: boolean = true): boolean {
-    const hiddenIds = this.updateIdSet(ids, replace, vp.neverDrawn);
-    if (undefined === hiddenIds)
-      return false;
-    vp.setNeverDrawn(hiddenIds);
-    return true;
-  }
-
-  /** Set the element IDs to be always drawn.
-   * @param ids The IDs of the elements to always draw.
-   * @param vp The viewport.
-   * @param exclusive If true, *only* the specified elements will be drawn.
-   * @param replace true to replace currently always drawn elements (if any) or false to add to the existing set.
-   * @return true if overrides were changed.
-   * @see [[Viewport.alwaysDrawn]]
-   * @see [[Viewport.isAlwaysDrawnExclusive]]
-   * @internal
-   */
-  public setAlwaysDrawnElements(ids: Id64Arg, vp: Viewport, exclusive: boolean = true, replace: boolean = true): boolean {
-    const visibleIds = this.updateIdSet(ids, replace, vp.alwaysDrawn);
-    if (undefined === visibleIds)
-      return false;
-    vp.setAlwaysDrawn(visibleIds, exclusive);
-    return true;
-  }
-
-  /** Set the element IDs to be never drawn.
-   * @param ids The IDs of the elements to never draw.
-   * @param vp The viewport.
-   * @param replace true to replace currently hidden elements (if any) or false to add to the existing set.
-   * @return true if overrides were changed.
-   * @see [[Viewport.neverDrawn]]
-   */
-  public hideElements(ids: Id64Arg, vp: Viewport, replace: boolean = false): boolean {
-    return this.setNeverDrawnElements(ids, vp, replace);
-  }
-
-  /** Set the currently selected elements to be never drawn.
-   * @param vp The viewport.
-   * @param replace true to replace currently hidden elements (if any) or false to add to the existing set.
-   * @param clearSelection true to clear current selection after setting appearance override, false to leave selected.
-   * @return true if overrides were changed.
-   * @see [[Viewport.neverDrawn]]
-   */
-  public hideSelectedElements(vp: Viewport, replace: boolean = false, clearSelection: boolean = true): boolean {
-    const selection = vp.view.iModel.selectionSet;
-    if (!selection.isActive || !this.hideElements(selection.elements, vp, replace))
-      return false;
-    if (clearSelection)
-      selection.emptyAll();
-    return true;
-  }
-
-  /** Set the element IDs to be always drawn exclusively.
-   * @param ids The IDs of the elements to always draw.
-   * @param vp The viewport.
-   * @param replace true to replace currently isolated elements (if any) or false to add to the existing set.
-   * @return true if overrides were changed.
-   * @see [[Viewport.alwaysDrawn]]
-   * @see [[Viewport.isAlwaysDrawnExclusive]]
-   */
-  public isolateElements(ids: Id64Arg, vp: Viewport, replace: boolean = true): boolean {
-    const wasEmphasized = (undefined !== this.getEmphasizedElements(vp));
-    if (!this.setAlwaysDrawnElements(ids, vp, true, replace))
-      return false;
-
-    if (wasEmphasized)
-      this._defaultAppearance = this._emphasizeIsolated = undefined; // Don't clear defaultAppearance unless it was established by emphasize...
-
-    return true;
-  }
-
-  /** Set the currently selected elements to be always drawn exclusively.
-   * @param vp The viewport.
-   * @param replace true to replace currently isolated elements (if any) or false to add to the existing set.
-   * @param clearSelection true to clear current selection after setting appearance override, false to leave selected.
-   * @return true if overrides were changed.
-   * @see [[Viewport.alwaysDrawn]]
-   * @see [[Viewport.isAlwaysDrawnExclusive]]
-   */
-  public isolateSelectedElements(vp: Viewport, replace: boolean = true, clearSelection: boolean = true): boolean {
-    const selection = vp.view.iModel.selectionSet;
-    if (!selection.isActive || !this.isolateElements(selection.elements, vp, replace))
-      return false;
-    if (clearSelection)
-      selection.emptyAll();
-    return true;
-  }
-
-  /** Set the element IDs to be always drawn normally with all other elements in the view overridden to draw using a default appearance.
-   * @param ids The IDs of the elements to always draw.
-   * @param vp The viewport.
-   * @param defaultAppearance Optional default appearance, uses non-locatable transparent grey if not specified.
-   * @param replace true to replace currently overridden elements (if any) or false to add to the existing set.
-   * @return true if overrides were changed.
-   * @see [[Viewport.alwaysDrawn]]
-   * @see [[Viewport.isAlwaysDrawnExclusive]]
-   */
-  public emphasizeElements(ids: Id64Arg, vp: Viewport, defaultAppearance?: FeatureAppearance, replace: boolean = true): boolean {
-    if (undefined !== this.getIsolatedElements(vp)) {
-      const emphasizeIds = this.updateIdSet(ids, replace, this._emphasizeIsolated);
-      if (undefined === emphasizeIds)
-        return false;
-
-      this._emphasizeIsolated = emphasizeIds;
-      vp.setFeatureOverrideProviderChanged();
-    } else {
-      if (!this.setAlwaysDrawnElements(ids, vp, false, replace))
-        return false;
-
-      this._emphasizeIsolated = undefined;
-    }
-
-    this._defaultAppearance = (undefined === defaultAppearance ? this.createDefaultAppearance() : defaultAppearance);
-    return true;
-  }
-
-  /** Set the currently selected elements to be always drawn normally with all other elements in the view overridden to draw using a default appearance.
-   * @param vp The viewport.
-   * @param defaultAppearance Optional default appearance, uses transparent grey if not specified.
-   * @param replace true to replace currently overridden elements (if any) or false to add to the existing set.
-   * @param clearSelection true to clear current selection after setting appearance override, false to leave selected.
-   * @return true if overrides were changed.
-   * @see [[Viewport.alwaysDrawn]]
-   * @see [[Viewport.isAlwaysDrawnExclusive]]
-   */
-  public emphasizeSelectedElements(vp: Viewport, defaultAppearance?: FeatureAppearance, replace: boolean = true, clearSelection: boolean = true): boolean {
-    const selection = vp.view.iModel.selectionSet;
-    if (!selection.isActive || !this.emphasizeElements(selection.elements, vp, defaultAppearance, replace))
-      return false;
-
-    if (clearSelection)
-      selection.emptyAll();
-
-    return true;
-  }
-
-  /** Set the element IDs to display with a color/transparency override.
-   * @param ids The IDs of the elements.
-   * @param vp The viewport.
-   * @param color ColorDef to specify override rgb and alpha.
-   * @param override Whether to use color and alpha, only color, or only alpha from the supplied ColorDef.
-   * @param replace true to replace currently overridden elements (if any) or false to add to the existing set.
-   * @return true if overrides were changed.
-   * @see [[Viewport.addFeatureOverrideProvider]]
-   */
-  public overrideElements(ids: Id64Arg, vp: Viewport, color: ColorDef, override: FeatureOverrideType = FeatureOverrideType.ColorOnly, replace: boolean = false): boolean {
-    const ovrKey = this.createOverrideKey(color, override);
-    if (undefined === ovrKey)
-      return false;
-
-    const overrideIds = new Set<string>();
-    for (const id of Id64.iterable(ids))
-      overrideIds.add(id);
-
-    if (0 === overrideIds.size)
-      return false;
-
-    const existingIds = (!replace ? this.getOverriddenElementsByKey(ovrKey) : undefined);
-    const oldSize = (undefined !== existingIds ? existingIds.size : 0);
-    if (0 !== oldSize && undefined !== existingIds)
-      for (const id of existingIds)
-        overrideIds.add(id);
-
-    if (oldSize === overrideIds.size)
-      return false;
-
-    if (undefined === this._overrideAppearance) {
-      this._overrideAppearance = new Map<number, Id64Set>();
-    } else {
-      for (const [key, otherIds] of this._overrideAppearance) {
-        if (key === ovrKey) // Make sure these ids are unique to this color/transparency key...
-          continue;
-
-        for (const id of Id64.iterable(ids))
-          otherIds.delete(id);
-
-        if (0 !== otherIds.size)
-          continue;
-
-        this._overrideAppearance.delete(key);
-      }
-    }
-
-    this._overrideAppearance.set(ovrKey, overrideIds);
-    vp.setFeatureOverrideProviderChanged();
-
-    return true;
-  }
-
-  /** Set the currently selected elements to display with a color/transparency override.
-   * @param vp The viewport.
-   * @param color ColorDef to specify override rgb and alpha.
-   * @param override Whether to use color and alpha, only color, or only alpha from the supplied ColorDef.
-   * @param replace true to replace currently overridden elements (if any) or false to add to the existing set.
-   * @param clearSelection true to clear current selection after setting appearance override, false to leave selected.
-   * @return true if overrides were changed.
-   * @see [[Viewport.addFeatureOverrideProvider]]
-   */
-  public overrideSelectedElements(vp: Viewport, color: ColorDef, override: FeatureOverrideType = FeatureOverrideType.ColorOnly, replace: boolean = false, clearSelection: boolean = true): boolean {
-    const selection = vp.view.iModel.selectionSet;
-    if (!selection.isActive || !this.overrideElements(selection.elements, vp, color, override, replace))
-      return false;
-    if (clearSelection)
-      selection.emptyAll();
-    return true;
-  }
-
-  /** @return true if provider is currently overriding the display of any elements. */
-  public isActive(vp: Viewport): boolean { return (undefined !== this.getNeverDrawnElements(vp) || undefined !== this.getAlwaysDrawnElements(vp) || undefined !== this.getOverriddenElements()); }
-
-  /** Serialize to JSON representation.
-   * @see [[EmphasizeElements.fromJSON]]
-   */
-  public toJSON(vp: Viewport): EmphasizeElementsProps {
-    const props: EmphasizeElementsProps = {};
-    const neverDrawn = this.getNeverDrawnElements(vp);
-    if (undefined !== neverDrawn)
-      props.neverDrawn = [...neverDrawn];
-
-    const alwaysDrawn = this.getAlwaysDrawnElements(vp);
-    if (undefined !== alwaysDrawn)
-      props.alwaysDrawn = [...alwaysDrawn];
-
-    if (vp.isAlwaysDrawnExclusive)
-      props.isAlwaysDrawnExclusive = true; // isolate
-
-    const alwaysDrawnExclusiveEmphasized = this.getEmphasizedIsolatedElements();
-    if (undefined !== alwaysDrawnExclusiveEmphasized)
-      props.alwaysDrawnExclusiveEmphasized = [...alwaysDrawnExclusiveEmphasized];
-
-    if (undefined !== this.defaultAppearance)
-      props.defaultAppearance = this.defaultAppearance; // emphasize (or specifically set for override)
-
-    if (this.unanimatedAppearance)
-      props.unanimatedAppearance = this.unanimatedAppearance;
-
-    const overriddenElements = this.getOverriddenElements();
-    if (undefined !== overriddenElements) {
-      const appearanceOverride: AppearanceOverrideProps[] = [];
-      for (const [key, ovrIds] of overriddenElements) {
-        const { color, overrideType } = { ...this.getOverrideFromKey(key) };
-        const ids = [...ovrIds];
-        appearanceOverride.push({ overrideType, color: color.toJSON(), ids });
-      }
-
-      props.appearanceOverride = appearanceOverride;
-    }
-
-    if (this.wantEmphasis)
-      props.wantEmphasis = true;
-
-    return props;
-  }
-
-  /** Initialize from JSON representation.
-   * @see [[EmphasizeElements.toJSON]]
-   */
-  public fromJSON(props: EmphasizeElementsProps, vp: Viewport): boolean {
-    let changed = false;
-    if (undefined !== props.neverDrawn && this.setNeverDrawnElements(new Set<string>(props.neverDrawn), vp, true))
-      changed = true;
-
-    if (undefined !== props.alwaysDrawn && this.setAlwaysDrawnElements(new Set<string>(props.alwaysDrawn), vp, undefined !== props.isAlwaysDrawnExclusive && props.isAlwaysDrawnExclusive))
-      changed = true;
-
-    if (undefined !== props.alwaysDrawnExclusiveEmphasized)
-      this._emphasizeIsolated = new Set<string>(props.alwaysDrawnExclusiveEmphasized); // changed status determined by setAlwaysDrawnElements...
-
-    if (undefined !== props.defaultAppearance)
-      this.defaultAppearance = FeatureAppearance.fromJSON(props.defaultAppearance); // changed status determined by setAlwaysDrawnElements or overrideElements...
-
-    if (props.unanimatedAppearance)
-      this.unanimatedAppearance = FeatureAppearance.fromJSON(props.unanimatedAppearance);
-
-    if (undefined !== props.appearanceOverride) {
-      for (const ovrApp of props.appearanceOverride) {
-        if (undefined === ovrApp.ids)
-          continue;
-
-        if (this.overrideElements(new Set<string>(ovrApp.ids), vp, ColorDef.fromJSON(ovrApp.color), ovrApp.overrideType, true))
-          changed = true;
-      }
-    }
-
-    const wantEmphasis = true === props.wantEmphasis;
-    if (wantEmphasis !== this.wantEmphasis) {
-      this.wantEmphasis = wantEmphasis;
-      changed = true;
-    }
-
-    return changed;
-  }
-
-  /** Return the EmphasizeElements provider currently registered with the specified Viewport, if one is already registered. */
-  public static get(vp: Viewport): EmphasizeElements | undefined {
-    return vp.findFeatureOverrideProviderOfType<EmphasizeElements>(EmphasizeElements);
-  }
-
-  /** Return the EmphasizeElements provider currently registered with the specified Viewport, or register a new one and return it. */
-  public static getOrCreate(vp: Viewport): EmphasizeElements {
-    let provider = this.get(vp);
-    if (!provider) {
-      provider = new EmphasizeElements();
-      vp.addFeatureOverrideProvider(provider);
-    }
-
-    return provider;
-  }
-
-  /** Drop the EmphasizeElements provider currently registered with the specified Viewport, if any is registered. */
-  public static clear(vp: Viewport, inactiveOnly: boolean = false) {
-    const provider = this.get(vp);
-
-    if (undefined === provider || (inactiveOnly && provider.isActive))
-      return;
-
-    vp.clearNeverDrawn();
-    vp.clearAlwaysDrawn();
-    vp.dropFeatureOverrideProvider(provider);
-  }
-}
-=======
-/*---------------------------------------------------------------------------------------------
-* Copyright (c) Bentley Systems, Incorporated. All rights reserved.
-* See LICENSE.md in the project root for license terms and full copyright notice.
-*--------------------------------------------------------------------------------------------*/
-/** @packageDocumentation
- * @module Rendering
- */
-
-import { Id64, Id64Arg, Id64Set } from "@itwin/core-bentley";
-import { AppearanceOverrideProps, ColorDef, EmphasizeElementsProps, FeatureAppearance, FeatureOverrideType, RgbColor } from "@itwin/core-common";
-import { FeatureSymbology } from "./render/FeatureSymbology";
-import { FeatureOverrideProvider } from "./FeatureOverrideProvider";
-import { Viewport } from "./Viewport";
-
-/** An implementation of [[FeatureOverrideProvider]] for emphasizing selected elements through simple color/transparency appearance overrides.
- * @public
- */
-export class EmphasizeElements implements FeatureOverrideProvider {
-  private _defaultAppearance?: FeatureAppearance;
-  private _unanimatedAppearance?: FeatureAppearance;
-  private _emphasizeIsolated?: Id64Set;
-  private _overrideAppearance?: Map<number, Id64Set>;
-  private readonly _emphasizedAppearance = FeatureAppearance.fromJSON({ emphasized: true });
-
-  /** If true, all overridden and emphasized elements will also have the "emphasis" effect applied to them. This causes them to be hilited using the current [[Viewport.emphasisSettings]]. */
-  public wantEmphasis = false;
-
-  /** Establish active feature overrides to emphasize elements and apply color/transparency overrides.
-   * @see [[Viewport.addFeatureOverrideProvider]]
-   */
-  public addFeatureOverrides(overrides: FeatureSymbology.Overrides, vp: Viewport): void {
-    const emphasizedElements = this.getEmphasizedElements(vp);
-    if (undefined !== emphasizedElements) {
-      overrides.setDefaultOverrides(this._defaultAppearance!);
-      const app = this.wantEmphasis ? this._emphasizedAppearance : FeatureAppearance.defaults;
-      emphasizedElements.forEach((id) => { overrides.overrideElement(id, app); });
-    }
-
-    const overriddenElements = this.getOverriddenElements();
-    if (undefined !== overriddenElements) {
-      if (undefined !== this._defaultAppearance)
-        overrides.setDefaultOverrides(this._defaultAppearance);
-      for (const [key, ids] of overriddenElements) {
-        const ovrApp = this.createAppearanceFromKey(key);
-        ids.forEach((id) => { overrides.overrideElement(id, ovrApp); });
-      }
-    }
-
-    if (this._unanimatedAppearance) {
-      if (this._unanimatedAppearance.isFullyTransparent)
-        overrides.neverDrawnAnimationNodes.add(0);
-      else
-        overrides.animationNodeOverrides.set(0, this._unanimatedAppearance);
-    }
-  }
-
-  /** @internal */
-  protected createAppearanceFromKey(key: number): FeatureAppearance {
-    let transparency: number | undefined;
-    let rgb: RgbColor | undefined;
-
-    if (key < 0) {
-      transparency = Math.abs(key);
-    } else {
-      const color = ColorDef.fromJSON(key);
-      rgb = RgbColor.fromColorDef(color);
-      if (0 !== color.getAlpha()) // Fully transparent signifies to use color only...
-        transparency = color.getTransparency() / 255;
-    }
-
-    const emphasized = this.wantEmphasis ? true : undefined;
-    return FeatureAppearance.fromJSON({ rgb, transparency, emphasized });
-  }
-
-  /** Get override key from color and override type */
-  public createOverrideKey(color: ColorDef, override: FeatureOverrideType): number | undefined {
-    const colorValues = color.colors;
-    switch (override) {
-      case FeatureOverrideType.ColorAndAlpha:
-        return 255 === colorValues.t ? undefined : color.tbgr; // Hiding elements should be done using neverDrawn, not transparency...
-      case FeatureOverrideType.ColorOnly:
-        return ColorDef.from(colorValues.r, colorValues.g, colorValues.b, 255).tbgr;
-      case FeatureOverrideType.AlphaOnly:
-        return -(colorValues.t / 255);
-    }
-  }
-
-  /** Get color and override type for the given key. */
-  public getOverrideFromKey(key: number): { overrideType: FeatureOverrideType, color: ColorDef } {
-    let overrideType;
-    let color;
-
-    if (key < 0) {
-      color = ColorDef.from(0, 0, 0, 255 * Math.abs(key));
-      overrideType = FeatureOverrideType.AlphaOnly;
-    } else {
-      color = ColorDef.fromJSON(key);
-      if (0 === color.getAlpha()) {
-        color = color.withAlpha(255);
-        overrideType = FeatureOverrideType.ColorOnly;
-      } else {
-        overrideType = FeatureOverrideType.ColorAndAlpha;
-      }
-    }
-
-    return { overrideType, color };
-  }
-
-  /** Establish a default appearance to apply to elements without overrides. If changing the default appearance
-   * without also calling overrideElements, an explicit refresh must be requested for the change to take effect.
-   * @see [[Viewport.setFeatureOverrideProviderChanged]]
-   */
-  public get defaultAppearance(): FeatureAppearance | undefined { return this._defaultAppearance; }
-  public set defaultAppearance(appearance: FeatureAppearance | undefined) { this._defaultAppearance = appearance; }
-
-  /** Establish a default appearance to apply to elements that are not animated by the view's [RenderSchedule.Script]($common).
-   * @note If this is the only change made to EmphasizeElements, you must call [[Viewport.setFeatureOverrideProviderChanged]] for
-   * the change to take immediate effect.
-   * @see [[createDefaultAppearance]] to create an appearance suitable for de-emphasizing the non-animated elements.
-   */
-  public get unanimatedAppearance(): FeatureAppearance | undefined {
-    return this._unanimatedAppearance;
-  }
-  public set unanimatedAppearance(appearance: FeatureAppearance | undefined) {
-    this._unanimatedAppearance = appearance;
-  }
-
-  /** Create default appearance to use for emphasizeElements when not supplied by caller. */
-  public createDefaultAppearance(): FeatureAppearance {
-    return FeatureAppearance.fromJSON({
-      rgb: new RgbColor(0xe4, 0xe4, 0xe4),
-      transparency: 0.8,
-      nonLocatable: true,
-    });
-  }
-
-  /** Get the IDs of the currently never drawn elements. */
-  public getNeverDrawnElements(vp: Viewport): Id64Set | undefined {
-    return (undefined !== vp.neverDrawn && 0 !== vp.neverDrawn.size ? vp.neverDrawn : undefined);
-  }
-
-  /** Get the IDs of the currently always drawn elements. */
-  public getAlwaysDrawnElements(vp: Viewport): Id64Set | undefined {
-    return (undefined !== vp.alwaysDrawn && 0 !== vp.alwaysDrawn.size ? vp.alwaysDrawn : undefined);
-  }
-
-  /** Get the IDs of the currently hidden elements. */
-  public getHiddenElements(vp: Viewport): Id64Set | undefined {
-    return this.getNeverDrawnElements(vp);
-  }
-
-  /** Get the IDs of the currently isolated elements. */
-  public getIsolatedElements(vp: Viewport): Id64Set | undefined {
-    return (vp.isAlwaysDrawnExclusive ? this.getAlwaysDrawnElements(vp) : undefined);
-  }
-
-  /** Get the IDs of the currently emphasized isolated elements. */
-  public getEmphasizedIsolatedElements(): Id64Set | undefined {
-    return (undefined !== this._defaultAppearance && undefined !== this._emphasizeIsolated && 0 !== this._emphasizeIsolated.size ? this._emphasizeIsolated : undefined);
-  }
-
-  /** Get the IDs of the currently emphasized elements. */
-  public getEmphasizedElements(vp: Viewport): Id64Set | undefined {
-    return (undefined !== this.getEmphasizedIsolatedElements() ? this._emphasizeIsolated : (undefined !== this._defaultAppearance && !vp.isAlwaysDrawnExclusive ? this.getAlwaysDrawnElements(vp) : undefined));
-  }
-
-  /** Get the map of current elements with color/transparency overrides. */
-  public getOverriddenElements(): Map<number, Id64Set> | undefined {
-    return (undefined !== this._overrideAppearance && 0 !== this._overrideAppearance.size ? this._overrideAppearance : undefined);
-  }
-
-  /** Get the IDs of current elements with the specified color/transparency override. */
-  public getOverriddenElementsByKey(key: number): Id64Set | undefined {
-    return (undefined !== this._overrideAppearance ? this._overrideAppearance.get(key) : undefined);
-  }
-
-  /** Clear never drawn elements.
-   * @return false if nothing to clear.
-   */
-  public clearNeverDrawnElements(vp: Viewport): boolean {
-    if (undefined === this.getNeverDrawnElements(vp))
-      return false;
-    vp.clearNeverDrawn();
-    return true;
-  }
-
-  /** Clear always drawn elements.
-   * @return false if nothing to clear.
-   */
-  public clearAlwaysDrawnElements(vp: Viewport): boolean {
-    if (undefined === this.getAlwaysDrawnElements(vp))
-      return false;
-    vp.clearAlwaysDrawn();
-    return true;
-  }
-
-  /** Clear hidden elements.
-   * @return false if nothing to clear.
-   */
-  public clearHiddenElements(vp: Viewport): boolean {
-    return this.clearNeverDrawnElements(vp);
-  }
-
-  /** Clear isolated elements.
-   * @return false if nothing to clear.
-   */
-  public clearIsolatedElements(vp: Viewport): boolean {
-    if (undefined === this.getIsolatedElements(vp))
-      return false;
-    if (this.clearEmphasizedIsolatedElements(vp, true))
-      return true;
-    return this.clearAlwaysDrawnElements(vp);
-  }
-
-  /** Clear emphasized elements.
-   * @return false if nothing to clear.
-   */
-  public clearEmphasizedElements(vp: Viewport): boolean {
-    if (undefined === this.getEmphasizedElements(vp))
-      return false;
-
-    if (this.clearEmphasizedIsolatedElements(vp, false))
-      return true;
-
-    if (!this.clearAlwaysDrawnElements(vp))
-      return false;
-
-    this._defaultAppearance = undefined;
-    return true;
-  }
-
-  /** Clear emphasized isolated elements.
-   * @return false if nothing to clear.
-   */
-  public clearEmphasizedIsolatedElements(vp: Viewport, setToAlwaysDrawn: boolean): boolean {
-    const emphasizedIsolated = this.getEmphasizedIsolatedElements();
-    this._emphasizeIsolated = undefined; // Always clear in case default appearance was unset...
-    if (undefined === emphasizedIsolated)
-      return false;
-
-    if (setToAlwaysDrawn && this.setAlwaysDrawnElements(emphasizedIsolated, vp, false))
-      return true;
-
-    this._defaultAppearance = undefined;
-    vp.setFeatureOverrideProviderChanged();
-    return true;
-  }
-
-  /** Clear color/transparency overrides from elements. Removes all overrides when keyOrIds isn't supplied.
-   * @param keyOrIds Specify a key value from [[EmphasizeElements.getOverriddenElements]] or [[EmphasizeElements.createOverrideKey]]
-   * to remove a single color/transparency override for the corresponding elements or specify the IDs of elements to
-   * remove any color/transparency override from.
-   * @return false if nothing to clear.
-   */
-  public clearOverriddenElements(vp: Viewport, keyOrIds?: number | Id64Arg): boolean {
-    if (undefined === this._overrideAppearance)
-      return false;
-
-    if (undefined !== keyOrIds) {
-      if (typeof keyOrIds === "number") {
-        if (!this._overrideAppearance.delete(keyOrIds))
-          return false;
-      } else {
-        let changed = false;
-
-        for (const [otherKey, otherIds] of this._overrideAppearance) {
-          const oldSize = otherIds.size;
-          for (const id of Id64.iterable(keyOrIds))
-            otherIds.delete(id);
-
-          if (oldSize !== otherIds.size)
-            changed = true;
-
-          if (0 === otherIds.size)
-            this._overrideAppearance.delete(otherKey);
-        }
-
-        if (!changed)
-          return false;
-      }
-    } else {
-      this._overrideAppearance = undefined;
-    }
-    vp.setFeatureOverrideProviderChanged();
-    return true;
-  }
-
-  /** @internal */
-  protected updateIdSet(ids: Id64Arg, replace: boolean, existingIds?: Id64Set): Id64Set | undefined {
-    const newIds = new Set<string>();
-    for (const id of Id64.iterable(ids))
-      newIds.add(id);
-
-    if (0 === newIds.size)
-      return undefined;
-
-    const oldSize = (!replace && undefined !== existingIds ? existingIds.size : 0);
-    if (0 !== oldSize && undefined !== existingIds)
-      for (const id of existingIds)
-        newIds.add(id);
-
-    if (oldSize === newIds.size)
-      return undefined;
-
-    return newIds;
-  }
-
-  /** Set the element IDs to be never drawn.
-   * @param ids The IDs of the elements to never draw.
-   * @param vp The viewport.
-   * @param replace true to replace currently hidden elements (if any) or false to add to the existing set.
-   * @return true if overrides were changed.
-   * @see [[Viewport.neverDrawn]]
-   * @internal
-   */
-  public setNeverDrawnElements(ids: Id64Arg, vp: Viewport, replace: boolean = true): boolean {
-    const hiddenIds = this.updateIdSet(ids, replace, vp.neverDrawn);
-    if (undefined === hiddenIds)
-      return false;
-    vp.setNeverDrawn(hiddenIds);
-    return true;
-  }
-
-  /** Set the element IDs to be always drawn.
-   * @param ids The IDs of the elements to always draw.
-   * @param vp The viewport.
-   * @param exclusive If true, *only* the specified elements will be drawn.
-   * @param replace true to replace currently always drawn elements (if any) or false to add to the existing set.
-   * @return true if overrides were changed.
-   * @see [[Viewport.alwaysDrawn]]
-   * @see [[Viewport.isAlwaysDrawnExclusive]]
-   * @internal
-   */
-  public setAlwaysDrawnElements(ids: Id64Arg, vp: Viewport, exclusive: boolean = true, replace: boolean = true): boolean {
-    const visibleIds = this.updateIdSet(ids, replace, vp.alwaysDrawn);
-    if (undefined === visibleIds)
-      return false;
-    vp.setAlwaysDrawn(visibleIds, exclusive);
-    return true;
-  }
-
-  /** Set the element IDs to be never drawn.
-   * @param ids The IDs of the elements to never draw.
-   * @param vp The viewport.
-   * @param replace true to replace currently hidden elements (if any) or false to add to the existing set.
-   * @return true if overrides were changed.
-   * @see [[Viewport.neverDrawn]]
-   */
-  public hideElements(ids: Id64Arg, vp: Viewport, replace: boolean = false): boolean {
-    return this.setNeverDrawnElements(ids, vp, replace);
-  }
-
-  /** Set the currently selected elements to be never drawn.
-   * @param vp The viewport.
-   * @param replace true to replace currently hidden elements (if any) or false to add to the existing set.
-   * @param clearSelection true to clear current selection after setting appearance override, false to leave selected.
-   * @return true if overrides were changed.
-   * @see [[Viewport.neverDrawn]]
-   */
-  public hideSelectedElements(vp: Viewport, replace: boolean = false, clearSelection: boolean = true): boolean {
-    const selection = vp.view.iModel.selectionSet;
-    if (!selection.isActive || !this.hideElements(selection.elements, vp, replace))
-      return false;
-    if (clearSelection)
-      selection.emptyAll();
-    return true;
-  }
-
-  /** Set the element IDs to be always drawn exclusively.
-   * @param ids The IDs of the elements to always draw.
-   * @param vp The viewport.
-   * @param replace true to replace currently isolated elements (if any) or false to add to the existing set.
-   * @return true if overrides were changed.
-   * @see [[Viewport.alwaysDrawn]]
-   * @see [[Viewport.isAlwaysDrawnExclusive]]
-   */
-  public isolateElements(ids: Id64Arg, vp: Viewport, replace: boolean = true): boolean {
-    const wasEmphasized = (undefined !== this.getEmphasizedElements(vp));
-    if (!this.setAlwaysDrawnElements(ids, vp, true, replace))
-      return false;
-
-    if (wasEmphasized)
-      this._defaultAppearance = this._emphasizeIsolated = undefined; // Don't clear defaultAppearance unless it was established by emphasize...
-
-    return true;
-  }
-
-  /** Set the currently selected elements to be always drawn exclusively.
-   * @param vp The viewport.
-   * @param replace true to replace currently isolated elements (if any) or false to add to the existing set.
-   * @param clearSelection true to clear current selection after setting appearance override, false to leave selected.
-   * @return true if overrides were changed.
-   * @see [[Viewport.alwaysDrawn]]
-   * @see [[Viewport.isAlwaysDrawnExclusive]]
-   */
-  public isolateSelectedElements(vp: Viewport, replace: boolean = true, clearSelection: boolean = true): boolean {
-    const selection = vp.view.iModel.selectionSet;
-    if (!selection.isActive || !this.isolateElements(selection.elements, vp, replace))
-      return false;
-    if (clearSelection)
-      selection.emptyAll();
-    return true;
-  }
-
-  /** Set the element IDs to be always drawn normally with all other elements in the view overridden to draw using a default appearance..
-   * @param ids The IDs of the elements to always draw.
-   * @param vp The viewport.
-   * @param defaultAppearance Optional default appearance, uses non-locatable transparent grey if not specified.
-   * @param replace true to replace currently overridden elements (if any) or false to add to the existing set.
-   * @return true if overrides were changed.
-   * @see [[Viewport.alwaysDrawn]]
-   * @see [[Viewport.isAlwaysDrawnExclusive]]
-   */
-  public emphasizeElements(ids: Id64Arg, vp: Viewport, defaultAppearance?: FeatureAppearance, replace: boolean = true): boolean {
-    if (undefined !== this.getIsolatedElements(vp)) {
-      const emphasizeIds = this.updateIdSet(ids, replace, this._emphasizeIsolated);
-      if (undefined === emphasizeIds)
-        return false;
-
-      this._emphasizeIsolated = emphasizeIds;
-      vp.setFeatureOverrideProviderChanged();
-    } else {
-      if (!this.setAlwaysDrawnElements(ids, vp, false, replace))
-        return false;
-
-      this._emphasizeIsolated = undefined;
-    }
-
-    this._defaultAppearance = (undefined === defaultAppearance ? this.createDefaultAppearance() : defaultAppearance);
-    return true;
-  }
-
-  /** Set the currently selected elements to be always drawn normally with all other elements in the view overridden to draw using a default appearance.
-   * @param vp The viewport.
-   * @param defaultAppearance Optional default appearance, uses transparent grey if not specified.
-   * @param replace true to replace currently overridden elements (if any) or false to add to the existing set.
-   * @param clearSelection true to clear current selection after setting appearance override, false to leave selected.
-   * @return true if overrides were changed.
-   * @see [[Viewport.alwaysDrawn]]
-   * @see [[Viewport.isAlwaysDrawnExclusive]]
-   */
-  public emphasizeSelectedElements(vp: Viewport, defaultAppearance?: FeatureAppearance, replace: boolean = true, clearSelection: boolean = true): boolean {
-    const selection = vp.view.iModel.selectionSet;
-    if (!selection.isActive || !this.emphasizeElements(selection.elements, vp, defaultAppearance, replace))
-      return false;
-
-    if (clearSelection)
-      selection.emptyAll();
-
-    return true;
-  }
-
-  /** Set the element IDs to display with a color/transparency override.
-   * @param ids The IDs of the elements.
-   * @param vp The viewport.
-   * @param color ColorDef to specify override rgb and alpha.
-   * @param override Whether to use color and alpha, only color, or only alpha from the supplied ColorDef.
-   * @param replace true to replace currently overridden elements (if any) or false to add to the existing set.
-   * @return true if overrides were changed.
-   * @see [[Viewport.addFeatureOverrideProvider]]
-   */
-  public overrideElements(ids: Id64Arg, vp: Viewport, color: ColorDef, override: FeatureOverrideType = FeatureOverrideType.ColorOnly, replace: boolean = false): boolean {
-    const ovrKey = this.createOverrideKey(color, override);
-    if (undefined === ovrKey)
-      return false;
-
-    const overrideIds = new Set<string>();
-    for (const id of Id64.iterable(ids))
-      overrideIds.add(id);
-
-    if (0 === overrideIds.size)
-      return false;
-
-    const existingIds = (!replace ? this.getOverriddenElementsByKey(ovrKey) : undefined);
-    const oldSize = (undefined !== existingIds ? existingIds.size : 0);
-    if (0 !== oldSize && undefined !== existingIds)
-      for (const id of existingIds)
-        overrideIds.add(id);
-
-    if (oldSize === overrideIds.size)
-      return false;
-
-    if (undefined === this._overrideAppearance) {
-      this._overrideAppearance = new Map<number, Id64Set>();
-    } else {
-      for (const [key, otherIds] of this._overrideAppearance) {
-        if (key === ovrKey) // Make sure these ids are unique to this color/transparency key...
-          continue;
-
-        for (const id of Id64.iterable(ids))
-          otherIds.delete(id);
-
-        if (0 !== otherIds.size)
-          continue;
-
-        this._overrideAppearance.delete(key);
-      }
-    }
-
-    this._overrideAppearance.set(ovrKey, overrideIds);
-    vp.setFeatureOverrideProviderChanged();
-
-    return true;
-  }
-
-  /** Set the currently selected elements to display with a color/transparency override.
-   * @param vp The viewport.
-   * @param color ColorDef to specify override rgb and alpha.
-   * @param override Whether to use color and alpha, only color, or only alpha from the supplied ColorDef.
-   * @param replace true to replace currently overridden elements (if any) or false to add to the existing set.
-   * @param clearSelection true to clear current selection after setting appearance override, false to leave selected.
-   * @return true if overrides were changed.
-   * @see [[Viewport.addFeatureOverrideProvider]]
-   */
-  public overrideSelectedElements(vp: Viewport, color: ColorDef, override: FeatureOverrideType = FeatureOverrideType.ColorOnly, replace: boolean = false, clearSelection: boolean = true): boolean {
-    const selection = vp.view.iModel.selectionSet;
-    if (!selection.isActive || !this.overrideElements(selection.elements, vp, color, override, replace))
-      return false;
-    if (clearSelection)
-      selection.emptyAll();
-    return true;
-  }
-
-  /** @return true if provider is currently overriding the display of any elements. */
-  public isActive(vp: Viewport): boolean { return (undefined !== this.getNeverDrawnElements(vp) || undefined !== this.getAlwaysDrawnElements(vp) || undefined !== this.getOverriddenElements()); }
-
-  /** Serialize to JSON representation.
-   * @see [[EmphasizeElements.fromJSON]]
-   */
-  public toJSON(vp: Viewport): EmphasizeElementsProps {
-    const props: EmphasizeElementsProps = {};
-    const neverDrawn = this.getNeverDrawnElements(vp);
-    if (undefined !== neverDrawn)
-      props.neverDrawn = [...neverDrawn];
-
-    const alwaysDrawn = this.getAlwaysDrawnElements(vp);
-    if (undefined !== alwaysDrawn)
-      props.alwaysDrawn = [...alwaysDrawn];
-
-    if (vp.isAlwaysDrawnExclusive)
-      props.isAlwaysDrawnExclusive = true; // isolate
-
-    const alwaysDrawnExclusiveEmphasized = this.getEmphasizedIsolatedElements();
-    if (undefined !== alwaysDrawnExclusiveEmphasized)
-      props.alwaysDrawnExclusiveEmphasized = [...alwaysDrawnExclusiveEmphasized];
-
-    if (undefined !== this.defaultAppearance)
-      props.defaultAppearance = this.defaultAppearance; // emphasize (or specifically set for override)
-
-    if (this.unanimatedAppearance)
-      props.unanimatedAppearance = this.unanimatedAppearance;
-
-    const overriddenElements = this.getOverriddenElements();
-    if (undefined !== overriddenElements) {
-      const appearanceOverride: AppearanceOverrideProps[] = [];
-      for (const [key, ovrIds] of overriddenElements) {
-        const { color, overrideType } = { ...this.getOverrideFromKey(key) };
-        const ids = [...ovrIds];
-        appearanceOverride.push({ overrideType, color: color.toJSON(), ids });
-      }
-
-      props.appearanceOverride = appearanceOverride;
-    }
-
-    if (this.wantEmphasis)
-      props.wantEmphasis = true;
-
-    return props;
-  }
-
-  /** Initialize from JSON representation.
-   * @see [[EmphasizeElements.toJSON]]
-   */
-  public fromJSON(props: EmphasizeElementsProps, vp: Viewport): boolean {
-    let changed = false;
-    if (undefined !== props.neverDrawn && this.setNeverDrawnElements(new Set<string>(props.neverDrawn), vp, true))
-      changed = true;
-
-    if (undefined !== props.alwaysDrawn && this.setAlwaysDrawnElements(new Set<string>(props.alwaysDrawn), vp, undefined !== props.isAlwaysDrawnExclusive && props.isAlwaysDrawnExclusive))
-      changed = true;
-
-    if (undefined !== props.alwaysDrawnExclusiveEmphasized)
-      this._emphasizeIsolated = new Set<string>(props.alwaysDrawnExclusiveEmphasized); // changed status determined by setAlwaysDrawnElements...
-
-    if (undefined !== props.defaultAppearance)
-      this.defaultAppearance = FeatureAppearance.fromJSON(props.defaultAppearance); // changed status determined by setAlwaysDrawnElements or overrideElements...
-
-    if (props.unanimatedAppearance)
-      this.unanimatedAppearance = FeatureAppearance.fromJSON(props.unanimatedAppearance);
-
-    if (undefined !== props.appearanceOverride) {
-      for (const ovrApp of props.appearanceOverride) {
-        if (undefined === ovrApp.ids)
-          continue;
-
-        if (this.overrideElements(new Set<string>(ovrApp.ids), vp, ColorDef.fromJSON(ovrApp.color), ovrApp.overrideType, true))
-          changed = true;
-      }
-    }
-
-    const wantEmphasis = true === props.wantEmphasis;
-    if (wantEmphasis !== this.wantEmphasis) {
-      this.wantEmphasis = wantEmphasis;
-      changed = true;
-    }
-
-    return changed;
-  }
-
-  /** Return the EmphasizeElements provider currently registered with the specified Viewport, if one is already registered. */
-  public static get(vp: Viewport): EmphasizeElements | undefined {
-    return vp.findFeatureOverrideProviderOfType<EmphasizeElements>(EmphasizeElements);
-  }
-
-  /** Return the EmphasizeElements provider currently registered with the specified Viewport, or register a new one and return it. */
-  public static getOrCreate(vp: Viewport): EmphasizeElements {
-    let provider = this.get(vp);
-    if (!provider) {
-      provider = new EmphasizeElements();
-      vp.addFeatureOverrideProvider(provider);
-    }
-
-    return provider;
-  }
-
-  /** Drop the EmphasizeElements provider currently registered with the specified Viewport, if any is registered. */
-  public static clear(vp: Viewport, inactiveOnly: boolean = false) {
-    const provider = this.get(vp);
-
-    if (undefined === provider || (inactiveOnly && provider.isActive))
-      return;
-
-    vp.clearNeverDrawn();
-    vp.clearAlwaysDrawn();
-    vp.dropFeatureOverrideProvider(provider);
-  }
-}
->>>>>>> 007be59f
+/*---------------------------------------------------------------------------------------------
+* Copyright (c) Bentley Systems, Incorporated. All rights reserved.
+* See LICENSE.md in the project root for license terms and full copyright notice.
+*--------------------------------------------------------------------------------------------*/
+/** @packageDocumentation
+ * @module Rendering
+ */
+
+import { Id64, Id64Arg, Id64Set } from "@itwin/core-bentley";
+import { AppearanceOverrideProps, ColorDef, EmphasizeElementsProps, FeatureAppearance, FeatureOverrideType, RgbColor } from "@itwin/core-common";
+import { FeatureSymbology } from "./render/FeatureSymbology";
+import { FeatureOverrideProvider } from "./FeatureOverrideProvider";
+import { Viewport } from "./Viewport";
+
+/** An implementation of [[FeatureOverrideProvider]] for emphasizing selected elements through simple color/transparency appearance overrides.
+ * @public
+ */
+export class EmphasizeElements implements FeatureOverrideProvider {
+  private _defaultAppearance?: FeatureAppearance;
+  private _unanimatedAppearance?: FeatureAppearance;
+  private _emphasizeIsolated?: Id64Set;
+  private _overrideAppearance?: Map<number, Id64Set>;
+  private readonly _emphasizedAppearance = FeatureAppearance.fromJSON({ emphasized: true });
+
+  /** If true, all overridden and emphasized elements will also have the "emphasis" effect applied to them. This causes them to be hilited using the current [[Viewport.emphasisSettings]]. */
+  public wantEmphasis = false;
+
+  /** Establish active feature overrides to emphasize elements and apply color/transparency overrides.
+   * @see [[Viewport.addFeatureOverrideProvider]]
+   */
+  public addFeatureOverrides(overrides: FeatureSymbology.Overrides, vp: Viewport): void {
+    const emphasizedElements = this.getEmphasizedElements(vp);
+    if (undefined !== emphasizedElements) {
+      overrides.setDefaultOverrides(this._defaultAppearance!);
+      const app = this.wantEmphasis ? this._emphasizedAppearance : FeatureAppearance.defaults;
+      emphasizedElements.forEach((id) => { overrides.overrideElement(id, app); });
+    }
+
+    const overriddenElements = this.getOverriddenElements();
+    if (undefined !== overriddenElements) {
+      if (undefined !== this._defaultAppearance)
+        overrides.setDefaultOverrides(this._defaultAppearance);
+      for (const [key, ids] of overriddenElements) {
+        const ovrApp = this.createAppearanceFromKey(key);
+        ids.forEach((id) => { overrides.overrideElement(id, ovrApp); });
+      }
+    }
+
+    if (this._unanimatedAppearance) {
+      if (this._unanimatedAppearance.isFullyTransparent)
+        overrides.neverDrawnAnimationNodes.add(0);
+      else
+        overrides.animationNodeOverrides.set(0, this._unanimatedAppearance);
+    }
+  }
+
+  /** @internal */
+  protected createAppearanceFromKey(key: number): FeatureAppearance {
+    let transparency: number | undefined;
+    let rgb: RgbColor | undefined;
+
+    if (key < 0) {
+      transparency = Math.abs(key);
+    } else {
+      const color = ColorDef.fromJSON(key);
+      rgb = RgbColor.fromColorDef(color);
+      if (0 !== color.getAlpha()) // Fully transparent signifies to use color only...
+        transparency = color.getTransparency() / 255;
+    }
+
+    const emphasized = this.wantEmphasis ? true : undefined;
+    return FeatureAppearance.fromJSON({ rgb, transparency, emphasized });
+  }
+
+  /** Get override key from color and override type */
+  public createOverrideKey(color: ColorDef, override: FeatureOverrideType): number | undefined {
+    const colorValues = color.colors;
+    switch (override) {
+      case FeatureOverrideType.ColorAndAlpha:
+        return 255 === colorValues.t ? undefined : color.tbgr; // Hiding elements should be done using neverDrawn, not transparency...
+      case FeatureOverrideType.ColorOnly:
+        return ColorDef.from(colorValues.r, colorValues.g, colorValues.b, 255).tbgr;
+      case FeatureOverrideType.AlphaOnly:
+        return -(colorValues.t / 255);
+    }
+  }
+
+  /** Get color and override type for the given key. */
+  public getOverrideFromKey(key: number): { overrideType: FeatureOverrideType, color: ColorDef } {
+    let overrideType;
+    let color;
+
+    if (key < 0) {
+      color = ColorDef.from(0, 0, 0, 255 * Math.abs(key));
+      overrideType = FeatureOverrideType.AlphaOnly;
+    } else {
+      color = ColorDef.fromJSON(key);
+      if (0 === color.getAlpha()) {
+        color = color.withAlpha(255);
+        overrideType = FeatureOverrideType.ColorOnly;
+      } else {
+        overrideType = FeatureOverrideType.ColorAndAlpha;
+      }
+    }
+
+    return { overrideType, color };
+  }
+
+  /** Establish a default appearance to apply to elements without overrides. If changing the default appearance
+   * without also calling overrideElements, an explicit refresh must be requested for the change to take effect.
+   * @see [[Viewport.setFeatureOverrideProviderChanged]]
+   */
+  public get defaultAppearance(): FeatureAppearance | undefined { return this._defaultAppearance; }
+  public set defaultAppearance(appearance: FeatureAppearance | undefined) { this._defaultAppearance = appearance; }
+
+  /** Establish a default appearance to apply to elements that are not animated by the view's [RenderSchedule.Script]($common).
+   * @note If this is the only change made to EmphasizeElements, you must call [[Viewport.setFeatureOverrideProviderChanged]] for
+   * the change to take immediate effect.
+   * @see [[createDefaultAppearance]] to create an appearance suitable for de-emphasizing the non-animated elements.
+   */
+  public get unanimatedAppearance(): FeatureAppearance | undefined {
+    return this._unanimatedAppearance;
+  }
+  public set unanimatedAppearance(appearance: FeatureAppearance | undefined) {
+    this._unanimatedAppearance = appearance;
+  }
+
+  /** Create default appearance to use for emphasizeElements when not supplied by caller. */
+  public createDefaultAppearance(): FeatureAppearance {
+    return FeatureAppearance.fromJSON({
+      rgb: new RgbColor(0xe4, 0xe4, 0xe4),
+      transparency: 0.8,
+      nonLocatable: true,
+    });
+  }
+
+  /** Get the IDs of the currently never drawn elements. */
+  public getNeverDrawnElements(vp: Viewport): Id64Set | undefined {
+    return (undefined !== vp.neverDrawn && 0 !== vp.neverDrawn.size ? vp.neverDrawn : undefined);
+  }
+
+  /** Get the IDs of the currently always drawn elements. */
+  public getAlwaysDrawnElements(vp: Viewport): Id64Set | undefined {
+    return (undefined !== vp.alwaysDrawn && 0 !== vp.alwaysDrawn.size ? vp.alwaysDrawn : undefined);
+  }
+
+  /** Get the IDs of the currently hidden elements. */
+  public getHiddenElements(vp: Viewport): Id64Set | undefined {
+    return this.getNeverDrawnElements(vp);
+  }
+
+  /** Get the IDs of the currently isolated elements. */
+  public getIsolatedElements(vp: Viewport): Id64Set | undefined {
+    return (vp.isAlwaysDrawnExclusive ? this.getAlwaysDrawnElements(vp) : undefined);
+  }
+
+  /** Get the IDs of the currently emphasized isolated elements. */
+  public getEmphasizedIsolatedElements(): Id64Set | undefined {
+    return (undefined !== this._defaultAppearance && undefined !== this._emphasizeIsolated && 0 !== this._emphasizeIsolated.size ? this._emphasizeIsolated : undefined);
+  }
+
+  /** Get the IDs of the currently emphasized elements. */
+  public getEmphasizedElements(vp: Viewport): Id64Set | undefined {
+    return (undefined !== this.getEmphasizedIsolatedElements() ? this._emphasizeIsolated : (undefined !== this._defaultAppearance && !vp.isAlwaysDrawnExclusive ? this.getAlwaysDrawnElements(vp) : undefined));
+  }
+
+  /** Get the map of current elements with color/transparency overrides. */
+  public getOverriddenElements(): Map<number, Id64Set> | undefined {
+    return (undefined !== this._overrideAppearance && 0 !== this._overrideAppearance.size ? this._overrideAppearance : undefined);
+  }
+
+  /** Get the IDs of current elements with the specified color/transparency override. */
+  public getOverriddenElementsByKey(key: number): Id64Set | undefined {
+    return (undefined !== this._overrideAppearance ? this._overrideAppearance.get(key) : undefined);
+  }
+
+  /** Clear never drawn elements.
+   * @return false if nothing to clear.
+   */
+  public clearNeverDrawnElements(vp: Viewport): boolean {
+    if (undefined === this.getNeverDrawnElements(vp))
+      return false;
+    vp.clearNeverDrawn();
+    return true;
+  }
+
+  /** Clear always drawn elements.
+   * @return false if nothing to clear.
+   */
+  public clearAlwaysDrawnElements(vp: Viewport): boolean {
+    if (undefined === this.getAlwaysDrawnElements(vp))
+      return false;
+    vp.clearAlwaysDrawn();
+    return true;
+  }
+
+  /** Clear hidden elements.
+   * @return false if nothing to clear.
+   */
+  public clearHiddenElements(vp: Viewport): boolean {
+    return this.clearNeverDrawnElements(vp);
+  }
+
+  /** Clear isolated elements.
+   * @return false if nothing to clear.
+   */
+  public clearIsolatedElements(vp: Viewport): boolean {
+    if (undefined === this.getIsolatedElements(vp))
+      return false;
+    if (this.clearEmphasizedIsolatedElements(vp, true))
+      return true;
+    return this.clearAlwaysDrawnElements(vp);
+  }
+
+  /** Clear emphasized elements.
+   * @return false if nothing to clear.
+   */
+  public clearEmphasizedElements(vp: Viewport): boolean {
+    if (undefined === this.getEmphasizedElements(vp))
+      return false;
+
+    if (this.clearEmphasizedIsolatedElements(vp, false))
+      return true;
+
+    if (!this.clearAlwaysDrawnElements(vp))
+      return false;
+
+    this._defaultAppearance = undefined;
+    return true;
+  }
+
+  /** Clear emphasized isolated elements.
+   * @return false if nothing to clear.
+   */
+  public clearEmphasizedIsolatedElements(vp: Viewport, setToAlwaysDrawn: boolean): boolean {
+    const emphasizedIsolated = this.getEmphasizedIsolatedElements();
+    this._emphasizeIsolated = undefined; // Always clear in case default appearance was unset...
+    if (undefined === emphasizedIsolated)
+      return false;
+
+    if (setToAlwaysDrawn && this.setAlwaysDrawnElements(emphasizedIsolated, vp, false))
+      return true;
+
+    this._defaultAppearance = undefined;
+    vp.setFeatureOverrideProviderChanged();
+    return true;
+  }
+
+  /** Clear color/transparency overrides from elements. Removes all overrides when keyOrIds isn't supplied.
+   * @param keyOrIds Specify a key value from [[EmphasizeElements.getOverriddenElements]] or [[EmphasizeElements.createOverrideKey]]
+   * to remove a single color/transparency override for the corresponding elements or specify the IDs of elements to
+   * remove any color/transparency override from.
+   * @return false if nothing to clear.
+   */
+  public clearOverriddenElements(vp: Viewport, keyOrIds?: number | Id64Arg): boolean {
+    if (undefined === this._overrideAppearance)
+      return false;
+
+    if (undefined !== keyOrIds) {
+      if (typeof keyOrIds === "number") {
+        if (!this._overrideAppearance.delete(keyOrIds))
+          return false;
+      } else {
+        let changed = false;
+
+        for (const [otherKey, otherIds] of this._overrideAppearance) {
+          const oldSize = otherIds.size;
+          for (const id of Id64.iterable(keyOrIds))
+            otherIds.delete(id);
+
+          if (oldSize !== otherIds.size)
+            changed = true;
+
+          if (0 === otherIds.size)
+            this._overrideAppearance.delete(otherKey);
+        }
+
+        if (!changed)
+          return false;
+      }
+    } else {
+      this._overrideAppearance = undefined;
+    }
+    vp.setFeatureOverrideProviderChanged();
+    return true;
+  }
+
+  /** @internal */
+  protected updateIdSet(ids: Id64Arg, replace: boolean, existingIds?: Id64Set): Id64Set | undefined {
+    const newIds = new Set<string>();
+    for (const id of Id64.iterable(ids))
+      newIds.add(id);
+
+    if (0 === newIds.size)
+      return undefined;
+
+    const oldSize = (!replace && undefined !== existingIds ? existingIds.size : 0);
+    if (0 !== oldSize && undefined !== existingIds)
+      for (const id of existingIds)
+        newIds.add(id);
+
+    if (oldSize === newIds.size)
+      return undefined;
+
+    return newIds;
+  }
+
+  /** Set the element IDs to be never drawn.
+   * @param ids The IDs of the elements to never draw.
+   * @param vp The viewport.
+   * @param replace true to replace currently hidden elements (if any) or false to add to the existing set.
+   * @return true if overrides were changed.
+   * @see [[Viewport.neverDrawn]]
+   * @internal
+   */
+  public setNeverDrawnElements(ids: Id64Arg, vp: Viewport, replace: boolean = true): boolean {
+    const hiddenIds = this.updateIdSet(ids, replace, vp.neverDrawn);
+    if (undefined === hiddenIds)
+      return false;
+    vp.setNeverDrawn(hiddenIds);
+    return true;
+  }
+
+  /** Set the element IDs to be always drawn.
+   * @param ids The IDs of the elements to always draw.
+   * @param vp The viewport.
+   * @param exclusive If true, *only* the specified elements will be drawn.
+   * @param replace true to replace currently always drawn elements (if any) or false to add to the existing set.
+   * @return true if overrides were changed.
+   * @see [[Viewport.alwaysDrawn]]
+   * @see [[Viewport.isAlwaysDrawnExclusive]]
+   * @internal
+   */
+  public setAlwaysDrawnElements(ids: Id64Arg, vp: Viewport, exclusive: boolean = true, replace: boolean = true): boolean {
+    const visibleIds = this.updateIdSet(ids, replace, vp.alwaysDrawn);
+    if (undefined === visibleIds)
+      return false;
+    vp.setAlwaysDrawn(visibleIds, exclusive);
+    return true;
+  }
+
+  /** Set the element IDs to be never drawn.
+   * @param ids The IDs of the elements to never draw.
+   * @param vp The viewport.
+   * @param replace true to replace currently hidden elements (if any) or false to add to the existing set.
+   * @return true if overrides were changed.
+   * @see [[Viewport.neverDrawn]]
+   */
+  public hideElements(ids: Id64Arg, vp: Viewport, replace: boolean = false): boolean {
+    return this.setNeverDrawnElements(ids, vp, replace);
+  }
+
+  /** Set the currently selected elements to be never drawn.
+   * @param vp The viewport.
+   * @param replace true to replace currently hidden elements (if any) or false to add to the existing set.
+   * @param clearSelection true to clear current selection after setting appearance override, false to leave selected.
+   * @return true if overrides were changed.
+   * @see [[Viewport.neverDrawn]]
+   */
+  public hideSelectedElements(vp: Viewport, replace: boolean = false, clearSelection: boolean = true): boolean {
+    const selection = vp.view.iModel.selectionSet;
+    if (!selection.isActive || !this.hideElements(selection.elements, vp, replace))
+      return false;
+    if (clearSelection)
+      selection.emptyAll();
+    return true;
+  }
+
+  /** Set the element IDs to be always drawn exclusively.
+   * @param ids The IDs of the elements to always draw.
+   * @param vp The viewport.
+   * @param replace true to replace currently isolated elements (if any) or false to add to the existing set.
+   * @return true if overrides were changed.
+   * @see [[Viewport.alwaysDrawn]]
+   * @see [[Viewport.isAlwaysDrawnExclusive]]
+   */
+  public isolateElements(ids: Id64Arg, vp: Viewport, replace: boolean = true): boolean {
+    const wasEmphasized = (undefined !== this.getEmphasizedElements(vp));
+    if (!this.setAlwaysDrawnElements(ids, vp, true, replace))
+      return false;
+
+    if (wasEmphasized)
+      this._defaultAppearance = this._emphasizeIsolated = undefined; // Don't clear defaultAppearance unless it was established by emphasize...
+
+    return true;
+  }
+
+  /** Set the currently selected elements to be always drawn exclusively.
+   * @param vp The viewport.
+   * @param replace true to replace currently isolated elements (if any) or false to add to the existing set.
+   * @param clearSelection true to clear current selection after setting appearance override, false to leave selected.
+   * @return true if overrides were changed.
+   * @see [[Viewport.alwaysDrawn]]
+   * @see [[Viewport.isAlwaysDrawnExclusive]]
+   */
+  public isolateSelectedElements(vp: Viewport, replace: boolean = true, clearSelection: boolean = true): boolean {
+    const selection = vp.view.iModel.selectionSet;
+    if (!selection.isActive || !this.isolateElements(selection.elements, vp, replace))
+      return false;
+    if (clearSelection)
+      selection.emptyAll();
+    return true;
+  }
+
+  /** Set the element IDs to be always drawn normally with all other elements in the view overridden to draw using a default appearance..
+   * @param ids The IDs of the elements to always draw.
+   * @param vp The viewport.
+   * @param defaultAppearance Optional default appearance, uses non-locatable transparent grey if not specified.
+   * @param replace true to replace currently overridden elements (if any) or false to add to the existing set.
+   * @return true if overrides were changed.
+   * @see [[Viewport.alwaysDrawn]]
+   * @see [[Viewport.isAlwaysDrawnExclusive]]
+   */
+  public emphasizeElements(ids: Id64Arg, vp: Viewport, defaultAppearance?: FeatureAppearance, replace: boolean = true): boolean {
+    if (undefined !== this.getIsolatedElements(vp)) {
+      const emphasizeIds = this.updateIdSet(ids, replace, this._emphasizeIsolated);
+      if (undefined === emphasizeIds)
+        return false;
+
+      this._emphasizeIsolated = emphasizeIds;
+      vp.setFeatureOverrideProviderChanged();
+    } else {
+      if (!this.setAlwaysDrawnElements(ids, vp, false, replace))
+        return false;
+
+      this._emphasizeIsolated = undefined;
+    }
+
+    this._defaultAppearance = (undefined === defaultAppearance ? this.createDefaultAppearance() : defaultAppearance);
+    return true;
+  }
+
+  /** Set the currently selected elements to be always drawn normally with all other elements in the view overridden to draw using a default appearance.
+   * @param vp The viewport.
+   * @param defaultAppearance Optional default appearance, uses transparent grey if not specified.
+   * @param replace true to replace currently overridden elements (if any) or false to add to the existing set.
+   * @param clearSelection true to clear current selection after setting appearance override, false to leave selected.
+   * @return true if overrides were changed.
+   * @see [[Viewport.alwaysDrawn]]
+   * @see [[Viewport.isAlwaysDrawnExclusive]]
+   */
+  public emphasizeSelectedElements(vp: Viewport, defaultAppearance?: FeatureAppearance, replace: boolean = true, clearSelection: boolean = true): boolean {
+    const selection = vp.view.iModel.selectionSet;
+    if (!selection.isActive || !this.emphasizeElements(selection.elements, vp, defaultAppearance, replace))
+      return false;
+
+    if (clearSelection)
+      selection.emptyAll();
+
+    return true;
+  }
+
+  /** Set the element IDs to display with a color/transparency override.
+   * @param ids The IDs of the elements.
+   * @param vp The viewport.
+   * @param color ColorDef to specify override rgb and alpha.
+   * @param override Whether to use color and alpha, only color, or only alpha from the supplied ColorDef.
+   * @param replace true to replace currently overridden elements (if any) or false to add to the existing set.
+   * @return true if overrides were changed.
+   * @see [[Viewport.addFeatureOverrideProvider]]
+   */
+  public overrideElements(ids: Id64Arg, vp: Viewport, color: ColorDef, override: FeatureOverrideType = FeatureOverrideType.ColorOnly, replace: boolean = false): boolean {
+    const ovrKey = this.createOverrideKey(color, override);
+    if (undefined === ovrKey)
+      return false;
+
+    const overrideIds = new Set<string>();
+    for (const id of Id64.iterable(ids))
+      overrideIds.add(id);
+
+    if (0 === overrideIds.size)
+      return false;
+
+    const existingIds = (!replace ? this.getOverriddenElementsByKey(ovrKey) : undefined);
+    const oldSize = (undefined !== existingIds ? existingIds.size : 0);
+    if (0 !== oldSize && undefined !== existingIds)
+      for (const id of existingIds)
+        overrideIds.add(id);
+
+    if (oldSize === overrideIds.size)
+      return false;
+
+    if (undefined === this._overrideAppearance) {
+      this._overrideAppearance = new Map<number, Id64Set>();
+    } else {
+      for (const [key, otherIds] of this._overrideAppearance) {
+        if (key === ovrKey) // Make sure these ids are unique to this color/transparency key...
+          continue;
+
+        for (const id of Id64.iterable(ids))
+          otherIds.delete(id);
+
+        if (0 !== otherIds.size)
+          continue;
+
+        this._overrideAppearance.delete(key);
+      }
+    }
+
+    this._overrideAppearance.set(ovrKey, overrideIds);
+    vp.setFeatureOverrideProviderChanged();
+
+    return true;
+  }
+
+  /** Set the currently selected elements to display with a color/transparency override.
+   * @param vp The viewport.
+   * @param color ColorDef to specify override rgb and alpha.
+   * @param override Whether to use color and alpha, only color, or only alpha from the supplied ColorDef.
+   * @param replace true to replace currently overridden elements (if any) or false to add to the existing set.
+   * @param clearSelection true to clear current selection after setting appearance override, false to leave selected.
+   * @return true if overrides were changed.
+   * @see [[Viewport.addFeatureOverrideProvider]]
+   */
+  public overrideSelectedElements(vp: Viewport, color: ColorDef, override: FeatureOverrideType = FeatureOverrideType.ColorOnly, replace: boolean = false, clearSelection: boolean = true): boolean {
+    const selection = vp.view.iModel.selectionSet;
+    if (!selection.isActive || !this.overrideElements(selection.elements, vp, color, override, replace))
+      return false;
+    if (clearSelection)
+      selection.emptyAll();
+    return true;
+  }
+
+  /** @return true if provider is currently overriding the display of any elements. */
+  public isActive(vp: Viewport): boolean { return (undefined !== this.getNeverDrawnElements(vp) || undefined !== this.getAlwaysDrawnElements(vp) || undefined !== this.getOverriddenElements()); }
+
+  /** Serialize to JSON representation.
+   * @see [[EmphasizeElements.fromJSON]]
+   */
+  public toJSON(vp: Viewport): EmphasizeElementsProps {
+    const props: EmphasizeElementsProps = {};
+    const neverDrawn = this.getNeverDrawnElements(vp);
+    if (undefined !== neverDrawn)
+      props.neverDrawn = [...neverDrawn];
+
+    const alwaysDrawn = this.getAlwaysDrawnElements(vp);
+    if (undefined !== alwaysDrawn)
+      props.alwaysDrawn = [...alwaysDrawn];
+
+    if (vp.isAlwaysDrawnExclusive)
+      props.isAlwaysDrawnExclusive = true; // isolate
+
+    const alwaysDrawnExclusiveEmphasized = this.getEmphasizedIsolatedElements();
+    if (undefined !== alwaysDrawnExclusiveEmphasized)
+      props.alwaysDrawnExclusiveEmphasized = [...alwaysDrawnExclusiveEmphasized];
+
+    if (undefined !== this.defaultAppearance)
+      props.defaultAppearance = this.defaultAppearance; // emphasize (or specifically set for override)
+
+    if (this.unanimatedAppearance)
+      props.unanimatedAppearance = this.unanimatedAppearance;
+
+    const overriddenElements = this.getOverriddenElements();
+    if (undefined !== overriddenElements) {
+      const appearanceOverride: AppearanceOverrideProps[] = [];
+      for (const [key, ovrIds] of overriddenElements) {
+        const { color, overrideType } = { ...this.getOverrideFromKey(key) };
+        const ids = [...ovrIds];
+        appearanceOverride.push({ overrideType, color: color.toJSON(), ids });
+      }
+
+      props.appearanceOverride = appearanceOverride;
+    }
+
+    if (this.wantEmphasis)
+      props.wantEmphasis = true;
+
+    return props;
+  }
+
+  /** Initialize from JSON representation.
+   * @see [[EmphasizeElements.toJSON]]
+   */
+  public fromJSON(props: EmphasizeElementsProps, vp: Viewport): boolean {
+    let changed = false;
+    if (undefined !== props.neverDrawn && this.setNeverDrawnElements(new Set<string>(props.neverDrawn), vp, true))
+      changed = true;
+
+    if (undefined !== props.alwaysDrawn && this.setAlwaysDrawnElements(new Set<string>(props.alwaysDrawn), vp, undefined !== props.isAlwaysDrawnExclusive && props.isAlwaysDrawnExclusive))
+      changed = true;
+
+    if (undefined !== props.alwaysDrawnExclusiveEmphasized)
+      this._emphasizeIsolated = new Set<string>(props.alwaysDrawnExclusiveEmphasized); // changed status determined by setAlwaysDrawnElements...
+
+    if (undefined !== props.defaultAppearance)
+      this.defaultAppearance = FeatureAppearance.fromJSON(props.defaultAppearance); // changed status determined by setAlwaysDrawnElements or overrideElements...
+
+    if (props.unanimatedAppearance)
+      this.unanimatedAppearance = FeatureAppearance.fromJSON(props.unanimatedAppearance);
+
+    if (undefined !== props.appearanceOverride) {
+      for (const ovrApp of props.appearanceOverride) {
+        if (undefined === ovrApp.ids)
+          continue;
+
+        if (this.overrideElements(new Set<string>(ovrApp.ids), vp, ColorDef.fromJSON(ovrApp.color), ovrApp.overrideType, true))
+          changed = true;
+      }
+    }
+
+    const wantEmphasis = true === props.wantEmphasis;
+    if (wantEmphasis !== this.wantEmphasis) {
+      this.wantEmphasis = wantEmphasis;
+      changed = true;
+    }
+
+    return changed;
+  }
+
+  /** Return the EmphasizeElements provider currently registered with the specified Viewport, if one is already registered. */
+  public static get(vp: Viewport): EmphasizeElements | undefined {
+    return vp.findFeatureOverrideProviderOfType<EmphasizeElements>(EmphasizeElements);
+  }
+
+  /** Return the EmphasizeElements provider currently registered with the specified Viewport, or register a new one and return it. */
+  public static getOrCreate(vp: Viewport): EmphasizeElements {
+    let provider = this.get(vp);
+    if (!provider) {
+      provider = new EmphasizeElements();
+      vp.addFeatureOverrideProvider(provider);
+    }
+
+    return provider;
+  }
+
+  /** Drop the EmphasizeElements provider currently registered with the specified Viewport, if any is registered. */
+  public static clear(vp: Viewport, inactiveOnly: boolean = false) {
+    const provider = this.get(vp);
+
+    if (undefined === provider || (inactiveOnly && provider.isActive))
+      return;
+
+    vp.clearNeverDrawn();
+    vp.clearAlwaysDrawn();
+    vp.dropFeatureOverrideProvider(provider);
+  }
+}