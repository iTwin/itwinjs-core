--- conflicted
+++ resolved
@@ -1,298 +1,3 @@
-<<<<<<< HEAD
-/*---------------------------------------------------------------------------------------------
-* Copyright (c) Bentley Systems, Incorporated. All rights reserved.
-* See LICENSE.md in the project root for license terms and full copyright notice.
-*--------------------------------------------------------------------------------------------*/
-/** @packageDocumentation
- * @module ModelState
- */
-
-import { Id64, Id64String, JsonUtils } from "@itwin/core-bentley";
-import { Point2d, Range3d } from "@itwin/core-geometry";
-import {
-  GeometricModel2dProps, GeometricModel3dProps, GeometricModelProps, ModelProps, RelatedElement, SpatialClassifiers,
-} from "@itwin/core-common";
-import { EntityState } from "./EntityState";
-import { HitDetail } from "./HitDetail";
-import { IModelConnection } from "./IModelConnection";
-import { createOrbitGtTileTreeReference, createPrimaryTileTreeReference, createRealityTileTreeReference, TileTreeReference } from "./tile/internal";
-import { ViewState } from "./ViewState";
-
-/** Represents the front-end state of a [Model]($backend).
- * @public
- */
-export class ModelState extends EntityState implements ModelProps {
-  /** @internal */
-  public static override get className() { return "Model"; }
-  public readonly modeledElement: RelatedElement;
-  public readonly name: string;
-  public parentModel: Id64String;
-  public readonly isPrivate: boolean;
-  public readonly isTemplate: boolean;
-
-  constructor(props: ModelProps, iModel: IModelConnection, state?: ModelState) {
-    super(props, iModel, state);
-    this.modeledElement = RelatedElement.fromJSON(props.modeledElement)!;
-    this.name = props.name ? props.name : "";
-    this.parentModel = Id64.fromJSON(props.parentModel)!; // NB! Must always match the model of the modeledElement!
-    this.isPrivate = JsonUtils.asBool(props.isPrivate);
-    this.isTemplate = JsonUtils.asBool(props.isTemplate);
-  }
-
-  /** Add all custom-handled properties of a Model to a json object. */
-  public override toJSON(): ModelProps {
-    const val = super.toJSON() as ModelProps;
-    val.modeledElement = this.modeledElement;
-    val.parentModel = this.parentModel;
-    val.name = this.name;
-    if (this.isPrivate)
-      val.isPrivate = this.isPrivate;
-    if (this.isTemplate)
-      val.isTemplate = this.isTemplate;
-    return val;
-  }
-
-  /** Determine whether this is a GeometricModel */
-  public get isGeometricModel(): boolean { return false; }
-
-  /** Attempts to cast this model to a geometric model. */
-  public get asGeometricModel(): GeometricModelState | undefined { return undefined; }
-  /** Attempts to cast this model to a 3d geometric model. */
-  public get asGeometricModel3d(): GeometricModel3dState | undefined { return undefined; }
-  /** Attempts to cast this model to a 2d geometric model. */
-  public get asGeometricModel2d(): GeometricModel2dState | undefined { return undefined; }
-  /** Attempts to cast this model to a spatial model. */
-  public get asSpatialModel(): SpatialModelState | undefined { return undefined; }
-
-  /**
-   * Return the tool tip for this model. This is called only if the hit does not return a tooltip.
-   * @internal
-   */
-  public getToolTip(_hit: HitDetail): HTMLElement | string | undefined { return undefined; }
-}
-
-/** Represents the front-end state of a [GeometricModel]($backend).
- * The contents of a GeometricModelState can be rendered inside a [[Viewport]].
- * @public
- */
-export abstract class GeometricModelState extends ModelState implements GeometricModelProps {
-  /** @internal */
-  public static override get className() { return "GeometricModel"; }
-  /** @internal */
-  public geometryGuid?: string;
-
-  private _modelRange?: Range3d;
-
-  constructor(props: GeometricModelProps, iModel: IModelConnection, state?: GeometricModelState) {
-    super(props, iModel, state);
-    this.geometryGuid = props.geometryGuid;
-  }
-
-  /** Returns true if this is a 3d model (a [[GeometricModel3dState]]). */
-  public abstract get is3d(): boolean;
-  /** @internal */
-  public override get asGeometricModel(): GeometricModelState { return this; }
-  /** Returns true if this is a 2d model (a [[GeometricModel2dState]]). */
-  public get is2d(): boolean { return !this.is3d; }
-
-  /** @internal */
-  public override get isGeometricModel(): boolean { return true; }
-  /** @internal */
-  public get treeModelId(): Id64String { return this.id; }
-
-  /** Query for the union of the ranges of all the elements in this GeometricModel.
-   * @internal
-   */
-  public async queryModelRange(): Promise<Range3d> {
-    if (undefined === this._modelRange) {
-      const ranges = await this.iModel.models.queryModelRanges(this.id);
-      this._modelRange = Range3d.fromJSON(ranges[0]);
-    }
-    return this._modelRange;
-  }
-
-  /** @internal */
-  public createTileTreeReference(view: ViewState): TileTreeReference {
-    // If this is a reality model, its tile tree is obtained from reality data service URL.
-
-    const orbitGtBlob = this.jsonProperties.orbitGtBlob;
-
-    // If this is an OrbitGt reality model, create it's reference
-    if (orbitGtBlob) {
-
-      const spatialModel = this.asSpatialModel;
-
-      let orbitGtName = "";
-      if (orbitGtBlob.blobFileName !== "") {
-        if (orbitGtBlob.blobFileName[0] === "/")
-          orbitGtName = orbitGtBlob.blobFileName.substring(1);
-        else
-          orbitGtName = orbitGtBlob.blobFileName;
-      }
-
-      return createOrbitGtTileTreeReference({
-        iModel: this.iModel,
-        source: view,
-        modelId: this.id,
-        orbitGtBlob,
-        name: orbitGtName,
-        classifiers: undefined !== spatialModel ? spatialModel.classifiers : undefined,
-      });
-    }
-
-    // If this is a TileTree reality model, create it's reference
-    const tilesetUrl = this.jsonProperties.tilesetUrl;
-
-    if (tilesetUrl) {
-
-      const spatialModel = this.asSpatialModel;
-
-      return createRealityTileTreeReference({
-        url: tilesetUrl,
-        iModel: this.iModel,
-        source: view,
-        modelId: this.id,
-        tilesetToDbTransform: this.jsonProperties.tilesetToDbTransform,
-        classifiers: undefined !== spatialModel ? spatialModel.classifiers : undefined,
-      });
-    }
-
-    return createPrimaryTileTreeReference(view, this);
-  }
-}
-/** Represents the front-end state of a [GeometricModel2d]($backend).
- * @public
- */
-export class GeometricModel2dState extends GeometricModelState implements GeometricModel2dProps {
-  /** @internal */
-  public static override get className() { return "GeometricModel2d"; }
-  /** @internal */
-  public readonly globalOrigin: Point2d;
-
-  constructor(props: GeometricModel2dProps, iModel: IModelConnection, state?: GeometricModel2dState) {
-    super(props, iModel, state);
-    this.globalOrigin = Point2d.fromJSON(props.globalOrigin);
-  }
-
-  /** @internal */
-  public get is3d(): boolean { return false; }
-  /** @internal */
-  public override get asGeometricModel2d(): GeometricModel2dState { return this; }
-
-  public override toJSON(): GeometricModel2dProps {
-    const val = super.toJSON() as GeometricModel2dProps;
-    val.globalOrigin = this.globalOrigin;
-    return val;
-  }
-}
-
-/** Represents the front-end state of a [GeometricModel3d]($backend).
- * @public
- */
-export class GeometricModel3dState extends GeometricModelState {
-  /** @internal */
-  public static override get className() { return "GeometricModel3d"; }
-
-  constructor(props: GeometricModel3dProps, iModel: IModelConnection, state?: GeometricModel3dState) {
-    super(props, iModel, state);
-    this.isNotSpatiallyLocated = JsonUtils.asBool(props.isNotSpatiallyLocated);
-    this.isPlanProjection = JsonUtils.asBool(props.isPlanProjection);
-  }
-
-  /** @internal */
-  public override toJSON(): GeometricModel3dProps {
-    const val = super.toJSON() as GeometricModel3dProps;
-    if (this.isNotSpatiallyLocated)
-      val.isNotSpatiallyLocated = true;
-
-    if (this.isPlanProjection)
-      val.isPlanProjection = true;
-
-    return val;
-  }
-
-  /** @internal */
-  public get is3d(): boolean { return true; }
-  /** @internal */
-  public override get asGeometricModel3d(): GeometricModel3dState { return this; }
-
-  /** If true, then the elements in this GeometricModel3dState are expected to be in an XY plane.
-   * @note The associated ECProperty was added to the BisCore schema in version 1.0.8
-   */
-  public readonly isPlanProjection: boolean;
-
-  /** If true, then the elements in this GeometricModel3dState are not in real-world coordinates and will not be in the spatial index.
-   * @note The associated ECProperty was added to the BisCore schema in version 1.0.8
-   */
-  public readonly isNotSpatiallyLocated: boolean;
-
-  /** If true, then the elements in this GeometricModel3dState are in real-world coordinates and will be in the spatial index. */
-  public get isSpatiallyLocated(): boolean { return !this.isNotSpatiallyLocated; }
-}
-
-/** Represents the front-end state of a [SheetModel]($backend).
- * @public
- */
-export class SheetModelState extends GeometricModel2dState {
-  /** @internal */
-  public static override get className() { return "SheetModel"; }
-}
-
-/** Represents the front-end state of a [SpatialModel]($backend).
- * @public
- */
-export class SpatialModelState extends GeometricModel3dState {
-  /** If this is a reality model, provides access to a list of available spatial classifiers that can be applied to it. */
-  public readonly classifiers?: SpatialClassifiers;
-
-  /** @internal */
-  public static override get className() { return "SpatialModel"; }
-  /** @internal */
-  public override get asSpatialModel(): SpatialModelState { return this; }
-
-  public constructor(props: ModelProps, iModel: IModelConnection, state?: SpatialModelState) {
-    super(props, iModel, state);
-    if (this.isRealityModel)
-      this.classifiers = new SpatialClassifiers(this.jsonProperties);
-  }
-  /** Return true if this is a reality model (represented by a 3d tile set). */
-  public get isRealityModel(): boolean {
-    return undefined !== this.jsonProperties.tilesetUrl;
-  }
-}
-
-/** Represents the front-end state of a [PhysicalModel]($backend).
- * @public
- */
-export class PhysicalModelState extends SpatialModelState {
-  /** @internal */
-  public static override get className() { return "PhysicalModel"; }
-}
-
-/** Represents the front-end state of a [SpatialLocationModel]($backend).
- * @public
- */
-export class SpatialLocationModelState extends SpatialModelState {
-  /** @internal */
-  public static override get className() { return "SpatialLocationModel"; }
-}
-
-/** Represents the front-end state of a [DrawingModel]($backend).
- * @public
- */
-export class DrawingModelState extends GeometricModel2dState {
-  /** @internal */
-  public static override get className() { return "DrawingModel"; }
-}
-
-/** Represents the front-end state of a [SectionDrawingModel]($backend).
- * @public
- */
-export class SectionDrawingModelState extends DrawingModelState {
-  /** @internal */
-  public static override get className() { return "SectionDrawingModel"; }
-}
-=======
 /*---------------------------------------------------------------------------------------------
 * Copyright (c) Bentley Systems, Incorporated. All rights reserved.
 * See LICENSE.md in the project root for license terms and full copyright notice.
@@ -617,5 +322,4 @@
 export class SectionDrawingModelState extends DrawingModelState {
   /** @internal */
   public static override get className() { return "SectionDrawingModel"; }
-}
->>>>>>> 51caf2bd
+}