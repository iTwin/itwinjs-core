/*---------------------------------------------------------------------------------------------
* Copyright (c) Bentley Systems, Incorporated. All rights reserved.
* See LICENSE.md in the project root for license terms and full copyright notice.
*--------------------------------------------------------------------------------------------*/
<<<<<<< HEAD

import { getJson, request, RequestOptions } from "./request/Request";
=======
/** @packageDocumentation
 * @module Tiles
 */
import { getJson, request, RequestOptions } from "@bentley/itwin-client";
>>>>>>> f8e60577
import { AccessToken, BentleyStatus, GuidString, Logger } from "@itwin/core-bentley";
import { IModelError, OrbitGtBlobProps, RealityData, RealityDataFormat, RealityDataProvider, RealityDataSourceKey, RealityDataSourceProps } from "@itwin/core-common";
import { FrontendLoggerCategory } from "./FrontendLoggerCategory";
import { IModelApp } from "./IModelApp";
import { CesiumIonAssetProvider, ContextShareProvider, getCesiumAccessTokenAndEndpointUrl, getCesiumOSMBuildingsUrl } from "./tile/internal";

/**
 * This interface provide methods used to access a reality data from a reality data provider
 * @beta
 */
export interface RealityDataSource {
  readonly key: RealityDataSourceKey;
  readonly isContextShare: boolean;
  readonly realityDataId: string | undefined;
  /** Metatdata on the reality data source */
  readonly realityData: RealityData | undefined;
  /** The reality data type (e.g.: "RealityMesh3DTiles", OPC, Terrain3DTiles, Cesium3DTiles, ... )*/
  readonly realityDataType: string | undefined;
  /**
   * This method returns the URL to obtain the Reality Data properties.
   * @param iTwinId id of associated iTwin project
   * @returns string containing the URL to reality data.
   */
  getServiceUrl(iTwinId: GuidString | undefined): Promise<string | undefined>;

  /**
   * Gets a reality data root document json
   * @returns tile data json
   * @internal
   */
  getRootDocument(iTwinId: GuidString | undefined): Promise<any>;
  /**
   * Gets tile content
   * @param name name or path of tile
   * @returns array buffer of tile content
   * @internal
   */
  getTileContent(name: string): Promise<any>;
  /**
   * Gets a tileset's app data json
   * @param name name or path of tile
   * @returns app data json object
   * @internal
   */
  getTileJson(name: string): Promise<any>;
}
/** Utility functions for RealityDataSource
 * @beta
 */
export namespace RealityDataSource {
  /**
   * Create a RealityDataSourceKey from a tilesetUrl.
   * @param tilesetUrl the reality data attachment url
   * @param inputProvider identify the RealityDataProvider if known, otherwise function will try to extract it from the tilesetUrl
   * @param inputFormat identify the RealityDataFormat if known, otherwise function will try to extract it from the tilesetUrl
   * @returns the RealityDataSourceKey that uniquely identify a reality data for a provider
   */
  export function createKeyFromUrl(tilesetUrl: string, inputProvider?: RealityDataProvider, inputFormat?: RealityDataFormat): RealityDataSourceKey {
    let format = inputFormat ? inputFormat : RealityDataFormat.fromUrl(tilesetUrl);
    if (CesiumIonAssetProvider.isProviderUrl(tilesetUrl)) {
      const provider = RealityDataProvider.CesiumIonAsset;
      // Keep url hidden and use a dummy id
      const cesiumIonAssetKey: RealityDataSourceKey = { provider, format, id: CesiumIonAssetProvider.osmBuildingId };
      return cesiumIonAssetKey;
    }

    // Try to extract realityDataId from URL and if not possible, use the url as the key
    if (ContextShareProvider.isProviderUrl(tilesetUrl)) {
      const info = ContextShareProvider.getInfoFromUrl(tilesetUrl);
      const provider = inputProvider ? inputProvider : info.provider;
      format = inputFormat ? inputFormat : info.format;
      const contextShareKey: RealityDataSourceKey = { provider, format, id: info.id, iTwinId: info.iTwinId };
      return contextShareKey;
    }

    // default to tileSetUrl
    const provider2 = inputProvider ? inputProvider : RealityDataProvider.TilesetUrl;
    const urlKey: RealityDataSourceKey = { provider: provider2, format, id: tilesetUrl };
    return urlKey;
  }
  /** @alpha - was used for a very specific case of point cloud (opc) attachment that should not be made public */
  export function createKeyFromBlobUrl(blobUrl: string, inputProvider?: RealityDataProvider, inputFormat?: RealityDataFormat): RealityDataSourceKey {
    const info = ContextShareProvider.getInfoFromBlobUrl(blobUrl);
    const format = inputFormat ? inputFormat : info.format;
    const provider = inputProvider ? inputProvider : info.provider;
    const contextShareKey: RealityDataSourceKey = { provider, format, id: info.id };
    return contextShareKey;
  }
  /** @alpha - OrbitGtBlobProps is alpha */
  export function createKeyFromOrbitGtBlobProps(orbitGtBlob: OrbitGtBlobProps, inputProvider?: RealityDataProvider, inputFormat?: RealityDataFormat): RealityDataSourceKey {
    const format = inputFormat ? inputFormat : RealityDataFormat.OPC;
    if(orbitGtBlob.blobFileName && orbitGtBlob.blobFileName.toLowerCase().startsWith("http")) {
      return RealityDataSource.createKeyFromBlobUrl(orbitGtBlob.blobFileName,inputProvider,format);
    } else if (orbitGtBlob.rdsUrl) {
      return RealityDataSource.createKeyFromUrl(orbitGtBlob.rdsUrl,inputProvider,format);
    }
    const provider = inputProvider ? inputProvider : RealityDataProvider.OrbitGtBlob;
    const id = `${orbitGtBlob.accountName}:${orbitGtBlob.containerName}:${orbitGtBlob.blobFileName}:?${orbitGtBlob.sasToken}`;
    return { provider, format, id };
  }
  /** @alpha - OrbitGtBlobProps is alpha */
  export function createOrbitGtBlobPropsFromKey(rdSourceKey: RealityDataSourceKey): OrbitGtBlobProps | undefined {
    if (rdSourceKey.provider !== RealityDataProvider.OrbitGtBlob)
      return undefined;
    const splitIds = rdSourceKey.id.split(":");
    const sasTokenIndex = rdSourceKey.id.indexOf(":?");
    const sasToken = rdSourceKey.id.substr(sasTokenIndex+2);
    const orbitGtBlob: OrbitGtBlobProps = {
      accountName: splitIds[0],
      containerName: splitIds[1],
      blobFileName: splitIds[2],
      sasToken,
    };
    return orbitGtBlob;
  }
  /** Return an instance of a RealityDataSource from a source key.
   * There will aways be only one reality data RealityDataSource for a corresponding reality data source key.
   * @internal
   */
  export async function fromKey(rdSourceKey: RealityDataSourceKey, iTwinId: GuidString | undefined): Promise<RealityDataSource | undefined> {
    return RealityDataSourceImpl.fromKey(rdSourceKey, iTwinId);
  }
}

/** This class provides access to the reality data provider services.
 * It encapsulates access to a reality data weiter it be from local access, http or ProjectWise Context Share.
 * The key provided at the creation determines if this is ProjectWise Context Share reference.
 * If not then it is considered local (ex: C:\temp\TileRoot.json) or plain http access (http://someserver.com/data/TileRoot.json)
 * There is a one to one relationship between a reality data and the instances of present class.
* @beta
*/
class RealityDataSourceImpl implements RealityDataSource {
  public readonly key: RealityDataSourceKey;
  /** The URL that supplies the 3d tiles for displaying the reality model. */
  private _tilesetUrl: string | undefined;
  private _isUrlResolved: boolean = false;
  private _rd: RealityData | undefined;
  /** For use by all Reality Data. For RD stored on PW Context Share, represents the portion from the root of the Azure Blob Container*/
  private _baseUrl: string = "";
  /** Request authorization for non PW ContextShare requests.*/
  private _requestAuthorization?: string;

  /** Construct a new reality data source.
   * @param props JSON representation of the reality data source
   */
  protected constructor(props: RealityDataSourceProps) {
    this.key = props.sourceKey;
    this._isUrlResolved=false;
  }

  /** Construct a new reality data source.
   * @param props JSON representation of the reality data source
   */
  public static fromProps(props: RealityDataSourceProps): RealityDataSource {
    return new RealityDataSourceImpl(props);
  }
  /**
   * Create an instance of this class from a source key and iTwin context/
   */
  public static async createFromKey(sourceKey: RealityDataSourceKey, iTwinId: GuidString | undefined): Promise<RealityDataSource | undefined> {
    const rdSource = new RealityDataSourceImpl({sourceKey});
    let tilesetUrl: string | undefined;
    try {
      await rdSource.queryRealityData(iTwinId);
      tilesetUrl = await rdSource.getServiceUrl(iTwinId);
    } catch (e) {
    }

    return (tilesetUrl !== undefined) ? rdSource: undefined;
  }
  /** Return an instance of a RealityDataSource from a source key.
   */
  public static async fromKey(rdSourceKey: RealityDataSourceKey, iTwinId: GuidString | undefined): Promise<RealityDataSource | undefined> {
    return RealityDataSourceImpl.createFromKey(rdSourceKey,  iTwinId);
  }
  public get isContextShare(): boolean {
    return (this.key.provider === RealityDataProvider.ContextShare);
  }
  /**
   * Returns Reality Data if available
  */
  public get realityData(): RealityData | undefined {
    return this._rd;
  }
  public get realityDataId(): string | undefined {
    const realityDataId = this.isContextShare ? this.key.id : undefined;
    return realityDataId;
  }
  /**
   * Returns Reality Data type if available
   */
  public get realityDataType(): string | undefined {
    return this._rd?.type;
  }
  public get iTwinId(): string | undefined {
    return this.key.iTwinId;
  }
  /**
   * Query Reality Data from provider
   */
  private async queryRealityData(iTwinId: GuidString | undefined) {
    if (this.isContextShare && !this._rd) {
      const token = await IModelApp.getAccessToken();
      if (token && this.realityDataId) {
        if (undefined === IModelApp.realityDataAccess)
          throw new Error("Missing an implementation of RealityDataAccess on IModelApp, it is required to access reality data. Please provide an implementation to the IModelApp.startup using IModelAppOptions.realityDataAccess.");
        this._rd = await IModelApp.realityDataAccess.getRealityData(token, iTwinId, this.realityDataId);
        // A reality data that has not root document set should not be considered.
        const rootDocument: string = this._rd.rootDocument ?? "";
        this.setBaseUrl(rootDocument);
      }
    }
  }
  // This is to set the root url from the provided root document path.
  // If the root document is stored on PW Context Share then the root document property of the Reality Data is provided,
  // otherwise the full path to root document is given.
  // The base URL contains the base URL from which tile relative path are constructed.
  // The tile's path root will need to be reinserted for child tiles to return a 200
  private setBaseUrl(url: string): void {
    const urlParts = url.split("/");
    urlParts.pop();
    if (urlParts.length === 0)
      this._baseUrl = "";
    else
      this._baseUrl = `${urlParts.join("/")}/`;
  }
  private async _doRequest(url: string, responseType: string): Promise<any> {
    let options: RequestOptions = {
      method: "GET",
      responseType,
    };

    const authToken = this._requestAuthorization;
    if (authToken) {
      options = {
        ...options,
        headers: {
          authorization: authToken,
        },
      };
    }

    const data = await request(url, options);
    return data.body;
  }
  /**
   * Gets a tileset's app data json
   * @param name name or path of tile
   * @returns app data json object
   * @internal
   */
  public async getRealityDataTileJson(accessToken: AccessToken, name: string, realityData: RealityData): Promise<any> {
    const url = await realityData.getBlobUrl(accessToken, name);

    const data = await getJson(url.toString());
    return data;
  }
  /**
   * This method returns the URL to access the actual 3d tiles from the service provider.
   * @returns string containing the URL to reality data.
   */
  public async getServiceUrl(iTwinId: GuidString | undefined): Promise<string | undefined> {
    // If url was not resolved - resolve it
    if (this.isContextShare && !this._isUrlResolved) {
      const rdSourceKey = this.key;
      // we need to resolve tilesetURl from realityDataId and iTwinId
      if (undefined === IModelApp.realityDataAccess)
        throw new Error("Missing an implementation of RealityDataAccess on IModelApp, it is required to access reality data. Please provide an implementation to the IModelApp.startup using IModelAppOptions.realityDataAccess.");
      try {
        const resolvedITwinId = iTwinId ? iTwinId : rdSourceKey.iTwinId;

        this._tilesetUrl = await IModelApp.realityDataAccess.getRealityDataUrl(resolvedITwinId, rdSourceKey.id);
        this._isUrlResolved=true;
      } catch (e) {
        const errMsg = `Error getting URL from ContextShare using realityDataId=${rdSourceKey.id} and iTwinId=${iTwinId}`;
        Logger.logError(FrontendLoggerCategory.RealityData, errMsg);
      }
    } else if (this.key.provider === RealityDataProvider.TilesetUrl) {
      this._tilesetUrl = this.key.id;
    } else if (this.key.provider === RealityDataProvider.CesiumIonAsset ) {
      this._tilesetUrl = this.key.id;
      if (this.key.id === CesiumIonAssetProvider.osmBuildingId)
        this._tilesetUrl = getCesiumOSMBuildingsUrl();
    }
    return this._tilesetUrl;
  }
  /** TODO: This probably required three different realitydataSource implementations based on different provider -> locally hosted, RDS and cesium */
  public async getRootDocument(iTwinId: GuidString | undefined): Promise<any> {
    const token = await IModelApp.getAccessToken();
    if (this.isContextShare && token) {
      const realityData = this.realityData;

      if (!realityData)
        throw new Error(`Reality Data not defined`);

      if (!realityData.rootDocument)
        throw new Error(`Root document not defined for reality data: ${realityData.id}`);

      return this.getRealityDataTileJson(token, realityData.rootDocument, realityData);
    }

    let url = await this.getServiceUrl(iTwinId);
    if (!url)
      throw new IModelError(BentleyStatus.ERROR, "Unable to get service url");

    // The following is only if the reality data is not stored on PW Context Share.
    const cesiumAsset = CesiumIonAssetProvider.parseCesiumUrl(url);
    if (cesiumAsset) {
      const tokenAndUrl = await getCesiumAccessTokenAndEndpointUrl(cesiumAsset.id, cesiumAsset.key);
      if (tokenAndUrl.url && tokenAndUrl.token) {
        url = tokenAndUrl.url;
        this._requestAuthorization = `Bearer ${tokenAndUrl.token}`;
      }
    }

    // The following is only if the reality data is not stored on PW Context Share.
    this.setBaseUrl(url);
    return this._doRequest(url, "json");
  }

  /**
   * Gets tile content
   * @param name name or path of tile
   * @returns array buffer of tile content
   */
  public async getRealityDataTileContent(accessToken: AccessToken, name: string, realityData: RealityData): Promise<any> {
    const url = await realityData.getBlobUrl(accessToken, name);
    const options: RequestOptions = {
      method: "GET",
      responseType: "arraybuffer",
    };
    const data = await request(url.toString(), options);
    return data.body;
  }

  /**
   * TODO: This probably required different realitydataSource implementations based on different provider -> locally hosted, RDS and cesium
   * Returns the tile content. The path to the tile is relative to the base url of present reality data whatever the type.
   */
  public async getTileContent(name: string): Promise<any> {
    const token = await IModelApp.getAccessToken();
    const useRds = this.isContextShare && token !== undefined;
    const tileUrl = this._baseUrl + name;

    if (useRds  && this.realityData) {
      return this.getRealityDataTileContent(token, tileUrl, this.realityData);
    }

    return this._doRequest(tileUrl, "arraybuffer");
  }

  /**
   * TODO: This probably required different realitydataSource implementations based on different provider -> locally hosted, RDS and cesium
   * Returns the tile content in json format. The path to the tile is relative to the base url of present reality data whatever the type.
   */
  public async getTileJson(name: string): Promise<any> {
    const token = await IModelApp.getAccessToken();
    const useRds = this.isContextShare && token !== undefined;
    const tileUrl = this._baseUrl + name;

    if (useRds && this.realityData) {
      return this.getRealityDataTileJson(token, tileUrl, this.realityData);
    }

    return this._doRequest(tileUrl, "json");
  }
}
<|MERGE_RESOLUTION|>--- conflicted
+++ resolved
@@ -2,15 +2,10 @@
 * Copyright (c) Bentley Systems, Incorporated. All rights reserved.
 * See LICENSE.md in the project root for license terms and full copyright notice.
 *--------------------------------------------------------------------------------------------*/
-<<<<<<< HEAD
-
-import { getJson, request, RequestOptions } from "./request/Request";
-=======
 /** @packageDocumentation
  * @module Tiles
  */
-import { getJson, request, RequestOptions } from "@bentley/itwin-client";
->>>>>>> f8e60577
+import { getJson, request, RequestOptions } from "./request/Request";
 import { AccessToken, BentleyStatus, GuidString, Logger } from "@itwin/core-bentley";
 import { IModelError, OrbitGtBlobProps, RealityData, RealityDataFormat, RealityDataProvider, RealityDataSourceKey, RealityDataSourceProps } from "@itwin/core-common";
 import { FrontendLoggerCategory } from "./FrontendLoggerCategory";
@@ -102,10 +97,10 @@
   /** @alpha - OrbitGtBlobProps is alpha */
   export function createKeyFromOrbitGtBlobProps(orbitGtBlob: OrbitGtBlobProps, inputProvider?: RealityDataProvider, inputFormat?: RealityDataFormat): RealityDataSourceKey {
     const format = inputFormat ? inputFormat : RealityDataFormat.OPC;
-    if(orbitGtBlob.blobFileName && orbitGtBlob.blobFileName.toLowerCase().startsWith("http")) {
-      return RealityDataSource.createKeyFromBlobUrl(orbitGtBlob.blobFileName,inputProvider,format);
+    if (orbitGtBlob.blobFileName && orbitGtBlob.blobFileName.toLowerCase().startsWith("http")) {
+      return RealityDataSource.createKeyFromBlobUrl(orbitGtBlob.blobFileName, inputProvider, format);
     } else if (orbitGtBlob.rdsUrl) {
-      return RealityDataSource.createKeyFromUrl(orbitGtBlob.rdsUrl,inputProvider,format);
+      return RealityDataSource.createKeyFromUrl(orbitGtBlob.rdsUrl, inputProvider, format);
     }
     const provider = inputProvider ? inputProvider : RealityDataProvider.OrbitGtBlob;
     const id = `${orbitGtBlob.accountName}:${orbitGtBlob.containerName}:${orbitGtBlob.blobFileName}:?${orbitGtBlob.sasToken}`;
@@ -117,7 +112,7 @@
       return undefined;
     const splitIds = rdSourceKey.id.split(":");
     const sasTokenIndex = rdSourceKey.id.indexOf(":?");
-    const sasToken = rdSourceKey.id.substr(sasTokenIndex+2);
+    const sasToken = rdSourceKey.id.substr(sasTokenIndex + 2);
     const orbitGtBlob: OrbitGtBlobProps = {
       accountName: splitIds[0],
       containerName: splitIds[1],
@@ -158,7 +153,7 @@
    */
   protected constructor(props: RealityDataSourceProps) {
     this.key = props.sourceKey;
-    this._isUrlResolved=false;
+    this._isUrlResolved = false;
   }
 
   /** Construct a new reality data source.
@@ -171,7 +166,7 @@
    * Create an instance of this class from a source key and iTwin context/
    */
   public static async createFromKey(sourceKey: RealityDataSourceKey, iTwinId: GuidString | undefined): Promise<RealityDataSource | undefined> {
-    const rdSource = new RealityDataSourceImpl({sourceKey});
+    const rdSource = new RealityDataSourceImpl({ sourceKey });
     let tilesetUrl: string | undefined;
     try {
       await rdSource.queryRealityData(iTwinId);
@@ -179,12 +174,12 @@
     } catch (e) {
     }
 
-    return (tilesetUrl !== undefined) ? rdSource: undefined;
+    return (tilesetUrl !== undefined) ? rdSource : undefined;
   }
   /** Return an instance of a RealityDataSource from a source key.
    */
   public static async fromKey(rdSourceKey: RealityDataSourceKey, iTwinId: GuidString | undefined): Promise<RealityDataSource | undefined> {
-    return RealityDataSourceImpl.createFromKey(rdSourceKey,  iTwinId);
+    return RealityDataSourceImpl.createFromKey(rdSourceKey, iTwinId);
   }
   public get isContextShare(): boolean {
     return (this.key.provider === RealityDataProvider.ContextShare);
@@ -283,14 +278,14 @@
         const resolvedITwinId = iTwinId ? iTwinId : rdSourceKey.iTwinId;
 
         this._tilesetUrl = await IModelApp.realityDataAccess.getRealityDataUrl(resolvedITwinId, rdSourceKey.id);
-        this._isUrlResolved=true;
+        this._isUrlResolved = true;
       } catch (e) {
         const errMsg = `Error getting URL from ContextShare using realityDataId=${rdSourceKey.id} and iTwinId=${iTwinId}`;
         Logger.logError(FrontendLoggerCategory.RealityData, errMsg);
       }
     } else if (this.key.provider === RealityDataProvider.TilesetUrl) {
       this._tilesetUrl = this.key.id;
-    } else if (this.key.provider === RealityDataProvider.CesiumIonAsset ) {
+    } else if (this.key.provider === RealityDataProvider.CesiumIonAsset) {
       this._tilesetUrl = this.key.id;
       if (this.key.id === CesiumIonAssetProvider.osmBuildingId)
         this._tilesetUrl = getCesiumOSMBuildingsUrl();
@@ -355,7 +350,7 @@
     const useRds = this.isContextShare && token !== undefined;
     const tileUrl = this._baseUrl + name;
 
-    if (useRds  && this.realityData) {
+    if (useRds && this.realityData) {
       return this.getRealityDataTileContent(token, tileUrl, this.realityData);
     }
 
