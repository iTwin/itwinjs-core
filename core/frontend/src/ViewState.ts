--- conflicted
+++ resolved
@@ -202,12 +202,7 @@
  * @public
  * @extensions
  */
-<<<<<<< HEAD
-export abstract class ViewState extends ElementState implements ViewportDecorator {
-  /** @internal */
-=======
 export abstract class ViewState extends ElementState {
->>>>>>> a3da7d5b
   public static override get className() { return "ViewDefinition"; }
 
   private _auxCoordSystem?: AuxCoordSystemState;
