{
  "name": "@bentley/hypermodeling-frontend",
<<<<<<< HEAD
  "version": "2.13.0-dev.6",
=======
  "version": "2.13.0-dev.7",
>>>>>>> 1af8fb8a
  "description": "iModel.js hypermodeling package",
  "main": "lib/hypermodeling-frontend.js",
  "imodeljsSharedLibrary": true,
  "license": "MIT",
  "scripts": {
    "compile": "npm run build",
    "build": "npm run copy:assets && npm run pseudolocalize && tsc 1>&2",
    "clean": "rimraf lib .rush/temp/package-deps*.json",
    "copy:assets": "cpx \"./src/public/**/*\" ./lib/public",
    "cover": "npm test -- --cover",
    "docs": "betools docs --includes=../../generated-docs/extract --json=../../generated-docs/core/hypermodeling-frontend/file.json --tsIndexFile=./hypermodeling-frontend.ts --onlyJson",
    "extract-api": "betools extract-api --entry=hypermodeling-frontend",
    "lint": "eslint -f visualstudio \"./src/**/*.ts\" 1>&2",
    "pseudolocalize": "betools pseudolocalize --englishDir ./src/public/locales/en --out ./lib/public/locales/en-PSEUDO",
    "test": "npm run webpackTests && certa -r chrome",
    "test:debug": "certa -r chrome --debug",
    "webpackTests": "webpack --config ./src/test/utils/webpack.config.js 1>&2"
  },
  "repository": {
    "type": "git",
    "url": "https://github.com/imodeljs/imodeljs/tree/master/core/hypermodeling-frontend"
  },
  "keywords": [
    "Bentley",
    "iModel",
    "BIM",
    "HyperModeling"
  ],
  "author": {
    "name": "Bentley Systems, Inc.",
    "url": "http://www.bentley.com"
  },
  "peerDependencies": {
<<<<<<< HEAD
    "@bentley/bentleyjs-core": "^2.13.0-dev.6",
    "@bentley/geometry-core": "^2.13.0-dev.6",
    "@bentley/imodeljs-common": "^2.13.0-dev.6",
    "@bentley/imodeljs-frontend": "^2.13.0-dev.6",
    "@bentley/imodeljs-i18n": "^2.13.0-dev.6",
    "@bentley/ui-abstract": "^2.13.0-dev.6"
  },
  "devDependencies": {
    "@bentley/bentleyjs-core": "2.13.0-dev.6",
    "@bentley/build-tools": "2.13.0-dev.6",
    "@bentley/certa": "2.13.0-dev.6",
    "@bentley/eslint-plugin": "2.13.0-dev.6",
    "@bentley/geometry-core": "2.13.0-dev.6",
    "@bentley/imodeljs-common": "2.13.0-dev.6",
    "@bentley/imodeljs-frontend": "2.13.0-dev.6",
    "@bentley/imodeljs-i18n": "2.13.0-dev.6",
    "@bentley/ui-abstract": "2.13.0-dev.6",
=======
    "@bentley/bentleyjs-core": "^2.13.0-dev.7",
    "@bentley/geometry-core": "^2.13.0-dev.7",
    "@bentley/imodeljs-common": "^2.13.0-dev.7",
    "@bentley/imodeljs-frontend": "^2.13.0-dev.7",
    "@bentley/imodeljs-i18n": "^2.13.0-dev.7",
    "@bentley/ui-abstract": "^2.13.0-dev.7"
  },
  "devDependencies": {
    "@bentley/bentleyjs-core": "2.13.0-dev.7",
    "@bentley/build-tools": "2.13.0-dev.7",
    "@bentley/certa": "2.13.0-dev.7",
    "@bentley/eslint-plugin": "2.13.0-dev.7",
    "@bentley/geometry-core": "2.13.0-dev.7",
    "@bentley/imodeljs-common": "2.13.0-dev.7",
    "@bentley/imodeljs-frontend": "2.13.0-dev.7",
    "@bentley/imodeljs-i18n": "2.13.0-dev.7",
    "@bentley/ui-abstract": "2.13.0-dev.7",
>>>>>>> 1af8fb8a
    "@types/chai": "^4.1.4",
    "@types/mocha": "^5.2.5",
    "@types/node": "10.14.1",
    "chai": "^4.1.2",
    "cpx": "^1.5.0",
    "eslint": "^6.8.0",
    "glob": "^7.1.2",
    "mocha": "^5.2.0",
    "nyc": "^14.0.0",
    "rimraf": "^3.0.2",
    "source-map-loader": "^1.0.0",
    "typescript": "~3.7.4",
    "webpack": "4.42.0"
  },
  "nyc": {
    "nycrc-path": "./node_modules/@bentley/build-tools/.nycrc"
  },
  "eslintConfig": {
    "plugins": [
      "@bentley"
    ],
    "extends": "plugin:@bentley/imodeljs-recommended"
  }
}<|MERGE_RESOLUTION|>--- conflicted
+++ resolved
@@ -1,10 +1,6 @@
 {
   "name": "@bentley/hypermodeling-frontend",
-<<<<<<< HEAD
-  "version": "2.13.0-dev.6",
-=======
   "version": "2.13.0-dev.7",
->>>>>>> 1af8fb8a
   "description": "iModel.js hypermodeling package",
   "main": "lib/hypermodeling-frontend.js",
   "imodeljsSharedLibrary": true,
@@ -38,25 +34,6 @@
     "url": "http://www.bentley.com"
   },
   "peerDependencies": {
-<<<<<<< HEAD
-    "@bentley/bentleyjs-core": "^2.13.0-dev.6",
-    "@bentley/geometry-core": "^2.13.0-dev.6",
-    "@bentley/imodeljs-common": "^2.13.0-dev.6",
-    "@bentley/imodeljs-frontend": "^2.13.0-dev.6",
-    "@bentley/imodeljs-i18n": "^2.13.0-dev.6",
-    "@bentley/ui-abstract": "^2.13.0-dev.6"
-  },
-  "devDependencies": {
-    "@bentley/bentleyjs-core": "2.13.0-dev.6",
-    "@bentley/build-tools": "2.13.0-dev.6",
-    "@bentley/certa": "2.13.0-dev.6",
-    "@bentley/eslint-plugin": "2.13.0-dev.6",
-    "@bentley/geometry-core": "2.13.0-dev.6",
-    "@bentley/imodeljs-common": "2.13.0-dev.6",
-    "@bentley/imodeljs-frontend": "2.13.0-dev.6",
-    "@bentley/imodeljs-i18n": "2.13.0-dev.6",
-    "@bentley/ui-abstract": "2.13.0-dev.6",
-=======
     "@bentley/bentleyjs-core": "^2.13.0-dev.7",
     "@bentley/geometry-core": "^2.13.0-dev.7",
     "@bentley/imodeljs-common": "^2.13.0-dev.7",
@@ -74,7 +51,6 @@
     "@bentley/imodeljs-frontend": "2.13.0-dev.7",
     "@bentley/imodeljs-i18n": "2.13.0-dev.7",
     "@bentley/ui-abstract": "2.13.0-dev.7",
->>>>>>> 1af8fb8a
     "@types/chai": "^4.1.4",
     "@types/mocha": "^5.2.5",
     "@types/node": "10.14.1",
