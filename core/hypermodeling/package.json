--- conflicted
+++ resolved
@@ -38,18 +38,10 @@
     "url": "http://www.bentley.com"
   },
   "peerDependencies": {
-<<<<<<< HEAD
-    "@itwin/core-bentley": "workspace:^3.0.0-dev.122",
-    "@itwin/core-common": "workspace:^3.0.0-dev.122",
-    "@itwin/core-frontend": "workspace:^3.0.0-dev.122",
-    "@itwin/core-geometry": "workspace:^3.0.0-dev.122"
-=======
     "@itwin/core-bentley": "workspace:^3.0.0-dev.126",
-    "@itwin/core-geometry": "workspace:^3.0.0-dev.126",
     "@itwin/core-common": "workspace:^3.0.0-dev.126",
     "@itwin/core-frontend": "workspace:^3.0.0-dev.126",
-    "@itwin/appui-abstract": "workspace:^3.0.0-dev.126"
->>>>>>> 2ff65bc5
+    "@itwin/core-geometry": "workspace:^3.0.0-dev.126"
   },
   "devDependencies": {
     "@itwin/build-tools": "workspace:*",
