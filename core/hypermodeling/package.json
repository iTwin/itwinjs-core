{
  "name": "@itwin/hypermodeling-frontend",
<<<<<<< HEAD
  "version": "3.0.0-dev.137",
  "description": "iTwin.js hypermodeling package",
=======
  "version": "3.0.0-dev.138",
  "description": "iModel.js hypermodeling package",
>>>>>>> 3ca9f744
  "main": "lib/cjs/hypermodeling-frontend.js",
  "module": "lib/esm/hypermodeling-frontend.js",
  "typings": "lib/cjs/hypermodeling-frontend",
  "imodeljsSharedLibrary": true,
  "license": "MIT",
  "scripts": {
    "build": "npm run -s copy:public && npm run -s build:cjs",
    "build:ci": "npm run -s build && npm run -s build:esm",
    "build:cjs": "tsc 1>&2 --outDir lib/cjs",
    "build:esm": "tsc 1>&2 --module ES2020 --outDir lib/esm",
    "clean": "rimraf lib .rush/temp/package-deps*.json",
    "copy:public": "cpx \"./src/public/**/*\" ./lib/public",
    "cover": "npm -s test",
    "docs": "betools docs --includes=../../generated-docs/extract --json=../../generated-docs/core/hypermodeling-frontend/file.json --tsIndexFile=./hypermodeling-frontend.ts --onlyJson",
    "extract-api": "betools extract-api --entry=hypermodeling-frontend",
    "lint": "eslint -f visualstudio \"./src/**/*.ts\" 1>&2",
    "pseudolocalize": "betools pseudolocalize --englishDir ./src/public/locales/en --out ./public/locales/en-PSEUDO",
    "test": "npm run -s webpackTests && certa -r chrome",
    "test:debug": "certa -r chrome --debug",
    "webpackTests": "webpack --config ./src/test/utils/webpack.config.js 1>&2"
  },
  "repository": {
    "type": "git",
    "url": "https://github.com/iTwin/itwinjs-core/tree/master/core/hypermodeling-frontend"
  },
  "keywords": [
    "Bentley",
    "iModel",
    "BIM",
    "HyperModeling"
  ],
  "author": {
    "name": "Bentley Systems, Inc.",
    "url": "http://www.bentley.com"
  },
  "peerDependencies": {
    "@itwin/core-bentley": "workspace:^3.0.0-dev.138",
    "@itwin/core-common": "workspace:^3.0.0-dev.138",
    "@itwin/core-frontend": "workspace:^3.0.0-dev.138",
    "@itwin/core-geometry": "workspace:^3.0.0-dev.138"
  },
  "devDependencies": {
    "@itwin/build-tools": "workspace:*",
    "@itwin/core-bentley": "workspace:*",
    "@itwin/core-common": "workspace:*",
    "@itwin/core-frontend": "workspace:*",
    "@itwin/core-geometry": "workspace:*",
    "@itwin/certa": "workspace:*",
    "@itwin/eslint-plugin": "workspace:*",
    "@types/chai": "^4.1.4",
    "@types/mocha": "^8.2.2",
    "@types/node": "14.14.31",
    "chai": "^4.1.2",
    "cpx2": "^3.0.0",
    "eslint": "^7.11.0",
    "glob": "^7.1.2",
    "mocha": "^8.3.2",
    "nyc": "^15.1.0",
    "rimraf": "^3.0.2",
    "source-map-loader": "^1.0.0",
    "typescript": "~4.4.0",
    "webpack": "4.42.0"
  },
  "dependencies": {
    "@itwin/appui-abstract": "workspace:*"
  },
  "nyc": {
    "extends": "./node_modules/@itwin/build-tools/.nycrc"
  },
  "eslintConfig": {
    "plugins": [
      "@itwin"
    ],
    "extends": "plugin:@itwin/itwinjs-recommended"
  }
}<|MERGE_RESOLUTION|>--- conflicted
+++ resolved
@@ -1,12 +1,7 @@
 {
   "name": "@itwin/hypermodeling-frontend",
-<<<<<<< HEAD
-  "version": "3.0.0-dev.137",
+  "version": "3.0.0-dev.138",
   "description": "iTwin.js hypermodeling package",
-=======
-  "version": "3.0.0-dev.138",
-  "description": "iModel.js hypermodeling package",
->>>>>>> 3ca9f744
   "main": "lib/cjs/hypermodeling-frontend.js",
   "module": "lib/esm/hypermodeling-frontend.js",
   "typings": "lib/cjs/hypermodeling-frontend",
