{
  "name": "@itwin/hypermodeling-frontend",
<<<<<<< HEAD
  "version": "3.0.0-extension.0",
=======
  "version": "3.0.0-dev.100",
>>>>>>> 9694a5a6
  "description": "iModel.js hypermodeling package",
  "main": "lib/cjs/hypermodeling-frontend.js",
  "module": "lib/esm/hypermodeling-frontend.js",
  "typings": "lib/cjs/hypermodeling-frontend",
  "imodeljsSharedLibrary": true,
  "license": "MIT",
  "scripts": {
    "build": "npm run -s copy:public && npm run -s build:cjs",
    "build:ci": "npm run -s build && npm run -s build:esm",
    "build:cjs": "tsc 1>&2 --outDir lib/cjs",
    "build:esm": "tsc 1>&2 --module ES2020 --outDir lib/esm",
    "clean": "rimraf lib .rush/temp/package-deps*.json",
    "copy:public": "cpx \"./src/public/**/*\" ./lib/public",
    "cover": "npm -s test",
    "docs": "betools docs --includes=../../generated-docs/extract --json=../../generated-docs/core/hypermodeling-frontend/file.json --tsIndexFile=./hypermodeling-frontend.ts --onlyJson",
    "extract-api": "betools extract-api --entry=hypermodeling-frontend",
    "lint": "eslint -f visualstudio \"./src/**/*.ts\" 1>&2",
    "pseudolocalize": "betools pseudolocalize --englishDir ./src/public/locales/en --out ./public/locales/en-PSEUDO",
    "test": "npm run -s webpackTests && certa -r chrome",
    "test:debug": "certa -r chrome --debug",
    "webpackTests": "webpack --config ./src/test/utils/webpack.config.js 1>&2"
  },
  "repository": {
    "type": "git",
    "url": "https://github.com/imodeljs/imodeljs/tree/master/core/hypermodeling-frontend"
  },
  "keywords": [
    "Bentley",
    "iModel",
    "BIM",
    "HyperModeling"
  ],
  "author": {
    "name": "Bentley Systems, Inc.",
    "url": "http://www.bentley.com"
  },
  "peerDependencies": {
<<<<<<< HEAD
    "@itwin/core-bentley": "workspace:^3.0.0-extension.0",
    "@itwin/core-geometry": "workspace:^3.0.0-extension.0",
    "@itwin/core-common": "workspace:^3.0.0-extension.0",
    "@itwin/core-frontend": "workspace:^3.0.0-extension.0",
    "@itwin/appui-abstract": "workspace:^3.0.0-extension.0"
=======
    "@itwin/core-bentley": "workspace:^3.0.0-dev.100",
    "@itwin/core-geometry": "workspace:^3.0.0-dev.100",
    "@itwin/core-common": "workspace:^3.0.0-dev.100",
    "@itwin/core-frontend": "workspace:^3.0.0-dev.100",
    "@itwin/appui-abstract": "workspace:^3.0.0-dev.100"
>>>>>>> 9694a5a6
  },
  "devDependencies": {
    "@itwin/core-bentley": "workspace:*",
    "@itwin/build-tools": "workspace:*",
    "@itwin/certa": "workspace:*",
    "@itwin/eslint-plugin": "workspace:*",
    "@itwin/core-geometry": "workspace:*",
    "@itwin/core-common": "workspace:*",
    "@itwin/core-frontend": "workspace:*",
    "@itwin/appui-abstract": "workspace:*",
    "@types/chai": "^4.1.4",
    "@types/mocha": "^8.2.2",
    "@types/node": "14.14.31",
    "chai": "^4.1.2",
    "cpx": "^1.5.0",
    "eslint": "^7.11.0",
    "glob": "^7.1.2",
    "mocha": "^8.3.2",
    "nyc": "^15.1.0",
    "rimraf": "^3.0.2",
    "source-map-loader": "^1.0.0",
    "typescript": "~4.4.0",
    "webpack": "4.42.0"
  },
  "nyc": {
    "extends": "./node_modules/@itwin/build-tools/.nycrc"
  },
  "eslintConfig": {
    "plugins": [
      "@itwin"
    ],
    "extends": "plugin:@itwin/itwinjs-recommended"
  }
}<|MERGE_RESOLUTION|>--- conflicted
+++ resolved
@@ -1,10 +1,6 @@
 {
   "name": "@itwin/hypermodeling-frontend",
-<<<<<<< HEAD
   "version": "3.0.0-extension.0",
-=======
-  "version": "3.0.0-dev.100",
->>>>>>> 9694a5a6
   "description": "iModel.js hypermodeling package",
   "main": "lib/cjs/hypermodeling-frontend.js",
   "module": "lib/esm/hypermodeling-frontend.js",
@@ -42,19 +38,11 @@
     "url": "http://www.bentley.com"
   },
   "peerDependencies": {
-<<<<<<< HEAD
     "@itwin/core-bentley": "workspace:^3.0.0-extension.0",
     "@itwin/core-geometry": "workspace:^3.0.0-extension.0",
     "@itwin/core-common": "workspace:^3.0.0-extension.0",
     "@itwin/core-frontend": "workspace:^3.0.0-extension.0",
     "@itwin/appui-abstract": "workspace:^3.0.0-extension.0"
-=======
-    "@itwin/core-bentley": "workspace:^3.0.0-dev.100",
-    "@itwin/core-geometry": "workspace:^3.0.0-dev.100",
-    "@itwin/core-common": "workspace:^3.0.0-dev.100",
-    "@itwin/core-frontend": "workspace:^3.0.0-dev.100",
-    "@itwin/appui-abstract": "workspace:^3.0.0-dev.100"
->>>>>>> 9694a5a6
   },
   "devDependencies": {
     "@itwin/core-bentley": "workspace:*",
