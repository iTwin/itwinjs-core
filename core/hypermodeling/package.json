{
  "name": "@itwin/hypermodeling-frontend",
  "version": "3.0.0-dev.127",
  "description": "iModel.js hypermodeling package",
  "main": "lib/cjs/hypermodeling-frontend.js",
  "module": "lib/esm/hypermodeling-frontend.js",
  "typings": "lib/cjs/hypermodeling-frontend",
  "imodeljsSharedLibrary": true,
  "license": "MIT",
  "scripts": {
    "build": "npm run -s copy:public && npm run -s build:cjs",
    "build:ci": "npm run -s build && npm run -s build:esm",
    "build:cjs": "tsc 1>&2 --outDir lib/cjs",
    "build:esm": "tsc 1>&2 --module ES2020 --outDir lib/esm",
    "clean": "rimraf lib .rush/temp/package-deps*.json",
    "copy:public": "cpx \"./src/public/**/*\" ./lib/public",
    "cover": "npm -s test",
    "docs": "betools docs --includes=../../generated-docs/extract --json=../../generated-docs/core/hypermodeling-frontend/file.json --tsIndexFile=./hypermodeling-frontend.ts --onlyJson",
    "extract-api": "betools extract-api --entry=hypermodeling-frontend",
    "lint": "eslint -f visualstudio \"./src/**/*.ts\" 1>&2",
    "pseudolocalize": "betools pseudolocalize --englishDir ./src/public/locales/en --out ./public/locales/en-PSEUDO",
    "test": "npm run -s webpackTests && certa -r chrome",
    "test:debug": "certa -r chrome --debug",
    "webpackTests": "webpack --config ./src/test/utils/webpack.config.js 1>&2"
  },
  "repository": {
    "type": "git",
    "url": "https://github.com/iTwin/itwinjs-core/tree/master/core/hypermodeling-frontend"
  },
  "keywords": [
    "Bentley",
    "iModel",
    "BIM",
    "HyperModeling"
  ],
  "author": {
    "name": "Bentley Systems, Inc.",
    "url": "http://www.bentley.com"
  },
  "peerDependencies": {
<<<<<<< HEAD
    "@itwin/core-bentley": "workspace:^3.0.0-dev.122",
    "@itwin/core-common": "workspace:^3.0.0-dev.122",
    "@itwin/core-frontend": "workspace:^3.0.0-dev.122",
    "@itwin/core-geometry": "workspace:^3.0.0-dev.122"
=======
    "@itwin/core-bentley": "workspace:^3.0.0-dev.127",
    "@itwin/core-common": "workspace:^3.0.0-dev.127",
    "@itwin/core-frontend": "workspace:^3.0.0-dev.127",
    "@itwin/core-geometry": "workspace:^3.0.0-dev.127"
>>>>>>> 44838df5
  },
  "devDependencies": {
    "@itwin/build-tools": "workspace:*",
    "@itwin/core-bentley": "workspace:*",
    "@itwin/core-common": "workspace:*",
    "@itwin/core-frontend": "workspace:*",
    "@itwin/core-geometry": "workspace:*",
    "@itwin/certa": "workspace:*",
    "@itwin/eslint-plugin": "workspace:*",
    "@types/chai": "^4.1.4",
    "@types/mocha": "^8.2.2",
    "@types/node": "14.14.31",
    "chai": "^4.1.2",
    "cpx2": "^3.0.0",
    "eslint": "^7.11.0",
    "glob": "^7.1.2",
    "mocha": "^8.3.2",
    "nyc": "^15.1.0",
    "rimraf": "^3.0.2",
    "source-map-loader": "^1.0.0",
    "typescript": "~4.4.0",
    "webpack": "4.42.0"
  },
  "dependencies": {
    "@itwin/appui-abstract": "workspace:*"
  },
  "nyc": {
    "extends": "./node_modules/@itwin/build-tools/.nycrc"
  },
  "eslintConfig": {
    "plugins": [
      "@itwin"
    ],
    "extends": "plugin:@itwin/itwinjs-recommended"
  }
}<|MERGE_RESOLUTION|>--- conflicted
+++ resolved
@@ -38,17 +38,10 @@
     "url": "http://www.bentley.com"
   },
   "peerDependencies": {
-<<<<<<< HEAD
-    "@itwin/core-bentley": "workspace:^3.0.0-dev.122",
-    "@itwin/core-common": "workspace:^3.0.0-dev.122",
-    "@itwin/core-frontend": "workspace:^3.0.0-dev.122",
-    "@itwin/core-geometry": "workspace:^3.0.0-dev.122"
-=======
     "@itwin/core-bentley": "workspace:^3.0.0-dev.127",
     "@itwin/core-common": "workspace:^3.0.0-dev.127",
     "@itwin/core-frontend": "workspace:^3.0.0-dev.127",
     "@itwin/core-geometry": "workspace:^3.0.0-dev.127"
->>>>>>> 44838df5
   },
   "devDependencies": {
     "@itwin/build-tools": "workspace:*",
