--- conflicted
+++ resolved
@@ -1,10 +1,6 @@
 {
   "name": "@itwin/hypermodeling-frontend",
-<<<<<<< HEAD
-  "version": "4.9.3",
-=======
   "version": "5.0.0-dev.0",
->>>>>>> 62721a0e
   "description": "iTwin.js hypermodeling package",
   "main": "lib/cjs/hypermodeling-frontend.js",
   "module": "lib/esm/hypermodeling-frontend.js",
@@ -41,17 +37,10 @@
     "url": "http://www.bentley.com"
   },
   "peerDependencies": {
-<<<<<<< HEAD
-    "@itwin/core-bentley": "workspace:^4.9.3",
-    "@itwin/core-common": "workspace:^4.9.3",
-    "@itwin/core-frontend": "workspace:^4.9.3",
-    "@itwin/core-geometry": "workspace:^4.9.3"
-=======
     "@itwin/core-bentley": "workspace:^5.0.0-dev.0",
     "@itwin/core-common": "workspace:^5.0.0-dev.0",
     "@itwin/core-frontend": "workspace:^5.0.0-dev.0",
     "@itwin/core-geometry": "workspace:^5.0.0-dev.0"
->>>>>>> 62721a0e
   },
   "devDependencies": {
     "@itwin/build-tools": "workspace:*",
