{
  "name": "@bentley/hypermodeling-frontend",
  "version": "3.0.0-dev.66",
  "description": "iModel.js hypermodeling package",
  "main": "lib/hypermodeling-frontend.js",
  "typings": "lib/hypermodeling-frontend",
  "imodeljsSharedLibrary": true,
  "license": "MIT",
  "scripts": {
    "compile": "npm run build",
    "build": "npm run copy:assets && npm run pseudolocalize && tsc 1>&2",
    "clean": "rimraf lib .rush/temp/package-deps*.json",
    "copy:assets": "cpx \"./src/public/**/*\" ./lib/public",
    "cover": "npm test -- --cover",
    "docs": "betools docs --includes=../../generated-docs/extract --json=../../generated-docs/core/hypermodeling-frontend/file.json --tsIndexFile=./hypermodeling-frontend.ts --onlyJson",
    "extract-api": "betools extract-api --entry=hypermodeling-frontend",
    "lint": "eslint -f visualstudio \"./src/**/*.ts\" 1>&2",
    "pseudolocalize": "betools pseudolocalize --englishDir ./src/public/locales/en --out ./lib/public/locales/en-PSEUDO",
    "test": "npm run webpackTests && certa -r chrome",
    "test:debug": "certa -r chrome --debug",
    "webpackTests": "webpack --config ./src/test/utils/webpack.config.js 1>&2"
  },
  "repository": {
    "type": "git",
    "url": "https://github.com/imodeljs/imodeljs/tree/master/core/hypermodeling-frontend"
  },
  "keywords": [
    "Bentley",
    "iModel",
    "BIM",
    "HyperModeling"
  ],
  "author": {
    "name": "Bentley Systems, Inc.",
    "url": "http://www.bentley.com"
  },
  "peerDependencies": {
<<<<<<< HEAD
    "@itwin/core-bentley": "workspace:^3.0.0-dev.65",
    "@itwin/core-geometry": "workspace:^3.0.0-dev.65",
    "@itwin/core-common": "workspace:^3.0.0-dev.65",
    "@itwin/core-frontend": "workspace:^3.0.0-dev.65",
    "@bentley/imodeljs-i18n": "workspace:^3.0.0-dev.65",
    "@itwin/appui-abstract": "workspace:^3.0.0-dev.65"
=======
    "@bentley/bentleyjs-core": "workspace:^3.0.0-dev.66",
    "@bentley/geometry-core": "workspace:^3.0.0-dev.66",
    "@bentley/imodeljs-common": "workspace:^3.0.0-dev.66",
    "@bentley/imodeljs-frontend": "workspace:^3.0.0-dev.66",
    "@bentley/imodeljs-i18n": "workspace:^3.0.0-dev.66",
    "@bentley/ui-abstract": "workspace:^3.0.0-dev.66"
>>>>>>> 570e6594
  },
  "devDependencies": {
    "@itwin/core-bentley": "workspace:*",
    "@bentley/build-tools": "workspace:*",
    "@bentley/certa": "workspace:*",
    "@bentley/eslint-plugin": "workspace:*",
    "@itwin/core-geometry": "workspace:*",
    "@itwin/core-common": "workspace:*",
    "@itwin/core-frontend": "workspace:*",
    "@bentley/imodeljs-i18n": "workspace:*",
    "@itwin/appui-abstract": "workspace:*",
    "@types/chai": "^4.1.4",
    "@types/mocha": "^8.2.2",
    "@types/node": "14.14.31",
    "chai": "^4.1.2",
    "cpx": "^1.5.0",
    "eslint": "^7.11.0",
    "glob": "^7.1.2",
    "mocha": "^8.3.2",
    "nyc": "^15.1.0",
    "rimraf": "^3.0.2",
    "source-map-loader": "^1.0.0",
    "typescript": "~4.4.0",
    "webpack": "4.42.0"
  },
  "nyc": {
    "extends": "./node_modules/@bentley/build-tools/.nycrc"
  },
  "eslintConfig": {
    "plugins": [
      "@bentley"
    ],
    "extends": "plugin:@bentley/imodeljs-recommended"
  }
}<|MERGE_RESOLUTION|>--- conflicted
+++ resolved
@@ -35,21 +35,12 @@
     "url": "http://www.bentley.com"
   },
   "peerDependencies": {
-<<<<<<< HEAD
-    "@itwin/core-bentley": "workspace:^3.0.0-dev.65",
-    "@itwin/core-geometry": "workspace:^3.0.0-dev.65",
-    "@itwin/core-common": "workspace:^3.0.0-dev.65",
-    "@itwin/core-frontend": "workspace:^3.0.0-dev.65",
-    "@bentley/imodeljs-i18n": "workspace:^3.0.0-dev.65",
-    "@itwin/appui-abstract": "workspace:^3.0.0-dev.65"
-=======
-    "@bentley/bentleyjs-core": "workspace:^3.0.0-dev.66",
-    "@bentley/geometry-core": "workspace:^3.0.0-dev.66",
-    "@bentley/imodeljs-common": "workspace:^3.0.0-dev.66",
-    "@bentley/imodeljs-frontend": "workspace:^3.0.0-dev.66",
+    "@itwin/core-bentley": "workspace:^3.0.0-dev.66",
+    "@itwin/core-geometry": "workspace:^3.0.0-dev.66",
+    "@itwin/core-common": "workspace:^3.0.0-dev.66",
+    "@itwin/core-frontend": "workspace:^3.0.0-dev.66",
     "@bentley/imodeljs-i18n": "workspace:^3.0.0-dev.66",
-    "@bentley/ui-abstract": "workspace:^3.0.0-dev.66"
->>>>>>> 570e6594
+    "@itwin/appui-abstract": "workspace:^3.0.0-dev.66"
   },
   "devDependencies": {
     "@itwin/core-bentley": "workspace:*",
