{
  "name": "@itwin/hypermodeling-frontend",
<<<<<<< HEAD
  "version": "3.0.0-dev.128",
  "description": "iTwin.js hypermodeling package",
=======
  "version": "3.0.0-dev.136",
  "description": "iModel.js hypermodeling package",
>>>>>>> e519a0de
  "main": "lib/cjs/hypermodeling-frontend.js",
  "module": "lib/esm/hypermodeling-frontend.js",
  "typings": "lib/cjs/hypermodeling-frontend",
  "imodeljsSharedLibrary": true,
  "license": "MIT",
  "scripts": {
    "build": "npm run -s copy:public && npm run -s build:cjs",
    "build:ci": "npm run -s build && npm run -s build:esm",
    "build:cjs": "tsc 1>&2 --outDir lib/cjs",
    "build:esm": "tsc 1>&2 --module ES2020 --outDir lib/esm",
    "clean": "rimraf lib .rush/temp/package-deps*.json",
    "copy:public": "cpx \"./src/public/**/*\" ./lib/public",
    "cover": "npm -s test",
    "docs": "betools docs --includes=../../generated-docs/extract --json=../../generated-docs/core/hypermodeling-frontend/file.json --tsIndexFile=./hypermodeling-frontend.ts --onlyJson",
    "extract-api": "betools extract-api --entry=hypermodeling-frontend",
    "lint": "eslint -f visualstudio \"./src/**/*.ts\" 1>&2",
    "pseudolocalize": "betools pseudolocalize --englishDir ./src/public/locales/en --out ./public/locales/en-PSEUDO",
    "test": "npm run -s webpackTests && certa -r chrome",
    "test:debug": "certa -r chrome --debug",
    "webpackTests": "webpack --config ./src/test/utils/webpack.config.js 1>&2"
  },
  "repository": {
    "type": "git",
    "url": "https://github.com/iTwin/itwinjs-core/tree/master/core/hypermodeling-frontend"
  },
  "keywords": [
    "Bentley",
    "iModel",
    "BIM",
    "HyperModeling"
  ],
  "author": {
    "name": "Bentley Systems, Inc.",
    "url": "http://www.bentley.com"
  },
  "peerDependencies": {
    "@itwin/core-bentley": "workspace:^3.0.0-dev.136",
    "@itwin/core-common": "workspace:^3.0.0-dev.136",
    "@itwin/core-frontend": "workspace:^3.0.0-dev.136",
    "@itwin/core-geometry": "workspace:^3.0.0-dev.136"
  },
  "devDependencies": {
    "@itwin/build-tools": "workspace:*",
    "@itwin/core-bentley": "workspace:*",
    "@itwin/core-common": "workspace:*",
    "@itwin/core-frontend": "workspace:*",
    "@itwin/core-geometry": "workspace:*",
    "@itwin/certa": "workspace:*",
    "@itwin/eslint-plugin": "workspace:*",
    "@types/chai": "^4.1.4",
    "@types/mocha": "^8.2.2",
    "@types/node": "14.14.31",
    "chai": "^4.1.2",
    "cpx2": "^3.0.0",
    "eslint": "^7.11.0",
    "glob": "^7.1.2",
    "mocha": "^8.3.2",
    "nyc": "^15.1.0",
    "rimraf": "^3.0.2",
    "source-map-loader": "^1.0.0",
    "typescript": "~4.4.0",
    "webpack": "4.42.0"
  },
  "dependencies": {
    "@itwin/appui-abstract": "workspace:*"
  },
  "nyc": {
    "extends": "./node_modules/@itwin/build-tools/.nycrc"
  },
  "eslintConfig": {
    "plugins": [
      "@itwin"
    ],
    "extends": "plugin:@itwin/itwinjs-recommended"
  }
}<|MERGE_RESOLUTION|>--- conflicted
+++ resolved
@@ -1,12 +1,7 @@
 {
   "name": "@itwin/hypermodeling-frontend",
-<<<<<<< HEAD
-  "version": "3.0.0-dev.128",
+  "version": "3.0.0-dev.136",
   "description": "iTwin.js hypermodeling package",
-=======
-  "version": "3.0.0-dev.136",
-  "description": "iModel.js hypermodeling package",
->>>>>>> e519a0de
   "main": "lib/cjs/hypermodeling-frontend.js",
   "module": "lib/esm/hypermodeling-frontend.js",
   "typings": "lib/cjs/hypermodeling-frontend",
