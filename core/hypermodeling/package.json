{
<<<<<<< HEAD
  "name": "@itwin/hypermodeling-frontend",
  "version": "3.0.0-dev.69",
=======
  "name": "@bentley/hypermodeling-frontend",
  "version": "3.0.0-dev.70",
>>>>>>> 407e5cd3
  "description": "iModel.js hypermodeling package",
  "main": "lib/hypermodeling-frontend.js",
  "typings": "lib/hypermodeling-frontend",
  "imodeljsSharedLibrary": true,
  "license": "MIT",
  "scripts": {
    "compile": "npm run build",
    "build": "npm run copy:assets && npm run pseudolocalize && tsc 1>&2",
    "clean": "rimraf lib .rush/temp/package-deps*.json",
    "copy:assets": "cpx \"./src/public/**/*\" ./lib/public",
    "cover": "npm test -- --cover",
    "docs": "betools docs --includes=../../generated-docs/extract --json=../../generated-docs/core/hypermodeling-frontend/file.json --tsIndexFile=./hypermodeling-frontend.ts --onlyJson",
    "extract-api": "betools extract-api --entry=hypermodeling-frontend",
    "lint": "eslint -f visualstudio \"./src/**/*.ts\" 1>&2",
    "pseudolocalize": "betools pseudolocalize --englishDir ./src/public/locales/en --out ./lib/public/locales/en-PSEUDO",
    "test": "npm run webpackTests && certa -r chrome",
    "test:debug": "certa -r chrome --debug",
    "webpackTests": "webpack --config ./src/test/utils/webpack.config.js 1>&2"
  },
  "repository": {
    "type": "git",
    "url": "https://github.com/imodeljs/imodeljs/tree/master/core/hypermodeling-frontend"
  },
  "keywords": [
    "Bentley",
    "iModel",
    "BIM",
    "HyperModeling"
  ],
  "author": {
    "name": "Bentley Systems, Inc.",
    "url": "http://www.bentley.com"
  },
  "peerDependencies": {
<<<<<<< HEAD
    "@itwin/core-bentley": "workspace:^3.0.0-dev.69",
    "@itwin/core-geometry": "workspace:^3.0.0-dev.69",
    "@itwin/core-common": "workspace:^3.0.0-dev.69",
    "@itwin/core-frontend": "workspace:^3.0.0-dev.69",
    "@itwin/core-i18n": "workspace:^3.0.0-dev.69",
    "@itwin/appui-abstract": "workspace:^3.0.0-dev.69"
=======
    "@bentley/bentleyjs-core": "workspace:^3.0.0-dev.70",
    "@bentley/geometry-core": "workspace:^3.0.0-dev.70",
    "@bentley/imodeljs-common": "workspace:^3.0.0-dev.70",
    "@bentley/imodeljs-frontend": "workspace:^3.0.0-dev.70",
    "@bentley/imodeljs-i18n": "workspace:^3.0.0-dev.70",
    "@bentley/ui-abstract": "workspace:^3.0.0-dev.70"
>>>>>>> 407e5cd3
  },
  "devDependencies": {
    "@itwin/core-bentley": "workspace:*",
    "@itwin/build-tools": "workspace:*",
    "@itwin/certa": "workspace:*",
    "@itwin/eslint-plugin": "workspace:*",
    "@itwin/core-geometry": "workspace:*",
    "@itwin/core-common": "workspace:*",
    "@itwin/core-frontend": "workspace:*",
    "@itwin/core-i18n": "workspace:*",
    "@itwin/appui-abstract": "workspace:*",
    "@types/chai": "^4.1.4",
    "@types/mocha": "^8.2.2",
    "@types/node": "14.14.31",
    "chai": "^4.1.2",
    "cpx": "^1.5.0",
    "eslint": "^7.11.0",
    "glob": "^7.1.2",
    "mocha": "^8.3.2",
    "nyc": "^15.1.0",
    "rimraf": "^3.0.2",
    "source-map-loader": "^1.0.0",
    "typescript": "~4.4.0",
    "webpack": "4.42.0"
  },
  "nyc": {
    "extends": "./node_modules/@itwin/build-tools/.nycrc"
  },
  "eslintConfig": {
    "plugins": [
      "@itwin"
    ],
    "extends": "plugin:@itwin/itwinjs-recommended"
  }
}<|MERGE_RESOLUTION|>--- conflicted
+++ resolved
@@ -1,11 +1,6 @@
 {
-<<<<<<< HEAD
   "name": "@itwin/hypermodeling-frontend",
-  "version": "3.0.0-dev.69",
-=======
-  "name": "@bentley/hypermodeling-frontend",
   "version": "3.0.0-dev.70",
->>>>>>> 407e5cd3
   "description": "iModel.js hypermodeling package",
   "main": "lib/hypermodeling-frontend.js",
   "typings": "lib/hypermodeling-frontend",
@@ -40,21 +35,12 @@
     "url": "http://www.bentley.com"
   },
   "peerDependencies": {
-<<<<<<< HEAD
-    "@itwin/core-bentley": "workspace:^3.0.0-dev.69",
-    "@itwin/core-geometry": "workspace:^3.0.0-dev.69",
-    "@itwin/core-common": "workspace:^3.0.0-dev.69",
-    "@itwin/core-frontend": "workspace:^3.0.0-dev.69",
-    "@itwin/core-i18n": "workspace:^3.0.0-dev.69",
-    "@itwin/appui-abstract": "workspace:^3.0.0-dev.69"
-=======
-    "@bentley/bentleyjs-core": "workspace:^3.0.0-dev.70",
-    "@bentley/geometry-core": "workspace:^3.0.0-dev.70",
-    "@bentley/imodeljs-common": "workspace:^3.0.0-dev.70",
-    "@bentley/imodeljs-frontend": "workspace:^3.0.0-dev.70",
-    "@bentley/imodeljs-i18n": "workspace:^3.0.0-dev.70",
-    "@bentley/ui-abstract": "workspace:^3.0.0-dev.70"
->>>>>>> 407e5cd3
+    "@itwin/core-bentley": "workspace:^3.0.0-dev.70",
+    "@itwin/core-geometry": "workspace:^3.0.0-dev.70",
+    "@itwin/core-common": "workspace:^3.0.0-dev.70",
+    "@itwin/core-frontend": "workspace:^3.0.0-dev.70",
+    "@itwin/core-i18n": "workspace:^3.0.0-dev.70",
+    "@itwin/appui-abstract": "workspace:^3.0.0-dev.70"
   },
   "devDependencies": {
     "@itwin/core-bentley": "workspace:*",
