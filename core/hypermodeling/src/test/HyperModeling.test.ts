<<<<<<< HEAD
/*---------------------------------------------------------------------------------------------
* Copyright (c) Bentley Systems, Incorporated. All rights reserved.
* See LICENSE.md in the project root for license terms and full copyright notice.
*--------------------------------------------------------------------------------------------*/
import { expect } from "chai";
import { SectionType } from "@itwin/core-common";
import { IModelApp, ParseAndRunResult } from "@itwin/core-frontend";
import { HyperModeling } from "../HyperModeling";
import { HyperModelingConfig, SectionGraphicsConfig, SectionMarkerConfig } from "../HyperModelingConfig";
import { SectionMarkerHandler } from "../SectionMarkerHandler";
import { I18N } from "@itwin/core-i18n";

// NB: Most of the package functionality requires an IModelConnection => a backend, so is tested in core-full-stack-tests.
describe("Package initialization", () => {
  before(async () => {
    await IModelApp.startup({ localization: new I18N("iModelJs") });
  });

  after(async () => {
    await IModelApp.shutdown();
  });

  it("throws if not initialized", () => {
    expect(() => HyperModeling.namespace).to.throw("You must call HyperModeling.initialize before using the hypermodeling package");
    expect(() => HyperModeling.getMarkerData(SectionType.Section)).to.throw(); // omit message - may differ due to assert() in debug builds
  });

  it("loads marker images", async () => {
    await HyperModeling.initialize();
    for (const type of [SectionType.Section, SectionType.Plan, SectionType.Elevation, SectionType.Detail])
      expect(HyperModeling.getMarkerData(type).image).not.to.be.undefined;
  });

  it("registers tools", async () => {
    await HyperModeling.initialize();
    const tool = IModelApp.tools.find("HyperModeling.Marker.Config");
    expect(tool).not.to.be.undefined;
  });
});

describe("Package configuration", () => {
  before(async () => {
    await IModelApp.startup();
    await HyperModeling.initialize();
  });

  after(async () => {
    await IModelApp.shutdown();
  });

  function expectMarkerConfig(actual: SectionMarkerConfig, expected: SectionMarkerConfig): void {
    expect(true === actual.ignoreModelSelector).to.equal(true === expected.ignoreModelSelector);
    expect(true === actual.ignoreCategorySelector).to.equal(true === expected.ignoreCategorySelector);
    if (undefined === expected.hiddenSectionTypes)
      expect(undefined === actual.hiddenSectionTypes || 0 === actual.hiddenSectionTypes.length).to.be.true;
    else
      expect(actual.hiddenSectionTypes).to.deep.equal(expected.hiddenSectionTypes);
  }

  function expectGraphicsConfig(actual: SectionGraphicsConfig, expected: SectionGraphicsConfig): void {
    expect(true === actual.ignoreClip).to.equal(true === expected.ignoreClip);
    expect(true === actual.debugClipVolumes).to.equal(true === expected.debugClipVolumes);
    expect(true === actual.hideSectionGraphics).to.equal(true === expected.hideSectionGraphics);
    expect(true === actual.hideSheetAnnotations).to.equal(true === expected.hideSheetAnnotations);
  }

  function expectConfig(config: HyperModelingConfig | undefined): void {
    expectMarkerConfig(HyperModeling.markerConfig, config?.markers ?? {});
    expectGraphicsConfig(HyperModeling.graphicsConfig, config?.graphics ?? {});

    if (undefined !== config?.markerHandler)
      expect(HyperModeling.markerHandler).to.equal(config.markerHandler);
    else
      expect(HyperModeling.markerHandler).not.to.be.undefined;
  }

  it("replaces configuration", () => {
    const test = (config?: HyperModelingConfig) => {
      HyperModeling.replaceConfiguration(config ? { ...config } : undefined);
      expectConfig(config);
    };

    test({ markerHandler: new SectionMarkerHandler() });
    test({ markers: { ignoreModelSelector: true, ignoreCategorySelector: undefined, hiddenSectionTypes: [SectionType.Elevation, SectionType.Plan] } });
    test({ graphics: { ignoreClip: true, debugClipVolumes: false, hideSectionGraphics: undefined, hideSheetAnnotations: true } });
  });

  it("updates configuration", () => {
    const test = (config: HyperModelingConfig, expected: HyperModelingConfig) => {
      HyperModeling.updateConfiguration({ ...config });
      expectConfig(expected);
      HyperModeling.updateConfiguration({});
      expectConfig(expected);
    };

    HyperModeling.replaceConfiguration(undefined);
    test({}, {});

    const handler = new SectionMarkerHandler();
    test(
      { markerHandler: handler },
      { markerHandler: handler });

    test(
      { markers: { ignoreModelSelector: true, hiddenSectionTypes: [SectionType.Elevation] } },
      { markerHandler: handler, markers: { ignoreModelSelector: true, hiddenSectionTypes: [SectionType.Elevation] } });

    test(
      { markers: { ignoreModelSelector: false, ignoreCategorySelector: true, hiddenSectionTypes: [] } },
      { markerHandler: handler, markers: { ignoreModelSelector: false, ignoreCategorySelector: true, hiddenSectionTypes: [] } });

    test(
      { graphics: { ignoreClip: true, debugClipVolumes: false } },
      { markerHandler: handler, markers: { ignoreModelSelector: false, ignoreCategorySelector: true, hiddenSectionTypes: [] }, graphics: { ignoreClip: true, debugClipVolumes: false } });

    test(
      { markerHandler: undefined, markers: {}, graphics: undefined },
      { markerHandler: handler, markers: { ignoreModelSelector: false, ignoreCategorySelector: true, hiddenSectionTypes: [] }, graphics: { ignoreClip: true, debugClipVolumes: false } });

    // Reset for subsequent tests...
    HyperModeling.replaceConfiguration(undefined);
  });

  it("updates marker configuration via key-in", async () => {
    await HyperModeling.initialize();

    const test = async (keyin: string, config: SectionMarkerConfig) => {
      expect(await IModelApp.tools.parseAndRun(keyin)).to.equal(ParseAndRunResult.Success);
      expectMarkerConfig(HyperModeling.markerConfig, config);
    };

    await test("hypermodeling marker default config model=0", { ignoreModelSelector: true });
    await test("hypermodeling marker default config cat=0", { ignoreModelSelector: true, ignoreCategorySelector: true });
    await test("hypermodeling marker default config m=1 c=1", { ignoreModelSelector: false, ignoreCategorySelector: false });
    await test("hypermodeling marker default config", {});
    await test("hypermodeling marker default config hidden=pe", { hiddenSectionTypes: [SectionType.Plan, SectionType.Elevation] });
    await test("hypermodeling marker default config h=@#$abcsxyz123", { hiddenSectionTypes: [SectionType.Section] });
    await test("hypermodeling marker default config", {});

    // Reset for subsequent tests...
    HyperModeling.replaceConfiguration(undefined);
  });

  it("updates graphics configuration via key-in", async () => {
    const test = async (keyin: string, config: SectionGraphicsConfig) => {
      expect(await IModelApp.tools.parseAndRun(keyin)).to.equal(ParseAndRunResult.Success);
      expectGraphicsConfig(HyperModeling.graphicsConfig, config);
    };

    await test("hypermodeling graphics config drawing=0", { hideSectionGraphics: true });
    await test("hypermodeling graphics config sh=0", { hideSheetAnnotations: true, hideSectionGraphics: true });
    await test("hypermodeling graphics config d=1 s=1", {});
    await test("hypermodeling graphics config clip=0", { ignoreClip: true });
    await test("hypermodeling graphics config boundaries=1", { ignoreClip: true, debugClipVolumes: true });
    await test("hypermodeling graphics config c=1 b=0", {});
    await test("hypermodeling graphics config", {});

    // Reset for subsequent tests...
    HyperModeling.replaceConfiguration(undefined);
  });
});
=======
/*---------------------------------------------------------------------------------------------
* Copyright (c) Bentley Systems, Incorporated. All rights reserved.
* See LICENSE.md in the project root for license terms and full copyright notice.
*--------------------------------------------------------------------------------------------*/
import { expect } from "chai";
import { SectionType } from "@itwin/core-common";
import { IModelApp, ParseAndRunResult } from "@itwin/core-frontend";
import { HyperModeling } from "../HyperModeling";
import { HyperModelingConfig, SectionGraphicsConfig, SectionMarkerConfig } from "../HyperModelingConfig";
import { SectionMarkerHandler } from "../SectionMarkerHandler";
import { ITwinLocalization } from "@itwin/core-i18n";

// NB: Most of the package functionality requires an IModelConnection => a backend, so is tested in core-full-stack-tests.
describe("Package initialization", () => {
  before(async () => {
    await IModelApp.startup({ localization: new ITwinLocalization() });
  });

  after(async () => {
    await IModelApp.shutdown();
  });

  it("throws if not initialized", () => {
    expect(() => HyperModeling.namespace).to.throw("You must call HyperModeling.initialize before using the hypermodeling package");
    expect(() => HyperModeling.getMarkerData(SectionType.Section)).to.throw(); // omit message - may differ due to assert() in debug builds
  });

  it("loads marker images", async () => {
    await HyperModeling.initialize();
    for (const type of [SectionType.Section, SectionType.Plan, SectionType.Elevation, SectionType.Detail])
      expect(HyperModeling.getMarkerData(type).image).not.to.be.undefined;
  });

  it("registers tools", async () => {
    await HyperModeling.initialize();
    const tool = IModelApp.tools.find("HyperModeling.Marker.Config");
    expect(tool).not.to.be.undefined;
  });
});

describe("Package configuration", () => {
  before(async () => {
    await IModelApp.startup();
    await HyperModeling.initialize();
  });

  after(async () => {
    await IModelApp.shutdown();
  });

  function expectMarkerConfig(actual: SectionMarkerConfig, expected: SectionMarkerConfig): void {
    expect(true === actual.ignoreModelSelector).to.equal(true === expected.ignoreModelSelector);
    expect(true === actual.ignoreCategorySelector).to.equal(true === expected.ignoreCategorySelector);
    if (undefined === expected.hiddenSectionTypes)
      expect(undefined === actual.hiddenSectionTypes || 0 === actual.hiddenSectionTypes.length).to.be.true;
    else
      expect(actual.hiddenSectionTypes).to.deep.equal(expected.hiddenSectionTypes);
  }

  function expectGraphicsConfig(actual: SectionGraphicsConfig, expected: SectionGraphicsConfig): void {
    expect(true === actual.ignoreClip).to.equal(true === expected.ignoreClip);
    expect(true === actual.debugClipVolumes).to.equal(true === expected.debugClipVolumes);
    expect(true === actual.hideSectionGraphics).to.equal(true === expected.hideSectionGraphics);
    expect(true === actual.hideSheetAnnotations).to.equal(true === expected.hideSheetAnnotations);
  }

  function expectConfig(config: HyperModelingConfig | undefined): void {
    expectMarkerConfig(HyperModeling.markerConfig, config?.markers ?? {});
    expectGraphicsConfig(HyperModeling.graphicsConfig, config?.graphics ?? {});

    if (undefined !== config?.markerHandler)
      expect(HyperModeling.markerHandler).to.equal(config.markerHandler);
    else
      expect(HyperModeling.markerHandler).not.to.be.undefined;
  }

  it("replaces configuration", () => {
    const test = (config?: HyperModelingConfig) => {
      HyperModeling.replaceConfiguration(config ? { ...config } : undefined);
      expectConfig(config);
    };

    test({ markerHandler: new SectionMarkerHandler() });
    test({ markers: { ignoreModelSelector: true, ignoreCategorySelector: undefined, hiddenSectionTypes: [SectionType.Elevation, SectionType.Plan] } });
    test({ graphics: { ignoreClip: true, debugClipVolumes: false, hideSectionGraphics: undefined, hideSheetAnnotations: true } });
  });

  it("updates configuration", () => {
    const test = (config: HyperModelingConfig, expected: HyperModelingConfig) => {
      HyperModeling.updateConfiguration({ ...config });
      expectConfig(expected);
      HyperModeling.updateConfiguration({});
      expectConfig(expected);
    };

    HyperModeling.replaceConfiguration(undefined);
    test({}, {});

    const handler = new SectionMarkerHandler();
    test(
      { markerHandler: handler },
      { markerHandler: handler });

    test(
      { markers: { ignoreModelSelector: true, hiddenSectionTypes: [SectionType.Elevation] } },
      { markerHandler: handler, markers: { ignoreModelSelector: true, hiddenSectionTypes: [SectionType.Elevation] } });

    test(
      { markers: { ignoreModelSelector: false, ignoreCategorySelector: true, hiddenSectionTypes: [] } },
      { markerHandler: handler, markers: { ignoreModelSelector: false, ignoreCategorySelector: true, hiddenSectionTypes: [] } });

    test(
      { graphics: { ignoreClip: true, debugClipVolumes: false } },
      { markerHandler: handler, markers: { ignoreModelSelector: false, ignoreCategorySelector: true, hiddenSectionTypes: [] }, graphics: { ignoreClip: true, debugClipVolumes: false } });

    test(
      { markerHandler: undefined, markers: {}, graphics: undefined },
      { markerHandler: handler, markers: { ignoreModelSelector: false, ignoreCategorySelector: true, hiddenSectionTypes: [] }, graphics: { ignoreClip: true, debugClipVolumes: false } });

    // Reset for subsequent tests...
    HyperModeling.replaceConfiguration(undefined);
  });

  it("updates marker configuration via key-in", async () => {
    await HyperModeling.initialize();

    const test = async (keyin: string, config: SectionMarkerConfig) => {
      expect(await IModelApp.tools.parseAndRun(keyin)).to.equal(ParseAndRunResult.Success);
      expectMarkerConfig(HyperModeling.markerConfig, config);
    };

    await test("hypermodeling marker default config model=0", { ignoreModelSelector: true });
    await test("hypermodeling marker default config cat=0", { ignoreModelSelector: true, ignoreCategorySelector: true });
    await test("hypermodeling marker default config m=1 c=1", { ignoreModelSelector: false, ignoreCategorySelector: false });
    await test("hypermodeling marker default config", {});
    await test("hypermodeling marker default config hidden=pe", { hiddenSectionTypes: [SectionType.Plan, SectionType.Elevation] });
    await test("hypermodeling marker default config h=@#$abcsxyz123", { hiddenSectionTypes: [SectionType.Section] });
    await test("hypermodeling marker default config", {});

    // Reset for subsequent tests...
    HyperModeling.replaceConfiguration(undefined);
  });

  it("updates graphics configuration via key-in", async () => {
    const test = async (keyin: string, config: SectionGraphicsConfig) => {
      expect(await IModelApp.tools.parseAndRun(keyin)).to.equal(ParseAndRunResult.Success);
      expectGraphicsConfig(HyperModeling.graphicsConfig, config);
    };

    await test("hypermodeling graphics config drawing=0", { hideSectionGraphics: true });
    await test("hypermodeling graphics config sh=0", { hideSheetAnnotations: true, hideSectionGraphics: true });
    await test("hypermodeling graphics config d=1 s=1", {});
    await test("hypermodeling graphics config clip=0", { ignoreClip: true });
    await test("hypermodeling graphics config boundaries=1", { ignoreClip: true, debugClipVolumes: true });
    await test("hypermodeling graphics config c=1 b=0", {});
    await test("hypermodeling graphics config", {});

    // Reset for subsequent tests...
    HyperModeling.replaceConfiguration(undefined);
  });
});
>>>>>>> 51caf2bd
<|MERGE_RESOLUTION|>--- conflicted
+++ resolved
@@ -1,166 +1,3 @@
-<<<<<<< HEAD
-/*---------------------------------------------------------------------------------------------
-* Copyright (c) Bentley Systems, Incorporated. All rights reserved.
-* See LICENSE.md in the project root for license terms and full copyright notice.
-*--------------------------------------------------------------------------------------------*/
-import { expect } from "chai";
-import { SectionType } from "@itwin/core-common";
-import { IModelApp, ParseAndRunResult } from "@itwin/core-frontend";
-import { HyperModeling } from "../HyperModeling";
-import { HyperModelingConfig, SectionGraphicsConfig, SectionMarkerConfig } from "../HyperModelingConfig";
-import { SectionMarkerHandler } from "../SectionMarkerHandler";
-import { I18N } from "@itwin/core-i18n";
-
-// NB: Most of the package functionality requires an IModelConnection => a backend, so is tested in core-full-stack-tests.
-describe("Package initialization", () => {
-  before(async () => {
-    await IModelApp.startup({ localization: new I18N("iModelJs") });
-  });
-
-  after(async () => {
-    await IModelApp.shutdown();
-  });
-
-  it("throws if not initialized", () => {
-    expect(() => HyperModeling.namespace).to.throw("You must call HyperModeling.initialize before using the hypermodeling package");
-    expect(() => HyperModeling.getMarkerData(SectionType.Section)).to.throw(); // omit message - may differ due to assert() in debug builds
-  });
-
-  it("loads marker images", async () => {
-    await HyperModeling.initialize();
-    for (const type of [SectionType.Section, SectionType.Plan, SectionType.Elevation, SectionType.Detail])
-      expect(HyperModeling.getMarkerData(type).image).not.to.be.undefined;
-  });
-
-  it("registers tools", async () => {
-    await HyperModeling.initialize();
-    const tool = IModelApp.tools.find("HyperModeling.Marker.Config");
-    expect(tool).not.to.be.undefined;
-  });
-});
-
-describe("Package configuration", () => {
-  before(async () => {
-    await IModelApp.startup();
-    await HyperModeling.initialize();
-  });
-
-  after(async () => {
-    await IModelApp.shutdown();
-  });
-
-  function expectMarkerConfig(actual: SectionMarkerConfig, expected: SectionMarkerConfig): void {
-    expect(true === actual.ignoreModelSelector).to.equal(true === expected.ignoreModelSelector);
-    expect(true === actual.ignoreCategorySelector).to.equal(true === expected.ignoreCategorySelector);
-    if (undefined === expected.hiddenSectionTypes)
-      expect(undefined === actual.hiddenSectionTypes || 0 === actual.hiddenSectionTypes.length).to.be.true;
-    else
-      expect(actual.hiddenSectionTypes).to.deep.equal(expected.hiddenSectionTypes);
-  }
-
-  function expectGraphicsConfig(actual: SectionGraphicsConfig, expected: SectionGraphicsConfig): void {
-    expect(true === actual.ignoreClip).to.equal(true === expected.ignoreClip);
-    expect(true === actual.debugClipVolumes).to.equal(true === expected.debugClipVolumes);
-    expect(true === actual.hideSectionGraphics).to.equal(true === expected.hideSectionGraphics);
-    expect(true === actual.hideSheetAnnotations).to.equal(true === expected.hideSheetAnnotations);
-  }
-
-  function expectConfig(config: HyperModelingConfig | undefined): void {
-    expectMarkerConfig(HyperModeling.markerConfig, config?.markers ?? {});
-    expectGraphicsConfig(HyperModeling.graphicsConfig, config?.graphics ?? {});
-
-    if (undefined !== config?.markerHandler)
-      expect(HyperModeling.markerHandler).to.equal(config.markerHandler);
-    else
-      expect(HyperModeling.markerHandler).not.to.be.undefined;
-  }
-
-  it("replaces configuration", () => {
-    const test = (config?: HyperModelingConfig) => {
-      HyperModeling.replaceConfiguration(config ? { ...config } : undefined);
-      expectConfig(config);
-    };
-
-    test({ markerHandler: new SectionMarkerHandler() });
-    test({ markers: { ignoreModelSelector: true, ignoreCategorySelector: undefined, hiddenSectionTypes: [SectionType.Elevation, SectionType.Plan] } });
-    test({ graphics: { ignoreClip: true, debugClipVolumes: false, hideSectionGraphics: undefined, hideSheetAnnotations: true } });
-  });
-
-  it("updates configuration", () => {
-    const test = (config: HyperModelingConfig, expected: HyperModelingConfig) => {
-      HyperModeling.updateConfiguration({ ...config });
-      expectConfig(expected);
-      HyperModeling.updateConfiguration({});
-      expectConfig(expected);
-    };
-
-    HyperModeling.replaceConfiguration(undefined);
-    test({}, {});
-
-    const handler = new SectionMarkerHandler();
-    test(
-      { markerHandler: handler },
-      { markerHandler: handler });
-
-    test(
-      { markers: { ignoreModelSelector: true, hiddenSectionTypes: [SectionType.Elevation] } },
-      { markerHandler: handler, markers: { ignoreModelSelector: true, hiddenSectionTypes: [SectionType.Elevation] } });
-
-    test(
-      { markers: { ignoreModelSelector: false, ignoreCategorySelector: true, hiddenSectionTypes: [] } },
-      { markerHandler: handler, markers: { ignoreModelSelector: false, ignoreCategorySelector: true, hiddenSectionTypes: [] } });
-
-    test(
-      { graphics: { ignoreClip: true, debugClipVolumes: false } },
-      { markerHandler: handler, markers: { ignoreModelSelector: false, ignoreCategorySelector: true, hiddenSectionTypes: [] }, graphics: { ignoreClip: true, debugClipVolumes: false } });
-
-    test(
-      { markerHandler: undefined, markers: {}, graphics: undefined },
-      { markerHandler: handler, markers: { ignoreModelSelector: false, ignoreCategorySelector: true, hiddenSectionTypes: [] }, graphics: { ignoreClip: true, debugClipVolumes: false } });
-
-    // Reset for subsequent tests...
-    HyperModeling.replaceConfiguration(undefined);
-  });
-
-  it("updates marker configuration via key-in", async () => {
-    await HyperModeling.initialize();
-
-    const test = async (keyin: string, config: SectionMarkerConfig) => {
-      expect(await IModelApp.tools.parseAndRun(keyin)).to.equal(ParseAndRunResult.Success);
-      expectMarkerConfig(HyperModeling.markerConfig, config);
-    };
-
-    await test("hypermodeling marker default config model=0", { ignoreModelSelector: true });
-    await test("hypermodeling marker default config cat=0", { ignoreModelSelector: true, ignoreCategorySelector: true });
-    await test("hypermodeling marker default config m=1 c=1", { ignoreModelSelector: false, ignoreCategorySelector: false });
-    await test("hypermodeling marker default config", {});
-    await test("hypermodeling marker default config hidden=pe", { hiddenSectionTypes: [SectionType.Plan, SectionType.Elevation] });
-    await test("hypermodeling marker default config h=@#$abcsxyz123", { hiddenSectionTypes: [SectionType.Section] });
-    await test("hypermodeling marker default config", {});
-
-    // Reset for subsequent tests...
-    HyperModeling.replaceConfiguration(undefined);
-  });
-
-  it("updates graphics configuration via key-in", async () => {
-    const test = async (keyin: string, config: SectionGraphicsConfig) => {
-      expect(await IModelApp.tools.parseAndRun(keyin)).to.equal(ParseAndRunResult.Success);
-      expectGraphicsConfig(HyperModeling.graphicsConfig, config);
-    };
-
-    await test("hypermodeling graphics config drawing=0", { hideSectionGraphics: true });
-    await test("hypermodeling graphics config sh=0", { hideSheetAnnotations: true, hideSectionGraphics: true });
-    await test("hypermodeling graphics config d=1 s=1", {});
-    await test("hypermodeling graphics config clip=0", { ignoreClip: true });
-    await test("hypermodeling graphics config boundaries=1", { ignoreClip: true, debugClipVolumes: true });
-    await test("hypermodeling graphics config c=1 b=0", {});
-    await test("hypermodeling graphics config", {});
-
-    // Reset for subsequent tests...
-    HyperModeling.replaceConfiguration(undefined);
-  });
-});
-=======
 /*---------------------------------------------------------------------------------------------
 * Copyright (c) Bentley Systems, Incorporated. All rights reserved.
 * See LICENSE.md in the project root for license terms and full copyright notice.
@@ -321,5 +158,4 @@
     // Reset for subsequent tests...
     HyperModeling.replaceConfiguration(undefined);
   });
-});
->>>>>>> 51caf2bd
+});