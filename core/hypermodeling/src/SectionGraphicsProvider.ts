--- conflicted
+++ resolved
@@ -1,4 +1,3 @@
-<<<<<<< HEAD
 /*---------------------------------------------------------------------------------------------
 * Copyright (c) Bentley Systems, Incorporated. All rights reserved.
 * See LICENSE.md in the project root for license terms and full copyright notice.
@@ -66,7 +65,7 @@
 
       const ctor = id.isSheet ? SheetProxyTree : DrawingProxyTree;
       return new ctor({ tree, ref: treeRef, view, state: id.state, attachment: id.attachment });
-    } catch (_) {
+    } catch {
       return undefined;
     }
   }
@@ -350,358 +349,4 @@
   }
 
   return new SectionGraphicsProvider(state, attachment);
-}
-=======
-/*---------------------------------------------------------------------------------------------
-* Copyright (c) Bentley Systems, Incorporated. All rights reserved.
-* See LICENSE.md in the project root for license terms and full copyright notice.
-*--------------------------------------------------------------------------------------------*/
-/** @packageDocumentation
- * @module HyperModeling
- */
-
-import { assert, compareBooleans, compareStrings, Id64 } from "@itwin/core-bentley";
-import { ClipShape, ClipVector, Point3d, Range3d, Transform } from "@itwin/core-geometry";
-import { ColorDef, Placement2d, ViewAttachmentProps, ViewDefinition2dProps, ViewFlagOverrides } from "@itwin/core-common";
-import {
-  CategorySelectorState, DisclosedTileTreeSet, DisplayStyle2dState, DrawingViewState,
-  FeatureSymbology, GeometricModel2dState, GraphicBranch, HitDetail, IModelApp, IModelConnection, RenderClipVolume, RenderSystem, SheetModelState, Tile, TileContent, TiledGraphicsProvider, TileDrawArgs,
-  TileLoadPriority, TileRequest, TileRequestChannel, TileTree, TileTreeOwner, TileTreeReference, TileTreeSupplier, Viewport, ViewState2d,
-} from "@itwin/core-frontend";
-import { SectionDrawingLocationState } from "./SectionDrawingLocationState";
-import { HyperModeling } from "./HyperModeling";
-
-interface ProxyTreeId {
-  state: SectionDrawingLocationState;
-  isSheet: boolean;
-  attachment?: ViewAttachmentProps;
-}
-
-interface ProxyTreeParams {
-  tree: TileTree;
-  ref: TileTreeReference;
-  view: ViewState2d;
-  state: SectionDrawingLocationState;
-  attachment?: ViewAttachmentProps;
-}
-
-class ProxyTreeSupplier implements TileTreeSupplier {
-  public compareTileTreeIds(lhs: ProxyTreeId, rhs: ProxyTreeId): number {
-    let cmp = compareBooleans(lhs.isSheet, rhs.isSheet);
-    if (0 === cmp)
-      cmp = compareStrings(lhs.state.id, rhs.state.id);
-
-    return cmp;
-  }
-
-  public async createTileTree(id: ProxyTreeId, iModel: IModelConnection): Promise<TileTree | undefined> {
-    let view;
-    if (id.isSheet) {
-      assert(undefined !== id.attachment);
-      view = await this.createSheetViewState(id.state, id.attachment);
-    } else {
-      view = await id.state.tryLoadDrawingView();
-    }
-
-    if (undefined === view)
-      return undefined;
-
-    try {
-      await iModel.models.load(view.baseModelId);
-      const model = iModel.models.getLoaded(view.baseModelId);
-      if (undefined === model || !(model instanceof GeometricModel2dState))
-        return undefined;
-
-      const treeRef = model.createTileTreeReference(view);
-      const tree = await treeRef.treeOwner.loadTree();
-      if (undefined === tree)
-        return undefined;
-
-      const ctor = id.isSheet ? SheetProxyTree : DrawingProxyTree;
-      return new ctor({ tree, ref: treeRef, view, state: id.state, attachment: id.attachment });
-    } catch {
-      return undefined;
-    }
-  }
-
-  private async createSheetViewState(state: SectionDrawingLocationState, attachment: ViewAttachmentProps): Promise<DrawingViewState | undefined> {
-    assert(undefined !== state.viewAttachment);
-    try {
-      // A persistent view of the sheet doesn't necessarily exist, and we don't want a SheetViewState anyway.
-      // All we want is to draw all the elements in the sheet (sans view attachments) clipped by the drawing boundary.
-      // However, ModelState.createTileTreeReference() requires a ViewState.
-      await state.iModel.models.load(attachment.model);
-      const sheet = state.iModel.models.getLoaded(attachment.model);
-      if (undefined === sheet || !(sheet instanceof SheetModelState))
-        return undefined;
-
-      const sheetExtents = await sheet.queryModelRange();
-      const viewProps: ViewDefinition2dProps = {
-        baseModelId: attachment.model,
-        origin: { x: 0, y: 0 },
-        delta: { x: sheetExtents.high.x, y: sheetExtents.high.y },
-        angle: 0,
-        categorySelectorId: Id64.invalid,
-        displayStyleId: Id64.invalid,
-        model: Id64.invalid,
-        code: {
-          spec: Id64.invalid,
-          scope: Id64.invalid,
-        },
-        classFullName: DrawingViewState.classFullName,
-      };
-
-      const displayStyle = new DisplayStyle2dState({} as any, state.iModel);
-      const categorySelector = new CategorySelectorState({} as any, state.iModel);
-
-      return new DrawingViewState(viewProps, state.iModel, categorySelector, displayStyle, sheetExtents);
-    } catch {
-      return undefined;
-    }
-  }
-}
-
-const proxyTreeSupplier = new ProxyTreeSupplier();
-
-/** A proxy for a 2d tile tree to be drawn in the context of a spatial view. */
-class ProxyTreeReference extends TileTreeReference {
-  private readonly _owner: TileTreeOwner;
-
-  public constructor(id: ProxyTreeId) {
-    super();
-    this._owner = id.state.iModel.tiles.getTileTreeOwner(id, proxyTreeSupplier);
-  }
-
-  public override get castsShadows() {
-    return false;
-  }
-
-  public override getClipVolume(tree: TileTree) {
-    return true !== HyperModeling.graphicsConfig.ignoreClip ? super.getClipVolume(tree) : undefined;
-  }
-
-  public get treeOwner() { return this._owner; }
-
-  private get _proxiedRef(): TileTreeReference | undefined {
-    const proxiedTree = this.treeOwner.tileTree as ProxyTree;
-    return undefined !== proxiedTree ? proxiedTree.ref : undefined;
-  }
-
-  public override discloseTileTrees(trees: DisclosedTileTreeSet): void {
-    super.discloseTileTrees(trees);
-    const ref = this._proxiedRef;
-    if (undefined !== ref)
-      ref.discloseTileTrees(trees);
-  }
-
-  public override async getToolTip(hit: HitDetail) {
-    const ref = this._proxiedRef;
-    return undefined !== ref ? ref.getToolTip(hit) : super.getToolTip(hit);
-  }
-}
-
-/** A proxy for a 2d tile tree to be drawn in the context of a spatial view. */
-abstract class ProxyTree extends TileTree {
-  private readonly _rootTile: ProxyTile;
-  private readonly _viewFlagOverrides: ViewFlagOverrides;
-  public readonly tree: TileTree;
-  public readonly ref: TileTreeReference;
-  public readonly symbologyOverrides: FeatureSymbology.Overrides;
-
-  protected constructor(params: ProxyTreeParams, location: Transform, clipVolume: RenderClipVolume | undefined) {
-    const { tree, ref, view } = { ...params };
-    super({
-      id: params.state.id,
-      modelId: tree.modelId,
-      iModel: tree.iModel,
-      location,
-      priority: TileLoadPriority.Primary,
-      clipVolume,
-    });
-
-    this.tree = tree;
-    this.ref = ref;
-    this.symbologyOverrides = new FeatureSymbology.Overrides(view);
-
-    const range = tree.iModelTransform.multiplyRange(tree.rootTile.range);
-    const inverse = location.inverse();
-    if (undefined !== inverse)
-      inverse.multiplyRange(range, range);
-
-    this._viewFlagOverrides = {
-      ...view.viewFlags,
-      lighting: false,
-      // View clip (section clip) should not apply to 2d graphics.
-      clipVolume: false,
-    };
-
-    this._rootTile = new ProxyTile(this, range);
-  }
-
-  public get rootTile(): ProxyTile { return this._rootTile; }
-  public get viewFlagOverrides() { return this._viewFlagOverrides; }
-  public get is3d() { return false; }
-  public override get isContentUnbounded() { return false; }
-  public get maxDepth() { return 1; }
-
-  protected abstract get isDisplayed(): boolean;
-
-  public draw(args: TileDrawArgs): void {
-    if (!this.isDisplayed)
-      return;
-
-    const tiles = this.selectTiles(args);
-    for (const tile of tiles)
-      tile.drawGraphics(args);
-
-    args.drawGraphics();
-  }
-
-  protected _selectTiles(_args: TileDrawArgs): Tile[] {
-    return this.isDisplayed ? [this.rootTile] : [];
-  }
-
-  public prune(): void {
-    // Our single tile is only a proxy. Our proxied tree(s) will be pruned separately
-  }
-}
-
-class DrawingProxyTree extends ProxyTree {
-  public constructor(params: ProxyTreeParams) {
-    const { state, attachment } = { ...params };
-    const location = state.drawingToSpatialTransform.clone();
-
-    let clipVolume;
-    if (attachment) {
-      assert(undefined !== state.viewAttachment);
-      const clipJSON = attachment.jsonProperties?.clip;
-      const clip = clipJSON ? ClipVector.fromJSON(clipJSON) : ClipVector.createEmpty();
-      if (!clipJSON) {
-        const placement = Placement2d.fromJSON(attachment.placement);
-        const range = placement.calculateRange();
-        clip.appendShape([
-          Point3d.create(range.low.x, range.low.y),
-          Point3d.create(range.high.x, range.low.y),
-          Point3d.create(range.high.x, range.high.y),
-          Point3d.create(range.low.x, range.high.y),
-        ]);
-      }
-
-      if (clip.isValid) {
-        const sheetToWorld = state.viewAttachment.transformToSpatial.clone();
-        clip.transformInPlace(sheetToWorld);
-        clipVolume = IModelApp.renderSystem.createClipVolume(clip);
-      }
-    }
-
-    super(params, location, clipVolume);
-  }
-
-  protected get isDisplayed() { return true !== HyperModeling.graphicsConfig.hideSectionGraphics; }
-}
-
-class SheetProxyTree extends ProxyTree {
-  public constructor(params: ProxyTreeParams) {
-    const { state, attachment } = { ...params };
-    assert(undefined !== state.viewAttachment);
-    assert(undefined !== attachment);
-    const location = state.viewAttachment.transformToSpatial.clone();
-
-    let clipVolume;
-    if (state.viewAttachment.clip)
-      clipVolume = IModelApp.renderSystem.createClipVolume(state.viewAttachment.clip);
-
-    super(params, location, clipVolume);
-
-    // Our view is manufactured. It draws everything regardless of subcategory.
-    this.symbologyOverrides.ignoreSubCategory = true;
-  }
-
-  protected get isDisplayed() { return true !== HyperModeling.graphicsConfig.hideSheetAnnotations; }
-}
-
-/** The single Tile belonging to a ProxyTree, serving as a proxy for all of the proxied tree's tiles. */
-class ProxyTile extends Tile {
-  public constructor(tree: ProxyTree, range: Range3d) {
-    super({ contentId: "", range, maximumSize: 512, isLeaf: true }, tree);
-    this.setIsReady();
-  }
-
-  public get hasChildren() { return false; }
-  public override get hasGraphics() { return true; }
-
-  public get channel(): TileRequestChannel { throw new Error("Proxy tile has no content"); }
-  public async requestContent(_isCanceled: () => boolean): Promise<TileRequest.Response> { return undefined; }
-  public async readContent(_data: TileRequest.ResponseData, _system: RenderSystem, _isCanceled?: () => boolean): Promise<TileContent> { return {}; }
-  protected _loadChildren(_resolve: (children: Tile[]) => void, _reject: (error: Error) => void): void { }
-
-  public override drawGraphics(args: TileDrawArgs) {
-    const proxyTree = this.tree as ProxyTree;
-    const sectionTree = proxyTree.tree;
-
-    const location = proxyTree.iModelTransform.multiplyTransformTransform(sectionTree.iModelTransform);
-    const clipVolume = true === proxyTree.viewFlagOverrides.clipVolume ? proxyTree.clipVolume : undefined;
-    args = new TileDrawArgs({ context: args.context, location, tree: sectionTree, now: args.now, viewFlagOverrides: proxyTree.viewFlagOverrides, clipVolume, parentsAndChildrenExclusive: args.parentsAndChildrenExclusive, symbologyOverrides: proxyTree.symbologyOverrides });
-    sectionTree.draw(args);
-
-    const rangeGfx = this.getRangeGraphic(args.context);
-    if (undefined !== rangeGfx)
-      args.graphics.add(rangeGfx);
-
-    if (true !== HyperModeling.graphicsConfig.debugClipVolumes || undefined === proxyTree.clipVolume)
-      return;
-
-    const builder = args.context.createSceneGraphicBuilder();
-    builder.setSymbology(ColorDef.red, ColorDef.red, 2);
-    for (const prim of proxyTree.clipVolume.clipVector.clips) {
-      if (!(prim instanceof ClipShape))
-        continue;
-
-      const tf = prim.transformFromClip;
-      const pts = prim.polygon.map((pt) => tf ? tf.multiplyPoint3d(pt) : pt.clone());
-      builder.addLineString(pts);
-    }
-
-    const branch = new GraphicBranch();
-    branch.entries.push(builder.finish());
-    branch.setViewFlagOverrides({ clipVolume: false });
-    args.context.outputGraphic(args.context.createGraphicBranch(branch, Transform.createIdentity()));
-  }
-}
-
-/** Draws the 2d section graphics into the 3d view. */
-class SectionGraphicsProvider implements TiledGraphicsProvider {
-  private readonly _drawingRef: TileTreeReference;
-  private readonly _sheetRef?: TileTreeReference;
-
-  public constructor(state: SectionDrawingLocationState, attachment: ViewAttachmentProps | undefined) {
-    this._drawingRef = new ProxyTreeReference({ state, attachment, isSheet: false });
-    if (attachment)
-      this._sheetRef = new ProxyTreeReference({ state, attachment, isSheet: true });
-  }
-
-  public forEachTileTreeRef(_viewport: Viewport, func: (ref: TileTreeReference) => void): void {
-    func(this._drawingRef);
-    if (undefined !== this._sheetRef)
-      func(this._sheetRef);
-  }
-}
-
-/** Creates a TiledGraphicsProvider that can be associated with a [Viewport]($frontend) to display 2d section graphics and annotations in the context of a [SpatialViewState]($frontend).
- * Typically used indirectly via [[HyperModelingDecorator]].
- * @param state The section drawing location specifying which section drawing to display.
- * @returns A provider suitable for passing to [Viewport.addTiledGraphicsProvider]($frontend).
- * @see [[HyperModelingDecorator.toggleAttachment]] to activate section graphics for a given [[SectionMarker]].
- * @public
- */
-export async function createSectionGraphicsProvider(state: SectionDrawingLocationState): Promise<TiledGraphicsProvider> {
-  let attachment;
-  if (undefined !== state.viewAttachment) {
-    const attachments = await state.iModel.elements.getProps(state.viewAttachment.id) as ViewAttachmentProps[];
-    if (1 === attachments.length)
-      attachment = attachments[0];
-  }
-
-  return new SectionGraphicsProvider(state, attachment);
-}
->>>>>>> 4d41f4fb
+}