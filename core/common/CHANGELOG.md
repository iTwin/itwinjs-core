# Change Log - @bentley/imodeljs-common

<<<<<<< HEAD
This log was last generated on Thu, 09 Sep 2021 21:04:58 GMT and should not be manually modified.
=======
This log was last generated on Wed, 15 Sep 2021 18:06:46 GMT and should not be manually modified.

## 2.19.12
Wed, 15 Sep 2021 18:06:46 GMT

_Version update only_
>>>>>>> 2fc3f051

## 2.19.11
Thu, 09 Sep 2021 21:04:58 GMT

### Updates

- Added WhiteOnWhiteReversalSettings to control whether background color must be white for white-on-white reversal to apply.

## 2.19.10
Wed, 08 Sep 2021 14:36:01 GMT

_Version update only_

## 2.19.9
Wed, 25 Aug 2021 15:36:01 GMT

### Updates

- documentation fix

## 2.19.8
Mon, 23 Aug 2021 13:23:13 GMT

_Version update only_

## 2.19.7
Fri, 20 Aug 2021 17:47:22 GMT

_Version update only_

## 2.19.6
Tue, 17 Aug 2021 20:34:29 GMT

_Version update only_

## 2.19.5
Fri, 13 Aug 2021 21:48:08 GMT

_Version update only_

## 2.19.4
Thu, 12 Aug 2021 13:09:26 GMT

_Version update only_

## 2.19.3
Wed, 04 Aug 2021 20:29:34 GMT

_Version update only_

## 2.19.2
Tue, 03 Aug 2021 18:26:23 GMT

_Version update only_

## 2.19.1
Thu, 29 Jul 2021 20:01:11 GMT

_Version update only_

## 2.19.0
Mon, 26 Jul 2021 12:21:25 GMT

### Updates

- add ChangesetProps
- Do not raise DisplayStyleSettings.onAnalysisStyleChanged event if the style did not actually change.
- Addition of rdsUrl to OrbitGtBlobProps to support PointCloudModel OPC attachments
- remove internal barrel-import usage
- Added compare of numbers in Geographic CRS classes with tolerances.
- update doc for new federationGuid policy
- Add offset body operation for IFC connector.
- Add frustum method to support reality tile reprojection

## 2.18.4
Tue, 10 Aug 2021 19:35:13 GMT

_Version update only_

## 2.18.3
Wed, 28 Jul 2021 17:16:30 GMT

_Version update only_

## 2.18.2
Mon, 26 Jul 2021 16:18:31 GMT

_Version update only_

## 2.18.1
Fri, 16 Jul 2021 17:45:09 GMT

_Version update only_

## 2.18.0
Fri, 09 Jul 2021 18:11:24 GMT

### Updates

- Accomodated the inability to reverse Changesets when creating change summaries. 
- Use ecef location calculated for projected models.  
- Clean up and promote AnalysisStyle APIs.
- Added support for section clip to ElementGraphicsRequestProps.
- Add internal API for reconstructing TileOptions from tree and content Ids.

## 2.17.3
Mon, 26 Jul 2021 16:08:36 GMT

_Version update only_

## 2.17.2
Thu, 08 Jul 2021 15:23:00 GMT

_Version update only_

## 2.17.1
Fri, 02 Jul 2021 15:38:31 GMT

_Version update only_

## 2.17.0
Mon, 28 Jun 2021 16:20:11 GMT

### Updates

- Clean up and promote beta RenderMaterial and RenderTexture APIs.
- Include ECClass Ids in ChangedEntities; provide iteration via ChangedEntitiesIterable.
- Added editor apis to request and update geometry, exercised by CreateOrContinuePathTool.
- Clean up and promote DisplayStyleSettings APIs for planar clip masks and reality model appearance overrides.
- Clean up spatial classification APIs and promote to public.
- Export EmphasizeElementProps from common, deprecate from frontend.
- Corrected geographicCoordinateSystem property from GeographicCRS to GeographicCRSProps in iModelProps"
- Persist 'visible' property of map-layers.  Removed unused 'maxZoom' property on MapLayerProps.
- Made MaplayerSource independent from MapLayerProps.
- Add events for changes to IModel properties. Add RenderSchedule.ScriptBuilder for assembling a new schedule script.
- deprecate IModelVersion.evaluateChangeSet
- Changed area to extent to conform with iModelHub public API
- Promote various APIs to public. Remove useless TextureProps properties.
- Don't allow undo of changes to project extents or geolocation.
- promote BriefcaseManager to public
- Promoted GCS model to public API
- Make Ipc interfaces @public. Promote BriefcaseManager to public
- Clean up and promote beta RenderMaterial and RenderTexture APIs.
- Remove useless TextureProps properties.
- TextureLoadProps takes a maxTextureSize.
- Removed unrequired sourceEllipsoidId and targetEllipsoidId from Geodetic Transforms
- Add RenderSchedule.ScriptBuilder for assembling a new schedule script.

## 2.16.10
Thu, 22 Jul 2021 20:23:45 GMT

_Version update only_

## 2.16.9
Tue, 06 Jul 2021 22:08:34 GMT

_Version update only_

## 2.16.8
Fri, 02 Jul 2021 17:40:46 GMT

_Version update only_

## 2.16.7
Mon, 28 Jun 2021 18:13:04 GMT

_Version update only_

## 2.16.6
Mon, 28 Jun 2021 13:12:55 GMT

_Version update only_

## 2.16.5
Fri, 25 Jun 2021 16:03:01 GMT

### Updates

- Synch map settings provider when base layer provider changes.

## 2.16.4
Wed, 23 Jun 2021 17:09:07 GMT

_Version update only_

## 2.16.3
Wed, 16 Jun 2021 20:29:32 GMT

_Version update only_

## 2.16.2
Thu, 03 Jun 2021 18:08:11 GMT

_Version update only_

## 2.16.1
Thu, 27 May 2021 20:04:22 GMT

_Version update only_

## 2.16.0
Mon, 24 May 2021 15:58:39 GMT

### Updates

- Introduced Additional Transform for Geographic Coordinate Systems
- wip: CreateElementTool. Fix not being able to pick decorations after changing files.
- Allow RenderGraphic to be created from flatbuffers format geometry as well as json.
- Fix incorrect transforms applied by schedule scripts.
- Updated map layers release tags from alpha to beta.
- Additional properties (source/target ellipsoid) and fallback transform for geodetic transforms"
- Make changed elements public and add descriptions
- Fixes to desktop/mobile authorization
- Add shader based grid display.
- Add Viewport.queryVisibleFeatures to determine the set of features currently visible in a viewport.
- Clean up RenderSchedule API.
- add placement to GeomtricElementProps

## 2.15.6
Wed, 26 May 2021 15:55:19 GMT

_Version update only_

## 2.15.5
Thu, 20 May 2021 15:06:26 GMT

_Version update only_

## 2.15.4
Tue, 18 May 2021 21:59:07 GMT

_Version update only_

## 2.15.3
Mon, 17 May 2021 13:31:38 GMT

_Version update only_

## 2.15.2
Wed, 12 May 2021 18:08:13 GMT

_Version update only_

## 2.15.1
Wed, 05 May 2021 13:18:31 GMT

### Updates

- FeatureOverrides can hide or override the symbology of unanimated nodes.

## 2.15.0
Fri, 30 Apr 2021 12:36:58 GMT

### Updates

- Add documentation and links for each BisCodeSpec name.
- Properly declare changeSetId variables as string.
- Promote display-related APIs.
- An ElementGraphicsRequest can supply a non-persistent geometry stream.
- Add TypeScript wrappers for ExternalSource and related classes and relationships.
- Fixes to desktop and iOS apps.
- ClipStyle supports recolorization. Promote ModelClipGroups to public.
- Promote thematic display API to public.
- Optimize reality model processing.
- Remove deprecated ElementEditor that was replaced by EditCommands.
- rename (deprecate) BriefcaseIdValue.Standalone to BriefcaseIdValue.Unassigned to reduce confusion
- Update release tags.
- Add support for forwarding txn events from backend to frontend.
- Update api tags

## 2.14.4
Thu, 22 Apr 2021 21:07:33 GMT

_Version update only_

## 2.14.3
Thu, 15 Apr 2021 15:13:16 GMT

_Version update only_

## 2.14.2
Thu, 08 Apr 2021 14:30:09 GMT

_Version update only_

## 2.14.1
Mon, 05 Apr 2021 16:28:00 GMT

_Version update only_

## 2.14.0
Fri, 02 Apr 2021 13:18:42 GMT

### Updates

- added BriefcaseIdValue
- rework Authentication to use IpcHost
- add `bindings` member to EntityQueryParams
- Support working in world coords with ElementGeometry.Builder/Iterator. Place line string using ipc command.
- Add IpcAppFunctions.queryConcurrency.
- Memory leak fix
- Decouple requesting tile content from cloud storage and from backend.
- Support for transient errors

## 2.13.0
Tue, 09 Mar 2021 20:28:13 GMT

### Updates

- Clarify and expand FeatureOverrides documentation.
- The `Code` constructor now trims leading and trailing whitespace characters from the `value` property
- The Code.getValue method has been deprecated in favor of the Code.value property
- Fixed broken double angle bracket link syntax
- refactor IModelApp/IModelHost startup
- Add planar clip mask support.
- Updated to use TypeScript 4.1
- Undo/Redo shortcuts
- begin rename project from iModel.js to iTwin.js

## 2.12.3
Mon, 08 Mar 2021 15:32:00 GMT

_Version update only_

## 2.12.2
Wed, 03 Mar 2021 18:48:52 GMT

_Version update only_

## 2.12.1
Tue, 23 Feb 2021 20:54:45 GMT

### Updates

- Persist the time point used to compute solar light direction in LightSettingsProps.

## 2.12.0
Thu, 18 Feb 2021 22:10:13 GMT

### Updates

- Deprecate detachChangeCache()
- Implement external textures for iModel tiles.
- Moved username/password from MapLayerProps to MapLayerSettings. Raise the 'onMapImageryChanged' event when ever Map imagery is synced.
- add ResponseHandler for notifications from backend to frontend
- Mobile IPC fix
- Mobile IPC fix
- add IpcSocket
- remove IpcInterface, getVersion() method is not needed

## 2.11.2
Thu, 18 Feb 2021 02:50:59 GMT

_Version update only_

## 2.11.1
Thu, 04 Feb 2021 17:22:41 GMT

_Version update only_

## 2.11.0
Thu, 28 Jan 2021 13:39:27 GMT

### Updates

- Fix brep DataProps to/from flatbuffer to account for base64 string header.
- Element geometry creation by brep operations. 
- add EditCommand
- Improve ElementGeometry documentation.
- Remove assertion in supplyPathForOperation when defaulting changeSetId.
- Introduced the the Geographic Coordinate System classes and plugged in the Imodel props.
- Separated out API to upgrade iModels.
- Remove unused trueWidth and trueStart properties from GraphicParams.
- Add option to SectionDrawingProps specifying the spatial view should be drawn in the context of the drawing view.
- Support for section-cut graphics.
- Version compare property checksums
- Add change events to DisplayStyleSettings and ViewDetails.

## 2.10.3
Fri, 08 Jan 2021 18:34:03 GMT

_Version update only_

## 2.10.2
Fri, 08 Jan 2021 14:52:02 GMT

_Version update only_

## 2.10.1
Tue, 22 Dec 2020 00:53:38 GMT

_Version update only_

## 2.10.0
Fri, 18 Dec 2020 18:24:01 GMT

### Updates

- Update minimum Node version to 10.17.0
- Fix cartographicRange computation. The 8 corners are calculated in the ECEF coordinate system but I think they should be calculated in the spatial coordinate system and then converted to ECEF.
- Support compact representation of DisplayStyleSettings.excludedElements.
- Added ElementGeometry.Builder and ElementGeometry.Iterator.
- export ModelLoadProps
- Support display of OSM Buildings.
- Version compare top parents ChangedElements update

## 2.9.9
Sun, 13 Dec 2020 19:00:03 GMT

_Version update only_

## 2.9.8
Fri, 11 Dec 2020 02:57:36 GMT

_Version update only_

## 2.9.7
Wed, 09 Dec 2020 20:58:23 GMT

### Updates

- Fix cartographicRange computation. The 8 corners are calculated in the ECEF coordinate system but I think they should be calculated in the spatial coordinate system and then converted to ECEF.

## 2.9.6
Mon, 07 Dec 2020 18:40:48 GMT

_Version update only_

## 2.9.5
Sat, 05 Dec 2020 01:55:56 GMT

### Updates

- Bump Tile Version to 18

## 2.9.4
Wed, 02 Dec 2020 20:55:40 GMT

_Version update only_

## 2.9.3
Mon, 23 Nov 2020 20:57:56 GMT

_Version update only_

## 2.9.2
Mon, 23 Nov 2020 15:33:50 GMT

_Version update only_

## 2.9.1
Thu, 19 Nov 2020 17:03:42 GMT

_Version update only_

## 2.9.0
Wed, 18 Nov 2020 16:01:50 GMT

### Updates

- add accessKey prop to MapLayerSettings
- Preliminary support for interactive editing sessions.
- Refactor for push events.
- Fix KeyColor equality comparison.
- GeometryStream query and update using flatbuffer schema.
- Support for push events

## 2.8.1
Tue, 03 Nov 2020 00:33:56 GMT

_Version update only_

## 2.8.0
Fri, 23 Oct 2020 17:04:02 GMT

### Updates

- Visibility of sublayers named groups is no longer inherited by children.
- Support down-sampling very large textures in tiles.
- Add IModelTileRpcInterface.queryVersionInfo().
- Add support for OPC point clouds in Reality Data widget.
- Added color mix to thematic display for background map terrain and point clouds

## 2.7.6
Wed, 11 Nov 2020 16:28:23 GMT

_Version update only_

## 2.7.5
Fri, 23 Oct 2020 16:23:50 GMT

_Version update only_

## 2.7.4
Mon, 19 Oct 2020 17:57:01 GMT

### Updates

- Update Access-Control header values

## 2.7.3
Wed, 14 Oct 2020 17:00:59 GMT

_Version update only_

## 2.7.2
Tue, 13 Oct 2020 18:20:38 GMT

_Version update only_

## 2.7.1
Thu, 08 Oct 2020 13:04:35 GMT

_Version update only_

## 2.7.0
Fri, 02 Oct 2020 18:03:32 GMT

### Updates

- Add documentation for ContextRealityModelProps.
- Fix calculation of cartographic range.
- Fixes to front end methods to pull, merge and push. 
- Fixed desktop authorization after recent changes. 
- Update Tile version due to changes to indexes for tesselated polylines
- On iOS download in background
- Introduce NoContentError (transmitted via 204)
- Support thematic display of point clouds.
- fixed display of isolines mode

## 2.6.5
Sat, 26 Sep 2020 16:06:34 GMT

### Updates

- changed elements properties for version compare

## 2.6.4
Tue, 22 Sep 2020 17:40:07 GMT

_Version update only_

## 2.6.3
Mon, 21 Sep 2020 14:47:09 GMT

_Version update only_

## 2.6.2
Mon, 21 Sep 2020 13:07:44 GMT

_Version update only_

## 2.6.1
Fri, 18 Sep 2020 13:15:09 GMT

_Version update only_

## 2.6.0
Thu, 17 Sep 2020 13:16:12 GMT

### Updates

- run with nodeIntegration=false for Electron
- Moved ESLint configuration to a plugin
- Add API to compute tile chord tolerance.

## 2.5.5
Wed, 02 Sep 2020 17:42:23 GMT

_Version update only_

## 2.5.4
Fri, 28 Aug 2020 15:34:15 GMT

_Version update only_

## 2.5.3
Wed, 26 Aug 2020 11:46:00 GMT

_Version update only_

## 2.5.2
Tue, 25 Aug 2020 22:09:08 GMT

_Version update only_

## 2.5.1
Mon, 24 Aug 2020 18:13:04 GMT

_Version update only_

## 2.5.0
Thu, 20 Aug 2020 20:57:09 GMT

### Updates

- Introduce IModelApp security options (including CSRF protection).
- Allow WebAppRpcRequest consumers to supply custom fetch and Request.
- Move types from FeatureSymbology namespace from imodeljs-frontend to imodeljs-common.
- Use IModelRoutingContext
- Added mobile oidc client
- Support reality model transparency
- element editor
- Switch to ESLint

## 2.4.2
Fri, 14 Aug 2020 16:34:09 GMT

### Updates

- Deprecate TerrainProps.nonLocatable and TerrainSettings.locatable in favor of corresponding properties on BackgroundMapProps and BackgroundMapSettings.
- Add support for restart query

## 2.4.1
Fri, 07 Aug 2020 19:57:43 GMT

### Updates

- add missing rbac-client dep
- Fixes for map transparency.  Do not set base layer transparency when overall transparency is modified.  Keep layers in synch when settings change.

## 2.4.0
Tue, 28 Jul 2020 16:26:24 GMT

### Updates

- Add Map Layer Settings.
- iModelHub permissions handler

## 2.3.3
Thu, 23 Jul 2020 12:57:15 GMT

### Updates

- Fix regression that could result in increased number of tile requests.

## 2.3.2
Tue, 14 Jul 2020 23:50:36 GMT

_Version update only_

## 2.3.1
Mon, 13 Jul 2020 18:50:14 GMT

_Version update only_

## 2.3.0
Fri, 10 Jul 2020 17:23:14 GMT

### Updates

- geometry clip containment
- Add ability to create selective overrides from display style settings, and apply the overrides to another settings.
- Fix orientation of Ecef.createFromCartographicOrigin
- Add non-locatable flag to TerrainSettings.
- Setup BriefcaseDb.open() to allow profile and domain schema validation and upgrades. 
- Support for multiple RPC interface clients and attaching interfaces after startup.
- Add function to convert solar angles to solar direction.
- enforce max texture size for stepped gradients.
- New thematic gradient modes implemented and documented: Stepped, SteppedWithDelimiter, and IsoLines

## 2.2.1
Tue, 07 Jul 2020 14:44:52 GMT

_Version update only_

## 2.2.0
Fri, 19 Jun 2020 14:10:03 GMT

### Updates

- Promote Gradient and GraphicParams to public API.
- Add support for cel-shaded views; promote many APIs, particularly display-related ones.
- Map GeoCoordStatus to GeoServiceStatus so that it can be returned as error code in a RPC without colliding with existing codes.
- Add Props interface
- Move linear referencing domain types out to new @bentley/linear-referencing-common package.
- Add support for applying different clip volumes to groups of models in a spatial view.
- Add PhysicalElementProps
- Add PhysicalTypeProps
- Fixes for unhandled promise rejections in RPC layer
- Update to BisCore.01.00.11: Add SectionDrawingProps; deprecate SectionLocationProps in favor of SectionDrawingLocationProps.
- Switching from JSC to V8

## 2.1.0
Thu, 28 May 2020 22:48:59 GMT

### Updates

- Improved log message written on rpc error
- Change default origin mode for terrain to Geodetic. 
- Fix transforms for creating and querying part instance geometry in world coordinate.
- channel rules
- Optimize thematic sensor display by culling sensors based on a distanceCutoff property on ThematicDisplaySensorSettings.

## 2.0.0
Wed, 06 May 2020 13:17:49 GMT

### Updates

- add freeze method and degrees accessors to Cartographic class
- Show min/max window error for mouse wheel zoom.
- Show min/max window error for mouse wheel zoom.
- Make animation state of a display style persistent.
- Send a default pending message since Azure strips content-type header if no data is present
- Monitor progress of downloading briefcases, ability to cancel download of briefcases. 
- Added to DisplayStyle3dSettings: MonochromeMode, LightSettings.
- Simplify GeometryStreamIteratorEntry (breaking API change).
- constructor of ColorDef wasn't setting transparency properly for rgba() strings
- added ColorDef.toRgbaString
- Deprecate members of SectionLocationProps pending refactor.
- Support for progress/cancel from ios
- EcefLocation can now optionally preserve a meaningful cartographic origin.
- Fix for electron request lifecycle.
- IModelTokenProps.key is now a required member
- Include model extents with ViewStateProps for drawing views.
- hsl color conversion wasn't working if s===0
- Remove deprecated APIs; see NextVersion.md for details.
- Fix documentation of RenderSchedule time units.
- Fix for EcefLocation.createFromCartographicOrigin.
- ColorDef, HSVColor, and HSLColor are immutable types.
- react to changes in imodeljs-clients
- Promote properties from IModelToken onto IModel
- Support suspend/resume in mobile apps.
- Store current mobile RPC port in protocol.
- Added file size.
- Supply RPC routing props for SnapshotIModelRpcInterface open methods"
- MobileRpcConfiguration throws exception
- Added NativeApp.deleteBriefcase, avoided authorization exceptions when offline. 
- Refactored NativeApp API and RPC interfaces. This continues to be WIP. 
- Added DownloadBriefcaseOptions and OpenBriefcaseOptions as parameters to the download/open calls for a briefcase. 
- Added new interface for native app
- VSTS#217447, 162382: Cleanups to implementation of downloading/opening/discovering briefcases in native applications (WIP). 
- Handle null JSON in ViewDetails.
- Renamed OIDC constructs for consistency; Removed SAML support.
- OrbitGT point cloud interface.
- Support OrbitGT Point Clouds
- Fix BackgroundMapSettings.toJSON() discarding the 'useDepthBuffer' flag.
- Add mechanism for preloading reality tiles by frustum.
- react to new clients packages from imodeljs-clients
- IModelRpcProps replaces IModelToken and IModelTokenProps
- Change RenderTexture.Type to a non-const enum
- Remove 'const' from exported enums.
- Remove check for contextId in BentleyCloudRpcProtocol since remote snapshots are now possible.
- "Default to text if no content-type in RPC request handling.
- React to BentleyCloudRpcManager change.
- Track active RPC requests
- RPC fix
- Upgrade to Rush 5.23.2
- support for editing
- Add API for thematic display.
- Alpha feature: thematic sensor display.
- Rename GlobeMode: ThreeD => Ellipsoid, Columbus => Plane.
- Remove support for the iModel.js module system by no longer delivering modules.
- Add a ViewFlag to control white-on-white reversal.

## 1.14.1
Wed, 22 Apr 2020 19:04:00 GMT

_Version update only_

## 1.14.0
Tue, 31 Mar 2020 15:44:19 GMT

_Version update only_

## 1.13.0
Wed, 04 Mar 2020 16:16:31 GMT

### Updates

- MobileRpc throw exception

## 1.12.0
Wed, 12 Feb 2020 17:45:50 GMT

### Updates

- Bump tile format version.
- iModel write API development
- Fix issue with constructing the tile cache URL() on Safari.
- Prevent reuse of cached tiles after project extents change.
- VSTS#256133: Fixed issue with reopening connections if the backend crashes. Fixes to integration tests. 
- Define ViewDetails for manipulating optional detail settings of ViewDefinition and ViewState.
- Add support for plan projection models with 3d display priority.
- Add settings to control display of plan projection models.
- Add PlanProjectionSettings.enforceDisplayPriority.

## 1.11.0
Wed, 22 Jan 2020 19:24:12 GMT

### Updates

- Simplify iterator for QPoint3dList.
- Native apps can now cancel tile requests in progress on the backend.
- Remove echo test function from devTools
- Clean up documentation modules; add PlanProjectionSettings for display styles.
- Allow outline fill to be specified by subcategory appearance.
- Upgrade to TypeScript 3.7.2.

## 1.10.0
Tue, 07 Jan 2020 19:44:01 GMT

### Updates

- Added support for embedding images in a GeometryStream.
- Moving data-holder structures used during the LinearElement.queryLinearLocations API to imodeljs-common.
- Allow events to be sent from backend to frontend
- Renamed EventSourceRpcInterface to NativeAppRpcInterface
- Moved tile IO-related APIs from frontend to common.

## 1.9.0
Tue, 10 Dec 2019 18:08:56 GMT

### Updates

- Added Tween.js code
- Added AliCloud tile cache service
- Code quality report fixes
- Fix warnings from static analysis
- Add PropertyMetaData.isNavigation
- Addressing typo in a couple of members, making them match the schema properly.

## 1.8.0
Fri, 22 Nov 2019 14:03:34 GMT

### Updates

- Option to include part references in GeometrySummary output.
- Added missing topic descriptions
- Fix defect where isMobileBackend return true on windows
- Change terrain lighting default to off.
- Change SectionLocationProps.clipGeometry type to string. Add get/set ClipVector methods on SectionLocation.
- Mark bias as alpha
- Update to allow Node 12
- Add support for view-independent display of geometry streams.
- Fixed camera.equals

## 1.7.0
Fri, 01 Nov 2019 13:28:37 GMT

### Updates

- Anisotropic filtering of draped map tiles.
- Tweaks to ambient occlusion settings.
- Callout clip is now local to placement. Only show marker for active clip.
- Cleanup AO settings.
- Remove @deprecated tags in GeometryStreamIteratorEntry
- Fix comparison of classification properties ignoring the 'volume' flag.
- Fixes for making volume classifiers work.
- New wip plugin for hypermodeling support.
- Add CommonLoggerCategory.Geometry
- Add Placement2d.multiplyTransform, Placement3d.multiplyTransform
- Add RelatedElement.none for nulling out existing navigation relationships
- Reacting to iPadOS change in user agent of safari
- Remove limit for binary data for mobile
- Expose FrustumPlanes.planes
- Convenience methods for overriding aspects of hidden line styles.

## 1.6.0
Wed, 09 Oct 2019 20:28:42 GMT

### Updates

- Add GeometricModel3dProps
- Add SectionLocationProps
- Remove no-longer-needed mobile RPC chunk size workaround for mobile backends.
- Fixed multiple viewport shadows

## 1.5.0
Mon, 30 Sep 2019 22:28:48 GMT

### Updates

- Added support for blank IModelConnections
- Fixed reporting of errors when the ClientRequestContext is established at the backend.
- Add DisplayStyleSettings.subCategoryOverrides
- Make ExternalSourceAspectProps.checksum optional
- Added geometry primitive typing and geometry summary types
- Support animation of models within RenderSchedule.
- Refine planar projection frustum calculation
- Upgrade to TypeScript 3.6.2

## 1.4.0
Tue, 10 Sep 2019 12:09:49 GMT

### Updates

- Add documentation for RenderSchedule
- Fix casing of displayStyle.contextRealityModels
- Fixed reporting of errors when the ClientRequestContext is established at the backend.
- Electron IPC transport fix for large messages.
- Added ability to clear individual overridden flags in ViewFlag.Overrides.

## 1.3.0
Tue, 13 Aug 2019 20:25:53 GMT

### Updates

- Add optional arguments to EcefLocation.createFromCartographicOrigin
- Allow custom tile cache services.
- Add CodeSpec.isManagedWithIModel, CodeSpec.scopeType, deprecate CodeSpec.specScopeType
- Add CodeSpec.create
- Add terrain settings.
- Require electron without eval trick.
- Log more information during RPC trace/info request logging.
- Changed the transfer chunk size for mobile RPC transport.

## 1.2.0
Wed, 24 Jul 2019 11:47:26 GMT

### Updates

- Added option to restrict tile cache URLs by client IP address.
- Added method to get element mass properties.

## 1.1.0
Mon, 01 Jul 2019 19:04:29 GMT

### Updates

- Add support for applying terrain to background map.
- Minor error fixed.
- Initial implementation of the LinearReferencing typescript domain
- Adding domain classes for all relationships in the LinearReferencing schema.
- Update to TypeScript 3.5

## 1.0.0
Mon, 03 Jun 2019 18:09:39 GMT

### Updates

- RPC system now accepts only basic values (primitives, "interface" objects, and binary).
- Add ExternalSourceAspectProps
- Refactored and simplified implementation of IModelDb.open
- Rename terrain to backgroundMap.
- Retire some tile-related feature gates.
- Introduced tile format v4.0

## 0.191.0
Mon, 13 May 2019 15:52:05 GMT

### Updates

- Support spatial classification of context reality models. 
- Added OpenAPIInfo to the barrel file
- Adds parameter for api-extractor to validate missing release tags
- Adds ignoreMissingTags flag
- Added option to use azure-based tile caching
- Added a utility to diagnose backends
- Do not cache pending http responses.
- Allow a view to define a set of elements which should never be drawn in that view.
- Allow snapshot imodeltokens through bentleycloudrpcprotocol in development mode only.
- Fix broken links
- LoggerCategory -> CommonLoggerCategory
- Fix default line pattern for hidden edges.
- Introduce LoggerCategory enum to advertise logger categories used by this package.
- Logging fixes. 
- Put sourcemap in npm package.
- Add SVG to ImageSourceFormat
- Add imodeljs-markup
- New tile cache naming scheme.
- queryPage use memoization/pending pattern
- Remove StandaloneIModelRpcInterface
- Setup a generic context for tracking client requests, and made various related enhancements to logging, usage tracking and authorization. 
- Prefer the IModelToken values in the url (if different from values in JSON body -- should never happen except in a malicious request).
- Exports interface MarshalingBinaryMarker to prevent errors in api-extractor V7
- Add SnapshotIModelRpcInterface
- Refactor solar shadow settings - make these 3d only.
- Support solar shadow display.
- Simplified tile caching IModelHost config and removed dev flags. Allow browser caching of tiles
- Upgrade TypeDoc dependency to 0.14.2
- Only save viewing volume for view undo rather than cloning ViewState

## 0.190.0
Thu, 14 Mar 2019 14:26:49 GMT

### Updates

- Cleaned up documentation related to the display system.
- Rename PagableECSql interface to PageableECSql to fix spelling error
- Documentation for Skybox

## 0.189.0
Wed, 06 Mar 2019 15:41:22 GMT

### Updates

- Allow to check if frontend is ios wkwebview
- Allow subclasses of Range to use static methods
- Changes package.json to include api-extractor and adds api-extractor.json
- Update docs for BRepEntity.DataProps
- Use new buildIModelJsBuild script
- AxisAlignedBox and ElementAlignedBox are now typed to Range3d rather than classes
- clone methods are no longer generic
- Add release tags to indicate API stability
- Handle transforms on child tiles.
- Optimize use of animation cutting planes.
- Remove unneeded typedoc plugin dependency
- Add support for draco compressed meshes.
- Consistent naming of "get" methods in Growable arrays.
- Added spatial <-> cartographic methods that check/use the geographic coordinate system before using ecef location.
- update for geometry GrowableXYArray usage
- Add material props classes
- Defer loading of edges until needed
- Save BUILD_SEMVER to globally accessible map
- Implemented spatial criterai when searching through all reality data associated to a project.
- Optimize containment test with spheres.
- Move the IModelUnitTestRpcInterface into the testbed and out of the public AP
- Renamed constructor variable in RpcConfiguration and RpcRequest
- Support for sending large RPC binary payloads in configurable chunks.
- Remove loadNativeAsset and formatElements RPC calls from the IModelReadRpcInterface
- Removed IModelConnection.connectionId, added IModelApp.sessionId
- Tile requests can optionally specify a retryInterval.
- Upgrade to TypeScript 3.2.2

## 0.188.0
Wed, 16 Jan 2019 16:36:09 GMT

### Updates

- Changed Elements Db support for addon changes and generating the changed elements cache. Added WipRpcInterface methods to get changed elements list and check if a changeset is processed in the cache. Bumped WipRpcInterface version. Integration tests for changed elements db.
- Fix error in semver parsing.

## 0.187.0
Tue, 15 Jan 2019 15:18:59 GMT

_Version update only_

## 0.186.0
Mon, 14 Jan 2019 23:09:10 GMT

### Updates

- Removed IModelDb's cache of accessToken. For long running operations like AutoPush, the user must explicitly supply an IAccessTokenManager to keep the token current.
- Add TextureProps for use by new backend Texture API.

## 0.185.0
Fri, 11 Jan 2019 18:29:00 GMT

_Version update only_

## 0.184.0
Thu, 10 Jan 2019 22:46:17 GMT

### Updates

- Add support for general 3d tilesets.
- Fix drag select decorator when cursor moves out of view. Doc fixes.

## 0.183.0
Mon, 07 Jan 2019 21:49:21 GMT

### Updates

- Add ambient occlusion structures.
- Change iModelReadRpcInterface version because Geocoordinate calculation methods added.

## 0.182.0
Mon, 07 Jan 2019 13:31:34 GMT

_Version update only_

## 0.181.0
Fri, 04 Jan 2019 13:02:40 GMT

_Version update only_

## 0.180.0
Wed, 02 Jan 2019 15:18:23 GMT

### Updates

- Do not send X-Application-Version header if empty.
- Add path pivot data to render schedule

## 0.179.0
Wed, 19 Dec 2018 18:26:14 GMT

### Updates

- Log context and imodel ids as separate properties. Surface interface and operation names in logging title.

## 0.178.0
Thu, 13 Dec 2018 22:06:10 GMT

_Version update only_

## 0.177.0
Wed, 12 Dec 2018 17:21:31 GMT

_Version update only_

## 0.176.0
Mon, 10 Dec 2018 21:19:45 GMT

### Updates

- New signature for RpcInterface.forward

## 0.175.0
Mon, 10 Dec 2018 17:08:55 GMT

_Version update only_

## 0.174.0
Mon, 10 Dec 2018 13:24:09 GMT

_Version update only_

## 0.173.0
Thu, 06 Dec 2018 22:03:29 GMT

### Updates

- Custom imodelJs noDirectImport lint rule implemented, noDuplicateImport lint rule turned on.

## 0.172.0
Tue, 04 Dec 2018 17:24:39 GMT

### Updates

- Changed index file name to match package name. Change imports to use other packages' index file.

## 0.171.0
Mon, 03 Dec 2018 18:52:58 GMT

### Updates

- Polyfill URLSearchParams for edge.
- Front end "read pixels" can now provide subCategoryId and GeometryClass to backend.

## 0.170.0
Mon, 26 Nov 2018 19:38:42 GMT

### Updates

- Fix GeometryParams constructor. Added test to ensure subcategory id set correctly.
- Remove dependency on 'window'-named global object.

## 0.169.0
Tue, 20 Nov 2018 16:17:15 GMT

### Updates

- GeometryStream markdown

## 0.168.0
Sat, 17 Nov 2018 14:20:11 GMT

_Version update only_

## 0.167.0
Fri, 16 Nov 2018 21:45:44 GMT

### Updates

- Add CartographicRange
- Use URL query instead of path segment for cacheable RPC request parameters.
- Updated Mobile RPC to deal with binary data
- Temporarily disable tile caching.

## 0.166.0
Mon, 12 Nov 2018 16:42:10 GMT

_Version update only_

## 0.165.0
Mon, 12 Nov 2018 15:47:00 GMT

_Version update only_

## 0.164.0
Thu, 08 Nov 2018 17:59:20 GMT

### Updates

- Fix JSON representation of display styles.
- GeoJson and Analysis Importer simplification
- ModelSelectorProps, CategorySelectorProps, and DisplayStyleProps now properly extend DefinitionElementProps
- Support displacement scale for PolyfaceAuxData
- Do not diffentiate between backend provisioning and imodel downloading state in RPC wire format (202 for all).
- Updated to TypeScript 3.1

## 0.163.0
Wed, 31 Oct 2018 20:55:37 GMT

### Updates

- Fully support mixed binary and JSON content in both directions in RPC layer. RPC system internal refactoring. Basic support for cacheable RPC requests.
- Remove unused RpcInterface methods, move WIP methods

## 0.162.0
Wed, 24 Oct 2018 19:20:06 GMT

### Updates

- Added view decoration examples to docs.
- Make ToolAdmin.defaultTool. public. Allow getToolTip to return HTMLElement | string.
- Breaking changes to optimize usage of 64-bit IDs.
- Remove unused createAndInsert methods from IModelWriteRpcInterface
- Correctly parse RPC interface versions with zero major component.
- Add RpcInterface versioning documentation

## 0.161.0
Fri, 19 Oct 2018 13:04:14 GMT

_Version update only_

## 0.160.0
Wed, 17 Oct 2018 18:18:38 GMT

_Version update only_

## 0.159.0
Tue, 16 Oct 2018 14:09:09 GMT

_Version update only_

## 0.158.0
Mon, 15 Oct 2018 19:36:09 GMT

_Version update only_

## 0.157.0
Sun, 14 Oct 2018 17:20:06 GMT

_Version update only_

## 0.156.0
Fri, 12 Oct 2018 23:00:10 GMT

### Updates

- Initial release
<|MERGE_RESOLUTION|>--- conflicted
+++ resolved
@@ -1,15 +1,11 @@
 # Change Log - @bentley/imodeljs-common
 
-<<<<<<< HEAD
-This log was last generated on Thu, 09 Sep 2021 21:04:58 GMT and should not be manually modified.
-=======
 This log was last generated on Wed, 15 Sep 2021 18:06:46 GMT and should not be manually modified.
 
 ## 2.19.12
 Wed, 15 Sep 2021 18:06:46 GMT
 
 _Version update only_
->>>>>>> 2fc3f051
 
 ## 2.19.11
 Thu, 09 Sep 2021 21:04:58 GMT
@@ -109,8 +105,8 @@
 
 ### Updates
 
-- Accomodated the inability to reverse Changesets when creating change summaries. 
-- Use ecef location calculated for projected models.  
+- Accomodated the inability to reverse Changesets when creating change summaries.
+- Use ecef location calculated for projected models.
 - Clean up and promote AnalysisStyle APIs.
 - Added support for section clip to ElementGraphicsRequestProps.
 - Add internal API for reconstructing TileOptions from tree and content Ids.
@@ -376,7 +372,7 @@
 ### Updates
 
 - Fix brep DataProps to/from flatbuffer to account for base64 string header.
-- Element geometry creation by brep operations. 
+- Element geometry creation by brep operations.
 - add EditCommand
 - Improve ElementGeometry documentation.
 - Remove assertion in supplyPathForOperation when defaulting changeSetId.
@@ -532,8 +528,8 @@
 
 - Add documentation for ContextRealityModelProps.
 - Fix calculation of cartographic range.
-- Fixes to front end methods to pull, merge and push. 
-- Fixed desktop authorization after recent changes. 
+- Fixes to front end methods to pull, merge and push.
+- Fixed desktop authorization after recent changes.
 - Update Tile version due to changes to indexes for tesselated polylines
 - On iOS download in background
 - Introduce NoContentError (transmitted via 204)
@@ -665,7 +661,7 @@
 - Add ability to create selective overrides from display style settings, and apply the overrides to another settings.
 - Fix orientation of Ecef.createFromCartographicOrigin
 - Add non-locatable flag to TerrainSettings.
-- Setup BriefcaseDb.open() to allow profile and domain schema validation and upgrades. 
+- Setup BriefcaseDb.open() to allow profile and domain schema validation and upgrades.
 - Support for multiple RPC interface clients and attaching interfaces after startup.
 - Add function to convert solar angles to solar direction.
 - enforce max texture size for stepped gradients.
@@ -699,7 +695,7 @@
 ### Updates
 
 - Improved log message written on rpc error
-- Change default origin mode for terrain to Geodetic. 
+- Change default origin mode for terrain to Geodetic.
 - Fix transforms for creating and querying part instance geometry in world coordinate.
 - channel rules
 - Optimize thematic sensor display by culling sensors based on a distanceCutoff property on ThematicDisplaySensorSettings.
@@ -714,7 +710,7 @@
 - Show min/max window error for mouse wheel zoom.
 - Make animation state of a display style persistent.
 - Send a default pending message since Azure strips content-type header if no data is present
-- Monitor progress of downloading briefcases, ability to cancel download of briefcases. 
+- Monitor progress of downloading briefcases, ability to cancel download of briefcases.
 - Added to DisplayStyle3dSettings: MonochromeMode, LightSettings.
 - Simplify GeometryStreamIteratorEntry (breaking API change).
 - constructor of ColorDef wasn't setting transparency properly for rgba() strings
@@ -737,11 +733,11 @@
 - Added file size.
 - Supply RPC routing props for SnapshotIModelRpcInterface open methods"
 - MobileRpcConfiguration throws exception
-- Added NativeApp.deleteBriefcase, avoided authorization exceptions when offline. 
-- Refactored NativeApp API and RPC interfaces. This continues to be WIP. 
-- Added DownloadBriefcaseOptions and OpenBriefcaseOptions as parameters to the download/open calls for a briefcase. 
+- Added NativeApp.deleteBriefcase, avoided authorization exceptions when offline.
+- Refactored NativeApp API and RPC interfaces. This continues to be WIP.
+- Added DownloadBriefcaseOptions and OpenBriefcaseOptions as parameters to the download/open calls for a briefcase.
 - Added new interface for native app
-- VSTS#217447, 162382: Cleanups to implementation of downloading/opening/discovering briefcases in native applications (WIP). 
+- VSTS#217447, 162382: Cleanups to implementation of downloading/opening/discovering briefcases in native applications (WIP).
 - Handle null JSON in ViewDetails.
 - Renamed OIDC constructs for consistency; Removed SAML support.
 - OrbitGT point cloud interface.
@@ -791,7 +787,7 @@
 - iModel write API development
 - Fix issue with constructing the tile cache URL() on Safari.
 - Prevent reuse of cached tiles after project extents change.
-- VSTS#256133: Fixed issue with reopening connections if the backend crashes. Fixes to integration tests. 
+- VSTS#256133: Fixed issue with reopening connections if the backend crashes. Fixes to integration tests.
 - Define ViewDetails for manipulating optional detail settings of ViewDefinition and ViewState.
 - Add support for plan projection models with 3d display priority.
 - Add settings to control display of plan projection models.
@@ -953,7 +949,7 @@
 
 ### Updates
 
-- Support spatial classification of context reality models. 
+- Support spatial classification of context reality models.
 - Added OpenAPIInfo to the barrel file
 - Adds parameter for api-extractor to validate missing release tags
 - Adds ignoreMissingTags flag
@@ -966,14 +962,14 @@
 - LoggerCategory -> CommonLoggerCategory
 - Fix default line pattern for hidden edges.
 - Introduce LoggerCategory enum to advertise logger categories used by this package.
-- Logging fixes. 
+- Logging fixes.
 - Put sourcemap in npm package.
 - Add SVG to ImageSourceFormat
 - Add imodeljs-markup
 - New tile cache naming scheme.
 - queryPage use memoization/pending pattern
 - Remove StandaloneIModelRpcInterface
-- Setup a generic context for tracking client requests, and made various related enhancements to logging, usage tracking and authorization. 
+- Setup a generic context for tracking client requests, and made various related enhancements to logging, usage tracking and authorization.
 - Prefer the IModelToken values in the url (if different from values in JSON body -- should never happen except in a malicious request).
 - Exports interface MarshalingBinaryMarker to prevent errors in api-extractor V7
 - Add SnapshotIModelRpcInterface
