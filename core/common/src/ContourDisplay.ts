--- conflicted
+++ resolved
@@ -134,18 +134,12 @@
   showGeometry?: boolean;
 }
 
-<<<<<<< HEAD
 /** A type containing all of the properties of [[Contour]] with none of the methods and with the `readonly` modifiers removed.
  * Used by [[Contour.create]] and [[Contour.clone]].
  * @public
  */
 export type ContourProperties = NonFunctionPropertiesOf<Contour>;
 
-/** The rendering styling settings that apply to a specific set of subcategories within a [[ContourGroup]].
- * This actually describes stylings for two sets of contours: major and minor. These stylings are separate from each other.
- * The minor contour occurs at a defined interval in meters. These intervals draw at a fixed height; they are not dependent on the range of the geometry to which they are applied.
- * The major contour is dependent on the minor contour. The interval of its occurence is not measured directly in meters; rather its occurence is determined by the major interval count thusly: every nth contour will be styled as a major contour where n = the major interval count. For example, if you set this number to 1, every contour will be styled as a major contour. When it is 2, every other contour will be styled as a major contour, and so on.
-=======
 /** Describes how to generate and style contour lines for geometry within a single [[ContourGroup]].
  * Contours provide a way to visualize elevation within a 3d scene by drawing lines at fixed intervals along the z-axis.
  * There are actually 2 kinds of contour lines: major and minor. Each kind can be styled independently.
@@ -154,7 +148,6 @@
  * For example, with a [[majorInterval]] of `1`, every contour will be major; of `2`, every other contour will be major; and of `3`, there will be two minor contours in between
  * each major contour.
  *
->>>>>>> 4239e5c8
  * @public
  */
 export class Contour {
