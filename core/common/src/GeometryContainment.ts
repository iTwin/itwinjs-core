--- conflicted
+++ resolved
@@ -1,37 +1,33 @@
-/*---------------------------------------------------------------------------------------------
-* Copyright (c) Bentley Systems, Incorporated. All rights reserved.
-* See LICENSE.md in the project root for license terms and full copyright notice.
-*--------------------------------------------------------------------------------------------*/
-/** @packageDocumentation
- * @module Geometry
- */
-
-import { BentleyStatus, Id64Array } from "@itwin/core-bentley";
-import { ViewFlagProps } from "./ViewFlags";
-<<<<<<< HEAD
-import { ClipPlaneContainment } from "@itwin/core-geometry";
-=======
-import { ClipPlaneContainment, ClipVectorProps } from "@bentley/geometry-core";
->>>>>>> cf56a43d
-
-/** Information required to request clip containment status for elements from the front end to the back end.
- * @public
- */
-export interface GeometryContainmentRequestProps {
-  candidates: Id64Array;
-  clip: ClipVectorProps;
-  allowOverlaps?: boolean;
-  viewFlags?: ViewFlagProps;
-  offSubCategories?: Id64Array;
-}
-
-/** Information returned from the back end to the front end holding the result of the geometry containment query.
- * @public
- */
-export interface GeometryContainmentResponseProps {
-  status: BentleyStatus;
-  candidatesContainment?: ClipPlaneContainment[]; // status for candidate array entry at the same index.
-  numInside?: number;
-  numOutside?: number;
-  numOverlap?: number;
-}
+/*---------------------------------------------------------------------------------------------
+* Copyright (c) Bentley Systems, Incorporated. All rights reserved.
+* See LICENSE.md in the project root for license terms and full copyright notice.
+*--------------------------------------------------------------------------------------------*/
+/** @packageDocumentation
+ * @module Geometry
+ */
+
+import { BentleyStatus, Id64Array } from "@itwin/core-bentley";
+import { ViewFlagProps } from "./ViewFlags";
+import { ClipPlaneContainment, ClipVectorProps } from "@itwin/core-geometry";
+
+/** Information required to request clip containment status for elements from the front end to the back end.
+ * @public
+ */
+export interface GeometryContainmentRequestProps {
+  candidates: Id64Array;
+  clip: ClipVectorProps;
+  allowOverlaps?: boolean;
+  viewFlags?: ViewFlagProps;
+  offSubCategories?: Id64Array;
+}
+
+/** Information returned from the back end to the front end holding the result of the geometry containment query.
+ * @public
+ */
+export interface GeometryContainmentResponseProps {
+  status: BentleyStatus;
+  candidatesContainment?: ClipPlaneContainment[]; // status for candidate array entry at the same index.
+  numInside?: number;
+  numOutside?: number;
+  numOverlap?: number;
+}