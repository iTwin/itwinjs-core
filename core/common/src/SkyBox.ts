/*---------------------------------------------------------------------------------------------
* Copyright (c) Bentley Systems, Incorporated. All rights reserved.
* See LICENSE.md in the project root for license terms and full copyright notice.
*--------------------------------------------------------------------------------------------*/
/** @packageDocumentation
 * @module DisplayStyles
 */

import { Id64, Id64String, NonFunctionPropertiesOf } from "@itwin/core-bentley";
import { ColorDef, ColorDefProps } from "./ColorDef";
import { TextureImageSpec } from "./RenderTexture";

/** Supported types of [[SkyBox]] images.
 * @see [[SkyBoxImageProps]].
 * @public
 */
export enum SkyBoxImageType {
<<<<<<< HEAD
  /** No image, indicating a [[SkyGradient]] should be displayed. */
  None,
  /** A single image mapped to the surface of a sphere.
   * @see [[SkySphere]].
   */
  Spherical,
  /** Six images mapped to the faces of a cube.
   * @see [[SkyCube]].
   */
  Cube,
=======
  None = 0,
  /** A single image mapped to the surface of a sphere. @see [SkySphere]($frontend) */
  Spherical = 1,
>>>>>>> a18b56c3
  /** @internal not yet supported */
  Cylindrical = 2,
  /** 6 images mapped to the faces of a cube. @see [SkyCube]($frontend) */
  Cube = 3,
}

/** JSON representation of the six images used by a [[SkyCube]].
 * Each property specifies the image for a face of the cube as either an image URL, or the Id of a [Texture]($backend) element.
 * @public
 */
export interface SkyCubeProps {
  front: TextureImageSpec;
  back: TextureImageSpec;
  top: TextureImageSpec;
  bottom: TextureImageSpec;
  right: TextureImageSpec;
  left: TextureImageSpec;
}

/** JSON representation of the image used for a [[SkySphere]].
 * @see [[SkyBoxProps.image]].
 * @public
 */
export interface SkySphereImageProps {
  type: SkyBoxImageType.Spherical;
  texture: TextureImageSpec;
  /** @internal */
  textures?: never;
}

/** JSON representation of the images used for a [[SkyCube]].
 * @see [[SkyBoxProps.image]].
 * @public
 */
export interface SkyCubeImageProps {
  type: SkyBoxImageType.Cube;
  textures: SkyCubeProps;
  /** @internal */
  texture?: never;
}

/** JSON representation of the image(s) to be mapped to the surfaces of a [[SkyBox]].
 * @see [[SkyBoxProps.image]].
 * @public
 */
export type SkyBoxImageProps = SkySphereImageProps | SkyCubeImageProps | { type?: SkyBoxImageType, texture?: never, textures?: never };

/** JSON representation of a [[SkyBox]] that can be drawn as the background of a [ViewState3d]($frontend).
 * An object of this type can describe one of several types of sky box:
 *  - A cube with a texture image mapped to each face; or
 *  - A sphere with a single texture image mapped to its surface; or
 *  - A sphere with a two- or four-color vertical [[Gradient]] mapped to its surface.
 *
 * Whether cuboid or spherical, the skybox is drawn as if the viewer and the contents of the view are contained within its interior.
 *
 * For a two-color gradient, the gradient transitions smoothly from the nadir color at the bottom of the sphere to the zenith color at the top of the sphere.
 * The sky and ground colors are unused, as are the sky and ground exponents.
 *
 * For a four-color gradient, a "horizon" is produced on the equator of the sphere, where the ground color and sky color meet. The lower half of the sphere transitions
 * smoothly from the ground color at the equator to the nadir color at the bottom, and the upper half transitions from the sky color at the equator to the zenith color at
 * the top of the sphere.
 *
 * The color and exponent properties are unused if one or more texture images are supplied.
 *
 * @see [[DisplayStyle3dSettings.environment]] to define the skybox for a display style.
 * @public
 */
export interface SkyBoxProps {
  /** Whether or not the skybox should be displayed.
   * Default: false.
   */
  display?: boolean;
  /** For a [[SkyGradient]], if true, a 2-color gradient skybox is used instead of a 4-color.
   * Default: false.
   */
  twoColor?: boolean;
  /** The color of the sky at the horizon. Unused unless this is a four-color [[SkyGradient]].
   * Default: (143, 205, 255).
   */
  skyColor?: ColorDefProps;
  /** The color of the ground at the horizon. Unused unless this is a four-color [[SkyGradient]].
   * Default: (120, 143, 125).
   */
  groundColor?: ColorDefProps;
  /** The color of the top of the sphere.
   * Default: (54, 117, 255).
   */
  zenithColor?: ColorDefProps;
  /** The color of the bottom of the sphere.
   * Default: (40, 15, 0).
   */
  nadirColor?: ColorDefProps;
  /** For a 4-color [[SkyGradient]], controls speed of change from sky color to zenith color; otherwise unused.
   * Default: 4.0.
   */
  skyExponent?: number;
  /** For a 4-color [[SkyGradient]], controls speed of change from ground color to nadir color; otherwise unused.
   * Default: 4.0.
   */
  groundExponent?: number;
  /** The image(s), if any, to be mapped to the surfaces of the sphere or cube. If undefined, the skybox will be displayed as a gradient instead.
   * Default: undefined.
   */
  image?: SkyBoxImageProps;
}

const defaultGroundColor = ColorDef.from(143, 205, 125);
const defaultZenithColor = ColorDef.from(54, 117, 255);
const defaultNadirColor = ColorDef.from(40, 125, 0);
const defaultSkyColor = ColorDef.from(142, 205, 255);
const defaultExponent = 4.0;

function colorDefFromJson(props?: ColorDefProps): ColorDef | undefined {
  return props ? ColorDef.fromJSON(props) : undefined;
}

/** A type containing all of the properties and none of the methods of [[SkyGradient]] with `readonly` modifiers removed.
 * @see [[SkyGradient.create]] and [[SkyGradient.clone]].
 * @public
 */
export type SkyGradientProperties = NonFunctionPropertiesOf<SkyGradient>;

/** Describes how to map a two- or four-color [[Gradient]] to the interior of a sphere to produce a [[SkyBox]].
 * @see [[SkyBox.gradient]].
 * @public
 */
export class SkyGradient {
  public readonly twoColor: boolean;
  public readonly skyColor: ColorDef;
  public readonly groundColor: ColorDef;
  public readonly zenithColor: ColorDef;
  public readonly nadirColor: ColorDef;
  public readonly skyExponent: number;
  public readonly groundExponent: number;

  private constructor(args: Partial<SkyGradientProperties>) {
    this.twoColor = args.twoColor ?? false;
    this.skyColor = args.skyColor ?? defaultSkyColor;
    this.groundColor = args.groundColor ?? defaultGroundColor;
    this.nadirColor = args.nadirColor ?? defaultNadirColor;
    this.zenithColor = args.zenithColor ?? defaultZenithColor;
    this.skyExponent = args.skyExponent ?? defaultExponent;
    this.groundExponent = args.groundExponent ?? defaultExponent;
  }

  /** Default settings for a four-color gradient. */
  public static readonly defaults = new SkyGradient({});

  /** Create a new gradient. Any properties not specified by `props` are initialized to their default values. */
  public static create(props?: Partial<SkyGradientProperties>): SkyGradient {
    return props ? new this(props) : this.defaults;
  }

  /** Create from JSON representation. */
  public static fromJSON(props?: SkyBoxProps): SkyGradient {
    if (!props)
      return this.defaults;

    return new this({
      twoColor: props.twoColor,
      skyExponent: props.skyExponent,
      groundExponent: props.groundExponent,
      skyColor: colorDefFromJson(props.skyColor),
      groundColor: colorDefFromJson(props.groundColor),
      nadirColor: colorDefFromJson(props.nadirColor),
      zenithColor: colorDefFromJson(props.zenithColor),
    });
  }

  /** Create ea copy of this gradient, identical except for any properties explicitly specified by `changedProps`.
   * Any properties of `changedProps` explicitly set to `undefined` will be reset to their default values.
   */
  public clone(changedProps: SkyGradientProperties): SkyGradient {
    return new SkyGradient({ ...this, ...changedProps });
  }

  /** Convert to JSON representation. */
  public toJSON(): SkyBoxProps {
    const props: SkyBoxProps = {
      skyColor: this.skyColor.toJSON(),
      groundColor: this.groundColor.toJSON(),
      nadirColor: this.nadirColor.toJSON(),
      zenithColor: this.zenithColor.toJSON(),
    };

    if (this.groundExponent !== defaultExponent)
      props.groundExponent = this.groundExponent;

    if (this.skyExponent !== defaultExponent)
      props.skyExponent = this.skyExponent;

    if (this.twoColor)
      props.twoColor = this.twoColor;

    return props;
  }

  /** Returns true if this gradient is equivalent to the supplied gradient. */
  public equals(other: SkyGradient): boolean {
    if (this === other)
      return true;

    return this.twoColor === other.twoColor && this.skyColor.equals(other.skyColor) && this.groundColor.equals(other.groundColor) &&
      this.zenithColor.equals(other.zenithColor) && this.nadirColor.equals(other.nadirColor);
  }
}

/** Describes how to draw a representation of a sky, as part of an [[Environment]].
 * @see [[SkyBoxProps]].
 * @public
 */
export class SkyBox {
  /** The gradient settings, used if no cube or sphere images are supplied, or if the images cannot be loaded. */
  public readonly gradient: SkyGradient;

  protected constructor(gradient: SkyGradient) {
    this.gradient = gradient;
  }

  /** Default settings for a four-color gradient. */
  public static readonly defaults = new SkyBox(SkyGradient.defaults);

  /** Create a skybox that displays the specified gradient, or the default gradient if none is supplied. */
  public static createGradient(gradient?: SkyGradient): SkyBox {
    return gradient ? new this(gradient) : this.defaults;
  }

  /** Create from JSON representation. */
  public static fromJSON(props?: SkyBoxProps): SkyBox {
    const gradient = SkyGradient.fromJSON(props);

    if (props?.image) {
      switch (props.image.type) {
        case SkyBoxImageType.Spherical:
          if (undefined !== props.image.texture)
            return new SkySphere(props.image.texture, gradient);

          break;
        case SkyBoxImageType.Cube: {
          const tx = props.image.textures;
          if (tx && undefined !== tx.top && undefined !== tx.bottom && undefined !== tx.right && undefined !== tx.left && undefined !== tx.front && undefined !== tx.back)
            return new SkyCube(tx, gradient);

          break;
        }
      }
    }

    return this.createGradient(gradient);
  }

  /** Convert to JSON representation.
   * @param display If defined, the value to use for [[SkyBoxProps.display]]; otherwise, that property will be left undefined.
   */
  public toJSON(display?: boolean): SkyBoxProps {
    const props = this.gradient.toJSON();
    if (undefined !== display)
      props.display = display;

    return props;
  }

  /** @internal */
  public get textureIds(): Iterable<Id64String> {
    return [];
  }
}

/** Describes how to draw a representation of a sky by mapping a single image to the interior of a sphere.
 * @public
 */
export class SkySphere extends SkyBox {
  /** The image to map to the interior of the sphere. */
  public readonly image: TextureImageSpec;

  /** Create a new sky sphere using the specified image.
   * @param image The image to map to the interior of the sphere.
   * @param gradient Optionally overrides the default gradient settings used if the image cannot be obtained.
   */
  public constructor(image: TextureImageSpec, gradient?: SkyGradient) {
    super(gradient ?? SkyGradient.defaults);
    this.image = image;
  }

  /** @internal override */
  public override toJSON(display?: boolean): SkyBoxProps {
    const props = super.toJSON(display);
    props.image = {
      type: SkyBoxImageType.Spherical,
      texture: this.image,
    };

    return props;
  }

  /** @internal */
  public override get textureIds(): Iterable<Id64String> {
    return Id64.isValidId64(this.image) ? [this.image] : [];
  }
}

/** Describes how to draw a representation of a sky by mapping images to the interior faces of a cube.
 * @public
 */
export class SkyCube extends SkyBox {
  /** The images to map to each face of the cube. */
  public readonly images: SkyCubeProps;

  /** Create a new sky cube using the specified images.
   * @param images The images to map to each face of the cube.
   * @param Optionally overrides  the default gradient settings used if the images cannot be obtained.
   */
  public constructor(images: SkyCubeProps, gradient?: SkyGradient) {
    super(gradient ?? SkyGradient.defaults);
    this.images = { ...images };
  }

  /** @internal override */
  public override toJSON(display?: boolean): SkyBoxProps {
    const props = super.toJSON(display);
    props.image = {
      type: SkyBoxImageType.Cube,
      textures: { ...this.images },
    };

    return props;
  }

  /** @internal */
  public override get textureIds(): Iterable<Id64String> {
    const imgs = this.images;
    return [imgs.front, imgs.back, imgs.top, imgs.bottom, imgs.left, imgs.right].filter((x) => Id64.isValidId64(x));
  }
}<|MERGE_RESOLUTION|>--- conflicted
+++ resolved
@@ -15,25 +15,17 @@
  * @public
  */
 export enum SkyBoxImageType {
-<<<<<<< HEAD
   /** No image, indicating a [[SkyGradient]] should be displayed. */
-  None,
+  None = 0,
   /** A single image mapped to the surface of a sphere.
    * @see [[SkySphere]].
    */
-  Spherical,
+  Spherical = 1,
+  /** @internal not yet supported */
+  Cylindrical = 2,
   /** Six images mapped to the faces of a cube.
    * @see [[SkyCube]].
    */
-  Cube,
-=======
-  None = 0,
-  /** A single image mapped to the surface of a sphere. @see [SkySphere]($frontend) */
-  Spherical = 1,
->>>>>>> a18b56c3
-  /** @internal not yet supported */
-  Cylindrical = 2,
-  /** 6 images mapped to the faces of a cube. @see [SkyCube]($frontend) */
   Cube = 3,
 }
 
