--- conflicted
+++ resolved
@@ -191,21 +191,12 @@
 }
 
 /** The target onto which to drape a model map layer.
-<<<<<<< HEAD
- * @public
- */
-export enum ModelMapLayerDrapeTarget {
-  /** Drape only onto the background map. */
-  BackgroundMap = 0,
-  /** Drape only onto all attached reality data. Supported reality data formats include glTF or b3dm. */
-=======
  * @beta
  */
 export enum ModelMapLayerDrapeTarget {
   /** Drape only onto the globe. */
   Globe = 0,
   /** Drape only onto all attached reality data. */
->>>>>>> 3fa8be8a
   RealityData = 1,
 }
 
@@ -216,12 +207,8 @@
 export interface ModelMapLayerProps extends CommonMapLayerProps {
   /** The Id of the [GeometricModel]($backend) containing the geometry to be drawn by the layer. */
   modelId: Id64String;
-<<<<<<< HEAD
-  /** Specifies the target onto which to drape this model map layer. Defaults to [ModelMapLayerDrapeTarget.BackgroundMap]($common).
-=======
   /** Specifies the target onto which to drape this model map layer. Defaults to [ModelMapLayerDrapeTarget.Globe]($common).
    * @beta
->>>>>>> 3fa8be8a
    */
   drapeTarget?: ModelMapLayerDrapeTarget;
 
@@ -548,23 +535,16 @@
  * @public
  */
 export class ModelMapLayerSettings extends MapLayerSettings {
-<<<<<<< HEAD
-=======
   /** Specifies the target onto which to drape this model map layer. Defaults to [ModelMapLayerDrapeTarget.Globe]($common).
    * @beta
    */
->>>>>>> 3fa8be8a
   public readonly drapeTarget: ModelMapLayerDrapeTarget;
   public readonly modelId: Id64String;
   public override get source(): string { return this.modelId; }
 
   /** @internal */
   protected constructor(modelId: Id64String,  name: string, visible = true,
-<<<<<<< HEAD
-    transparency: number = 0, transparentBackground = true, drapeTarget = ModelMapLayerDrapeTarget.BackgroundMap) {
-=======
     transparency: number = 0, transparentBackground = true, drapeTarget = ModelMapLayerDrapeTarget.Globe) {
->>>>>>> 3fa8be8a
     super(name, visible, transparency, transparentBackground);
     this.modelId = modelId;
     this.drapeTarget = drapeTarget;
@@ -580,11 +560,7 @@
   public override toJSON(): ModelMapLayerProps {
     const props = super._toJSON() as ModelMapLayerProps;
     props.modelId = this.modelId;
-<<<<<<< HEAD
-    if (this.drapeTarget !== ModelMapLayerDrapeTarget.BackgroundMap)
-=======
     if (this.drapeTarget !== ModelMapLayerDrapeTarget.Globe)
->>>>>>> 3fa8be8a
       props.drapeTarget = this.drapeTarget;
     return props;
   }
