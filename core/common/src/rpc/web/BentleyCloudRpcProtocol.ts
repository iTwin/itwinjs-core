--- conflicted
+++ resolved
@@ -7,11 +7,7 @@
  */
 
 import { URL } from "url";
-<<<<<<< HEAD
-import { BentleyStatus, SerializedClientRequestContext } from "@itwin/core-bentley";
-=======
-import { BentleyStatus } from "@bentley/bentleyjs-core";
->>>>>>> 405c9a93
+import { BentleyStatus } from "@itwin/core-bentley";
 import { IModelRpcProps } from "../../IModel";
 import { IModelError } from "../../IModelError";
 import { RpcConfiguration } from "../core/RpcConfiguration";
