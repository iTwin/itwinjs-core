--- conflicted
+++ resolved
@@ -18,11 +18,7 @@
 import { RpcInterface } from "../../RpcInterface";
 import { RpcManager } from "../../RpcManager";
 import { RpcRoutingToken } from "../core/RpcRoutingToken";
-<<<<<<< HEAD
-import { BentleyError, Logger } from "@bentley/bentleyjs-core";
-=======
-import { getErrorProps, Logger } from "@itwin/core-bentley";
->>>>>>> 5575e60a
+import { BentleyError, Logger } from "@itwin/core-bentley";
 
 class InitializeInterface extends RpcInterface {
   public static readonly interfaceName = "InitializeInterface";
