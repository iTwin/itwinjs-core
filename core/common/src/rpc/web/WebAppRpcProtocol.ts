--- conflicted
+++ resolved
@@ -38,10 +38,6 @@
   statusMessage?: string;
   socket: any;
   destroy(error?: Error): this;
-<<<<<<< HEAD
-  destroy(error?: Error): void;
-=======
->>>>>>> 844c850c
   body: string | Buffer;
   path: string;
   method: string;
