--- conflicted
+++ resolved
@@ -49,31 +49,6 @@
     form.append("objects", value.objects);
 
     for (let i = 0; i !== value.data.length; ++i) {
-<<<<<<< HEAD
-      if (typeof (Blob) !== "undefined" && this.isSpecCompliant(form)) {
-        form.append(`data-${i}`, new Blob([value.data[i]], { type: "application/octet-stream" }));
-      } else {
-        const buf = value.data[i];
-        form.append(`data-${i}`, Buffer.from(buf.buffer, buf.byteOffset, buf.byteLength));
-      }
-    }
-  }
-
-  /** Node >= v17 compatibility - workaround via https://github.com/axios/axios/issues/4727 */
-  private static isFunction(val: any) {
-    return toString.call(val) === "[object Function]";
-  }
-
-  private static isSpecCompliant(thing: any) {
-    return (
-      thing &&
-      this.isFunction(thing.append) &&
-      thing[Symbol.toStringTag] === "FormData" &&
-      thing[Symbol.iterator]
-    );
-  }
-}
-=======
       this.platform.appendToForm(i, form, value);
     }
   }
@@ -91,4 +66,3 @@
     },
   };
 }
->>>>>>> 2915fc80
