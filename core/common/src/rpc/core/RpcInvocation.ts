--- conflicted
+++ resolved
@@ -46,15 +46,8 @@
   csrfToken?: { headerName: string, headerValue: string };
 }
 
-<<<<<<< HEAD
 /** @internal */
 export type RpcActivityRun = (activity: RpcActivity, fn: () => Promise<any>) => Promise<any>;
-=======
-/** Notification callback for an RPC invocation.
- * @internal
- */
-export type RpcInvocationCallback = (invocation: RpcInvocation) => void;
->>>>>>> 20f039af
 
 /** An RPC operation invocation in response to a request.
  * @internal
