--- conflicted
+++ resolved
@@ -6,11 +6,7 @@
  * @module RpcInterface
  */
 
-<<<<<<< HEAD
-import { AccessToken, BentleyError, BentleyStatus, GuidString, IModelStatus, Logger, RpcInterfaceStatus, Tracing } from "@itwin/core-bentley";
-=======
-import { AccessToken, BentleyError, BentleyStatus, GuidString, IModelStatus, Logger, RpcInterfaceStatus, StatusCategory } from "@itwin/core-bentley";
->>>>>>> b729c3e2
+import { AccessToken, BentleyError, BentleyStatus, GuidString, IModelStatus, Logger, RpcInterfaceStatus, StatusCategory, Tracing } from "@itwin/core-bentley";
 import { CommonLoggerCategory } from "../../CommonLoggerCategory";
 import { IModelRpcProps } from "../../IModel";
 import { IModelError } from "../../IModelError";
