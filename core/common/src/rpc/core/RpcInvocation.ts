--- conflicted
+++ resolved
@@ -133,12 +133,7 @@
   private async resolve(): Promise<any> {
     let currentRequest: ClientRequestContext | undefined;
     try {
-<<<<<<< HEAD
-      const clientRequestContext = await RpcConfiguration.requestContext.deserialize(this.request);
-      client
-=======
       currentRequest = await RpcConfiguration.requestContext.deserialize(this.request);
->>>>>>> 701c5185
       this.protocol.events.raiseEvent(RpcProtocolEvent.RequestReceived, this);
 
       const parameters = RpcMarshaling.deserialize(this.protocol, this.request.parameters);
