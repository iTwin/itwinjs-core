--- conflicted
+++ resolved
@@ -145,12 +145,7 @@
 
     for (let i = 0; i !== parameters.length; ++i) {
       const parameter = parameters[i];
-<<<<<<< HEAD
-      // SWB
-      const isToken = typeof (parameter) === "object" && parameter !== null && parameter.hasOwnProperty("iModelId") && parameter.hasOwnProperty("contextId");
-=======
       const isToken = typeof (parameter) === "object" && parameter !== null && parameter.hasOwnProperty("iModelId") && parameter.hasOwnProperty("iTwinId");
->>>>>>> 3a9b8d08
       if (isToken && this.protocol.checkToken && !this.operation.policy.allowTokenMismatch) {
         const inflated = this.protocol.inflateToken(parameter, this.request);
         parameters[i] = inflated;
@@ -168,12 +163,7 @@
 
   private static compareTokens(a: IModelRpcProps, b: IModelRpcProps): boolean {
     return a.key === b.key &&
-<<<<<<< HEAD
-    // SWB
-      a.contextId === b.contextId &&
-=======
       a.iTwinId === b.iTwinId &&
->>>>>>> 3a9b8d08
       a.iModelId === b.iModelId &&
       (undefined === a.changeset || (a.changeset.id === b.changeset?.id));
   }
