/*---------------------------------------------------------------------------------------------
* Copyright (c) Bentley Systems, Incorporated. All rights reserved.
* See LICENSE.md in the project root for license terms and full copyright notice.
*--------------------------------------------------------------------------------------------*/
/** @packageDocumentation
 * @module RpcInterface
 */
<<<<<<< HEAD
import { ClientRequestContext, SerializedClientRequestContext } from "@itwin/core-bentley";
import { SerializedRpcRequest } from "./RpcProtocol";
=======
import { RpcActivity, SerializedRpcActivity } from "./RpcInvocation";
>>>>>>> 405c9a93
import { RpcRequest } from "./RpcRequest";

/** Interface to enable passing application-specific context with each RPC request.
 * @public
 */
export interface RpcRequestContext {
  /** Used to get the id of the request at the frontend */
  getId: (request: RpcRequest) => string;

  /** Used at frontend to serialize client specified context */
  serialize: (request: RpcRequest) => Promise<SerializedRpcActivity>;

  /** Used at backend to deserialize client specified context */
  deserialize: (request: SerializedRpcActivity) => RpcActivity;
}
<|MERGE_RESOLUTION|>--- conflicted
+++ resolved
@@ -1,28 +1,23 @@
-/*---------------------------------------------------------------------------------------------
-* Copyright (c) Bentley Systems, Incorporated. All rights reserved.
-* See LICENSE.md in the project root for license terms and full copyright notice.
-*--------------------------------------------------------------------------------------------*/
-/** @packageDocumentation
- * @module RpcInterface
- */
-<<<<<<< HEAD
-import { ClientRequestContext, SerializedClientRequestContext } from "@itwin/core-bentley";
-import { SerializedRpcRequest } from "./RpcProtocol";
-=======
-import { RpcActivity, SerializedRpcActivity } from "./RpcInvocation";
->>>>>>> 405c9a93
-import { RpcRequest } from "./RpcRequest";
-
-/** Interface to enable passing application-specific context with each RPC request.
- * @public
- */
-export interface RpcRequestContext {
-  /** Used to get the id of the request at the frontend */
-  getId: (request: RpcRequest) => string;
-
-  /** Used at frontend to serialize client specified context */
-  serialize: (request: RpcRequest) => Promise<SerializedRpcActivity>;
-
-  /** Used at backend to deserialize client specified context */
-  deserialize: (request: SerializedRpcActivity) => RpcActivity;
-}
+/*---------------------------------------------------------------------------------------------
+* Copyright (c) Bentley Systems, Incorporated. All rights reserved.
+* See LICENSE.md in the project root for license terms and full copyright notice.
+*--------------------------------------------------------------------------------------------*/
+/** @packageDocumentation
+ * @module RpcInterface
+ */
+import { RpcActivity, SerializedRpcActivity } from "./RpcInvocation";
+import { RpcRequest } from "./RpcRequest";
+
+/** Interface to enable passing application-specific context with each RPC request.
+ * @public
+ */
+export interface RpcRequestContext {
+  /** Used to get the id of the request at the frontend */
+  getId: (request: RpcRequest) => string;
+
+  /** Used at frontend to serialize client specified context */
+  serialize: (request: RpcRequest) => Promise<SerializedRpcActivity>;
+
+  /** Used at backend to deserialize client specified context */
+  deserialize: (request: SerializedRpcActivity) => RpcActivity;
+}