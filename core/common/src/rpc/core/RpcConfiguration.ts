--- conflicted
+++ resolved
@@ -5,10 +5,6 @@
 /** @packageDocumentation
  * @module RpcInterface
  */
-<<<<<<< HEAD
-import { ClientRequestContext, SerializedClientRequestContext } from "@itwin/core-bentley";
-=======
->>>>>>> 405c9a93
 import { RpcInterface, RpcInterfaceDefinition } from "../../RpcInterface";
 import { RpcManager } from "../../RpcManager";
 import { RpcControlChannel } from "./RpcControl";
