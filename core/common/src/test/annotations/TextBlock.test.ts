--- conflicted
+++ resolved
@@ -235,187 +235,9 @@
 
       tb.appendRun(TextRun.create());
       expect(tb.children?.length).to.equal(1);
-      expect(tb.children![0].children?.length).to.equal(1);
-
-      tb.appendRun(TextRun.create());
-      expect(tb.children?.length).to.equal(1);
       expect(tb.children![0].children?.length).to.equal(2);
     });
   });
 });
 
-<<<<<<< HEAD
-// cspell:ignore Consolas PPPLPF Pmno
-=======
-describe("FieldRun", () => {
-  describe("create", () => {
-    it("initializes fields", () => {
-      const fieldRun = FieldRun.create({
-        propertyHost: { elementId: "0x123", schemaName: "TestSchema", className: "TestClass" },
-        propertyPath: { propertyName: "someProperty", accessors: [0, "nestedProperty"] },
-        cachedContent: "cachedValue",
-      });
-
-      expect(fieldRun.propertyHost.elementId).to.equal("0x123");
-      expect(fieldRun.propertyHost.schemaName).to.equal("TestSchema");
-      expect(fieldRun.propertyHost.className).to.equal("TestClass");
-      expect(fieldRun.propertyPath).to.deep.equal({ propertyName: "someProperty", accessors: [0, "nestedProperty"] });
-      expect(fieldRun.cachedContent).to.equal("cachedValue");
-    });
-
-    it("initializes cachedContent to invalid content indicator if undefined", () => {
-      expect(FieldRun.create({
-        propertyHost: { elementId: "0x123", schemaName: "TestSchema", className: "TestClass" },
-        propertyPath: { propertyName: "someProperty", accessors: [0, "nestedProperty"] },
-      }).cachedContent).toEqual(FieldRun.invalidContentIndicator);
-    });
-
-    it("deeply clones propertyPath", () => {
-      const propertyPath = { propertyName: "array1", accessors: [0, "nestedProperty"] };
-
-      const fieldRun = FieldRun.create({
-        propertyHost: { elementId: "0x123", schemaName: "TestSchema", className: "TestClass" },
-        propertyPath,
-      });
-
-      // Modify the original propertyPath to ensure the FieldRun's copy is unaffected
-      propertyPath.accessors[0] = 1;
-
-      expect(fieldRun.propertyPath).to.deep.equal({ propertyName: "array1", accessors: [0, "nestedProperty"] });
-    });
-
-    it("deeply clones formatter", () => {
-      const formatter = { formatType: "currency", precision: 2, options: { locale: "en-US", style: "decimal" } };
-
-      const fieldRun = FieldRun.create({
-        propertyHost: { elementId: "0x123", schemaName: "TestSchema", className: "TestClass" },
-        propertyPath: { propertyName: "someProperty", accessors: [0, "nestedProperty"] },
-        formatter,
-      });
-
-      // Modify the original formatter to ensure the FieldRun's copy is unaffected
-      formatter.formatType = "percentage";
-      formatter.precision = 3;
-      formatter.options.locale = "fr-FR";
-      formatter.options.style = "percent";
-
-      expect(fieldRun.formatter).to.deep.equal({ formatType: "currency", precision: 2, options: { locale: "en-US", style: "decimal" } });
-    });
-
-    it("deeply clones propertyHost", () => {
-      const propertyHost = { elementId: "0x123", schemaName: "TestSchema", className: "TestClass" };
-
-      const fieldRun = FieldRun.create({
-        propertyHost,
-        propertyPath: { propertyName: "someProperty", accessors: [0, "nestedProperty"] },
-      });
-
-      // Modify the original propertyHost to ensure the FieldRun's copy is unaffected
-      propertyHost.elementId = "0x456";
-      propertyHost.schemaName = "OtherSchema";
-      propertyHost.className = "OtherClass";
-
-      expect(fieldRun.propertyHost).to.deep.equal({ elementId: "0x123", schemaName: "TestSchema", className: "TestClass" });
-    });
-  });
-
-  describe("toJSON", () => {
-    it("serializes and deserializes FieldRun correctly", () => {
-      const fieldRun = FieldRun.create({
-        propertyHost: { elementId: "0x123", schemaName: "TestSchema", className: "TestClass" },
-        propertyPath: { propertyName: "someProperty", accessors: [0, "nestedProperty"] },
-        cachedContent: "cachedValue",
-      });
-
-      const json = fieldRun.toJSON();
-      const deserialized = FieldRun.create(json);
-
-      expect(deserialized.equals(fieldRun)).to.be.true;
-    });
-
-    it("omits cachedContent if it is equal to invalid content indicator", () => {
-      const fieldRun = FieldRun.create({
-        propertyHost: { elementId: "0x123", schemaName: "TestSchema", className: "TestClass" },
-        propertyPath: { propertyName: "someProperty", accessors: [0, "nestedProperty"] },
-        cachedContent: FieldRun.invalidContentIndicator,
-      });
-
-      expect(fieldRun.toJSON().cachedContent).to.be.undefined;
-    });
-  });
-
-  describe("stringify", () => {
-    it("produces cached content", () => {
-      const fieldRun = FieldRun.create({
-        propertyHost: { elementId: "0x123", schemaName: "TestSchema", className: "TestClass" },
-        propertyPath: { propertyName: "someProperty", accessors: [0, "nestedProperty"] },
-        cachedContent: "cachedValue",
-      });
-
-      expect(fieldRun.stringify()).to.equal("cachedValue");
-    });
-  });
-
-  describe("equals", () => {
-    it("compares FieldRuns for equality", () => {
-      const baseProps = {
-        propertyHost: { elementId: "0x123", schemaName: "TestSchema", className: "TestClass" },
-        propertyPath: { propertyName: "someProperty", accessors: [0, "nestedProperty"] },
-        cachedContent: "cachedValue",
-      };
-
-      const combinations = [
-        { propertyHost: { elementId: "0x456", schemaName: "OtherSchema", className: "OtherClass" } },
-        { propertyHost: { elementId: "0x456", schemaName: "TestSchema", className: "TestClass" } },
-        { propertyHost: { elementId: "0x123", schemaName: "OtherSchema", className: "OtherClass" } },
-
-        { propertyPath: { propertyName: "otherProperty", accessors: [0, "nestedProperty"] } },
-        { propertyPath: { propertyName: "someProperty", accessors: [1, "nestedProperty"] } },
-        { propertyPath: { propertyName: "someProperty", accessors: [0, "otherNestedProperty"] } },
-        { propertyPath: { propertyName: "someProperty", accessors: [0, "nestedProperty", "extraNestedProperty"] } },
-
-        { propertyPath: { propertyName: "otherProperty", accessors: [0, "nestedProperty"], jsonAccessors: ["array", 2] } },
-        { propertyPath: { propertyName: "someProperty", accessors: [1, "nestedProperty"], jsonAccessors: ["array", 2] } },
-        { propertyPath: { propertyName: "someProperty", accessors: [0, "otherNestedProperty"], jsonAccessors: ["array", 2] } },
-        { propertyPath: { propertyName: "someProperty", accessors: [0, "nestedProperty", "extraNestedProperty"], jsonAccessors: ["array", 2] } },
-        { propertyPath: { propertyName: "someProperty", accessors: [0, "nestedProperty", "extraNestedProperty"], jsonAccessors: ["array", 3] } },
-      ];
-
-      const fieldRuns = combinations.map((combo) =>
-        FieldRun.create({
-          ...baseProps,
-          ...combo,
-        })
-      );
-
-      for (let i = 0; i < fieldRuns.length; i++) {
-        const fieldRunA = fieldRuns[i];
-        for (let j = 0; j < fieldRuns.length; j++) {
-          const fieldRunB = fieldRuns[j];
-          if (i === j) {
-            expect(fieldRunA.equals(fieldRunB)).to.be.true;
-          } else {
-            expect(fieldRunA.equals(fieldRunB)).to.be.false;
-          }
-        }
-      }
-    });
-
-    it("ignores cached content", () => {
-      const field1 = FieldRun.create({
-        propertyHost: { elementId: "0x123", schemaName: "TestSchema", className: "TestClass" },
-        propertyPath: { propertyName: "someProperty", accessors: [0, "nestedProperty"] },
-        cachedContent: "1",
-      });
-
-      const field2 = FieldRun.create({
-        propertyHost: { elementId: "0x123", schemaName: "TestSchema", className: "TestClass" },
-        propertyPath: { propertyName: "someProperty", accessors: [0, "nestedProperty"] },
-        cachedContent: "2",
-      });
-
-      expect(field1.equals(field2)).to.be.true;
-    });
-  });
-});
->>>>>>> 3f75e108
+// cspell:ignore Consolas PPPLPF Pmno