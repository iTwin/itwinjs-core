/*---------------------------------------------------------------------------------------------
* Copyright (c) Bentley Systems, Incorporated. All rights reserved.
* See LICENSE.md in the project root for license terms and full copyright notice.
*--------------------------------------------------------------------------------------------*/
import { expect } from "chai";
import { Point3d, Range3d } from "@bentley/geometry-core";
import { EcefLocation, EcefLocationProps, IModel, IModelProps, RootSubjectProps } from "../IModel";
import { GeographicCRS } from "../geometry/CoordinateReferenceSystem";

interface TestIModelProps extends IModelProps {
  key: string;
}

class TestIModel extends IModel {
  public get isOpen() { return true; }
  public get isSnapshot() { return true; }
  public get isBriefcase() { return false; }

  public constructor(props: TestIModelProps) {
    super(props);
    this.initFromProps(props);
  }

  public initFromProps(props: IModelProps): void {
    this.initialize(props.name ?? props.rootSubject.name, props);
  }

  public getProps(): IModelProps {
    return {
      name: this.name,
      rootSubject: { ...this.rootSubject },
      // SWB What does project mean here?
      projectExtents: this.projectExtents.toJSON(),
      globalOrigin: this.globalOrigin.toJSON(),
      ecefLocation: this.ecefLocation,
      geographicCoordinateSystem: this.geographicCoordinateSystem,
    };
  }
}

describe("IModel", () => {
  describe("changed events", () => {
    interface ChangedProp<T> {
      prev: T;
      curr: T;
    }

    interface IModelChangedProps {
      name?: ChangedProp<string>;
      subject?: ChangedProp<RootSubjectProps>;
      extents?: ChangedProp<Range3d>;
      globalOrigin?: ChangedProp<Point3d>;
      ecef?: ChangedProp<EcefLocation | undefined>;
      gcs?: ChangedProp<GeographicCRS | undefined>;
    }

    function expectChange(imodel: IModel, func: () => void, expected: IModelChangedProps): void {
      const actual: IModelChangedProps = {};

      imodel.onNameChanged.addOnce((prev) => {
        expect(actual.name).to.be.undefined;
        actual.name = { prev, curr: imodel.name };
      });

      imodel.onRootSubjectChanged.addOnce((prev) => {
        expect(actual.subject).to.be.undefined;
        actual.subject = { prev, curr: imodel.rootSubject };
      });

      imodel.onProjectExtentsChanged.addOnce((prev) => {
        expect(actual.extents).to.be.undefined;
        actual.extents = { prev, curr: imodel.projectExtents };
      });

      imodel.onGlobalOriginChanged.addOnce((prev) => {
        expect(actual.globalOrigin).to.be.undefined;
        actual.globalOrigin = { prev, curr: imodel.globalOrigin };
      });

      imodel.onEcefLocationChanged.addOnce((prev) => {
        expect(actual.ecef).to.be.undefined;
        actual.ecef = { prev, curr: imodel.ecefLocation };
      });

      imodel.onGeographicCoordinateSystemChanged.addOnce((prev) => {
        expect(actual.gcs).to.be.undefined;
        actual.gcs = { prev, curr: imodel.geographicCoordinateSystem };
      });

      func();

      expect(actual).to.deep.equal(expected);
    }

    function expectNoChange(imodel: IModel, func: () => void): void {
      expectChange(imodel, func, {});
    }

    it("are dispatched when properties change", () => {
      const props: TestIModelProps = {
        key: "",
        name: "imodel",
        rootSubject: { name: "subject", description: "SUBJECT" },
        // SWB What does project mean here?
        projectExtents: { low: [0, 1, 2], high: [3, 4, 5] },
        globalOrigin: [-1, -2, -3],
      };

      const imodel = new TestIModel(props);

      expectChange(imodel, () => imodel.name = "new name", { name: { prev: "imodel", curr: "new name" } });

      expectChange(imodel, () => imodel.rootSubject = { name: "subj" }, {
        subject: {
          prev: props.rootSubject,
          curr: { name: "subj" },
        },
      });

      const newRange = Range3d.fromJSON({ low: [0, 0, 0], high: [100, 100, 100] });
      // SWB What does project mean here?
      expectChange(imodel, () => imodel.projectExtents = newRange, { extents: { prev: imodel.projectExtents, curr: newRange } });

      const newOrigin = new Point3d(101, 202, 303);
      expectChange(imodel, () => imodel.globalOrigin = newOrigin, { globalOrigin: { prev: imodel.globalOrigin, curr: newOrigin } });

      const ecef = new EcefLocation({
        origin: [42, 21, 0],
        orientation: { yaw: 1, pitch: 1, roll: -1 },
      });
      expectChange(imodel, () => imodel.setEcefLocation(ecef), { ecef: { prev: undefined, curr: ecef } });
      const newEcef = new EcefLocation({
        origin: [0, 10, 20],
        orientation: { yaw: 5, pitch: 90, roll: -45 },
      });
      expectChange(imodel, () => imodel.setEcefLocation(newEcef), { ecef: { prev: ecef, curr: newEcef } });
      expectChange(imodel, () => imodel.initFromProps({ ...imodel.getProps(), ecefLocation: undefined }), { ecef: { prev: newEcef, curr: undefined } });

      const newProps: TestIModelProps = {
        key: "",
        name: "abc",
        rootSubject: { name: "new subject" },
        // SWB What does project mean here?
        projectExtents: { low: [-100, 0, -50], high: [100, 20, 50] },
        globalOrigin: [123, 456, 789],
      };
      expectChange(imodel, () => imodel.initFromProps(newProps), {
        name: { prev: imodel.name, curr: "abc" },
        subject: { prev: imodel.rootSubject, curr: { name: "new subject" } },
        extents: { prev: imodel.projectExtents, curr: Range3d.fromJSON(newProps.projectExtents) },
        globalOrigin: { prev: imodel.globalOrigin, curr: Point3d.fromJSON(newProps.globalOrigin) },
      });
    });

    it("are not dispatched when no net property change", () => {
      const ecefLocation: EcefLocationProps = {
        origin: [0, 1, 2],
        orientation: { yaw: 0, pitch: 45, roll: 90 },
      };

      const props: TestIModelProps = {
        key: "",
        name: "imodel",
        rootSubject: { name: "subject", description: "SUBJECT" },
        // SWB What does project mean here?
        projectExtents: { low: [0, 1, 2], high: [3, 4, 5] },
        globalOrigin: [-1, -2, -3],
        ecefLocation,
      };

      const imodel = new TestIModel(props);

      expectNoChange(imodel, () => imodel.name = imodel.name);
      expectNoChange(imodel, () => imodel.rootSubject = { ...imodel.rootSubject });
      expectNoChange(imodel, () => imodel.projectExtents = imodel.projectExtents.clone());
      expectNoChange(imodel, () => imodel.globalOrigin = imodel.globalOrigin.clone());
      expectNoChange(imodel, () => imodel.geographicCoordinateSystem = undefined);
      expectNoChange(imodel, () => imodel.setEcefLocation({ ...ecefLocation }));

      expectNoChange(imodel, () => imodel.initFromProps({ ...props }));
      expectNoChange(imodel, () => imodel.initFromProps(imodel.getProps()));
    });

<<<<<<< HEAD
    it("are not dispatched when members of RootSubjectProps are directly modified", () => {
      const imodel = new TestIModel({
        key: "",
        name: "imodel",
        rootSubject: { name: "subject", description: "SUBJECT" },
        // SWB What does project mean here?
        projectExtents: { low: [0, 1, 2], high: [3, 4, 5] },
        globalOrigin: [-1, -2, -3],
      });

      expectNoChange(imodel, () => imodel.rootSubject.name = "new name");
      expectNoChange(imodel, () => imodel.rootSubject.description = "new description");
    });
=======
>>>>>>> 3a9b8d08
  });
});<|MERGE_RESOLUTION|>--- conflicted
+++ resolved
@@ -181,21 +181,5 @@
       expectNoChange(imodel, () => imodel.initFromProps(imodel.getProps()));
     });
 
-<<<<<<< HEAD
-    it("are not dispatched when members of RootSubjectProps are directly modified", () => {
-      const imodel = new TestIModel({
-        key: "",
-        name: "imodel",
-        rootSubject: { name: "subject", description: "SUBJECT" },
-        // SWB What does project mean here?
-        projectExtents: { low: [0, 1, 2], high: [3, 4, 5] },
-        globalOrigin: [-1, -2, -3],
-      });
-
-      expectNoChange(imodel, () => imodel.rootSubject.name = "new name");
-      expectNoChange(imodel, () => imodel.rootSubject.description = "new description");
-    });
-=======
->>>>>>> 3a9b8d08
   });
 });