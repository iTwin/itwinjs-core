--- conflicted
+++ resolved
@@ -1,455 +1,448 @@
-/*---------------------------------------------------------------------------------------------
-* Copyright (c) Bentley Systems, Incorporated. All rights reserved.
-* See LICENSE.md in the project root for license terms and full copyright notice.
-*--------------------------------------------------------------------------------------------*/
-
-import { Id64String } from "@itwin/core-bentley";
-import { Point3d, Range3d } from "@itwin/core-geometry";
-import { expect } from "chai";
-import { BatchType } from "../FeatureTable";
-import {
-  ClassifierTileTreeId,
-  computeTileChordTolerance, ContentIdProvider, defaultTileOptions, IModelTileTreeId, iModelTileTreeIdToString, parseTileTreeIdAndContentId, PrimaryTileTreeId, TileMetadata, TileOptions, TreeFlags,
-} from "../tile/TileMetadata";
-
-describe("TileMetadata", () => {
-  it("computes chord tolerance", () => {
-    const expectTolerance = (expectedTolerance: number, range: Range3d, is3d: boolean, sizeMultiplier?: number) => {
-      const metadata: TileMetadata = {
-        contentRange: range,
-        isLeaf: false,
-        sizeMultiplier,
-        emptySubRangeMask: 0,
-        contentId: "",
-        range,
-      };
-
-      const epsilon = 0.00001;
-      const actualTolerance = computeTileChordTolerance(metadata, is3d, 512);
-      expect(Math.abs(expectedTolerance - actualTolerance)).most(epsilon);
-      expect(actualTolerance).least(computeTileChordTolerance(metadata, is3d, 2048));
-    };
-
-    const toleranceFromDiagonal = (diagonal: number) => diagonal / 1024;
-
-    // null range
-    expectTolerance(0, Range3d.createNull(), true);
-    expectTolerance(0, Range3d.createNull(), false);
-    expectTolerance(0, Range3d.createNull(), true, 10);
-    expectTolerance(0, Range3d.createNull(), false, 10);
-
-    // point range
-    expectTolerance(0, Range3d.createXYZ(1, 2, -3), true);
-    expectTolerance(0, Range3d.createXYZ(1, 2, -3), false);
-    expectTolerance(0, Range3d.createXYZ(1, 2, -3), true, 10);
-    expectTolerance(0, Range3d.createXYZ(1, 2, -3), false, 10);
-
-    // zero length in at least one axis
-    const tolerance5 = toleranceFromDiagonal(5);
-    const tolerance25 = toleranceFromDiagonal(25);
-    expectTolerance(tolerance25, Range3d.create(Point3d.create(100, -100, 0), Point3d.create(100, -100, 25)), true);
-    expectTolerance(0, Range3d.create(Point3d.create(100, -100, 0), Point3d.create(100, -100, 25)), false);
-    expectTolerance(tolerance5, Range3d.create(Point3d.create(0, 0, 0), Point3d.create(0, 3, 4)), true);
-    expectTolerance(toleranceFromDiagonal(3), Range3d.create(Point3d.create(0, 0, 0), Point3d.create(0, 3, 4)), false);
-    expectTolerance(tolerance5 / 3, Range3d.create(Point3d.create(0, 0, 0), Point3d.create(0, 3, 4)), true, 3);
-    expectTolerance(toleranceFromDiagonal(3) / 3, Range3d.create(Point3d.create(0, 0, 0), Point3d.create(0, 3, 4)), false, 3);
-
-    expectTolerance(tolerance5, Range3d.create(Point3d.create(0, 0, 0), Point3d.create(3, 4, 5)), false);
-    expectTolerance(tolerance5 / 2, Range3d.create(Point3d.create(0, 0, 0), Point3d.create(3, 4, 5)), false, 2);
-    expectTolerance(toleranceFromDiagonal(Math.sqrt(4 + 9 + 16)), Range3d.create(Point3d.create(0, 0, 0), Point3d.create(2, 3, 4)), true);
-    expectTolerance(toleranceFromDiagonal(Math.sqrt(4 + 9 + 16)) / 2, Range3d.create(Point3d.create(0, 0, 0), Point3d.create(2, 3, 4)), true, 2);
-  });
-
-  it("stringifies tree Ids", () => {
-    const primaryId = (edgesRequired = true, enforceDisplayPriority = false, sectionCut?: string, animationId?: string): IModelTileTreeId => {
-      return {
-        type: BatchType.Primary,
-        edgesRequired,
-        animationId,
-        enforceDisplayPriority,
-        sectionCut,
-      };
-    };
-
-    const classifierId = (expansion = 1, planar = true, animationId?: string): IModelTileTreeId => {
-      return {
-        type: planar ? BatchType.PlanarClassifier : BatchType.VolumeClassifier,
-        expansion,
-        animationId,
-      };
-    };
-
-    interface TestCase {
-      // inputs
-      id: IModelTileTreeId;
-      ignoreProjectExtents?: true;
-      noOptimizeBReps?: true;
-      useSmallerTiles?: true;
-      maxVersion?: number;
-      // expected
-      baseId: string;
-      flags: TreeFlags;
-    }
-
-    const kNone = TreeFlags.None;
-    const kExtents = TreeFlags.UseProjectExtents;
-    const kBReps = TreeFlags.OptimizeBRepProcessing;
-    const kPriority = TreeFlags.EnforceDisplayPriority;
-    const kLarger = TreeFlags.UseLargerTiles;
-    const kDefaults = kExtents | kBReps | kLarger;
-    const kAll = kDefaults | kPriority;
-
-    const testCases: TestCase[] = [
-      {
-        id: primaryId(),
-        baseId: "",
-        flags: kDefaults,
-      },
-      {
-        id: primaryId(false),
-        baseId: "E:0_",
-        flags: kDefaults,
-      },
-      {
-        id: primaryId(true),
-        ignoreProjectExtents: true,
-        baseId: "",
-        flags: kBReps | kLarger,
-      },
-      {
-        id: primaryId(true),
-        noOptimizeBReps: true,
-        baseId: "",
-        flags: kExtents | kLarger,
-      },
-      {
-        id: primaryId(true),
-        noOptimizeBReps: true,
-        ignoreProjectExtents: true,
-        baseId: "",
-        flags: kLarger,
-      },
-      {
-        id: primaryId(true),
-        noOptimizeBReps: true,
-        ignoreProjectExtents: true,
-        useSmallerTiles: true,
-        baseId: "",
-        flags: kNone,
-      },
-      {
-        id: primaryId(true),
-        useSmallerTiles: true,
-        baseId: "",
-        flags: kExtents | kBReps,
-      },
-      {
-        id: primaryId(true),
-        useSmallerTiles: true,
-        noOptimizeBReps: true,
-        baseId: "",
-        flags: kExtents,
-      },
-      {
-        id: primaryId(false),
-        ignoreProjectExtents: true,
-        baseId: "E:0_",
-        flags: kBReps | kLarger,
-      },
-      {
-        id: primaryId(false, true),
-        ignoreProjectExtents: true,
-        baseId: "E:0_",
-        flags: kPriority | kBReps | kLarger,
-      },
-      {
-        id: primaryId(true, true),
-        baseId: "",
-        flags: kAll,
-      },
-      {
-        id: primaryId(false, false, "abcxyz"),
-        baseId: "E:0_Sabcxyzs",
-        flags: kDefaults,
-      },
-      {
-        id: primaryId(true, true, "fakeclip"),
-        baseId: "Sfakeclips",
-        flags: kAll,
-      },
-      {
-        id: primaryId(true, false, undefined, "0x123"),
-        baseId: "A:0x123_",
-        flags: kDefaults,
-      },
-      {
-<<<<<<< HEAD
-        id: primaryId(false, false, undefined, "0xfde"),
-        ignoreProjectExtents: true,
-        baseId: "A:0xfde_E:0_",
-        flags: kBReps,
-=======
-        id: primaryId(false, false, undefined, { id: "0xfde" }),
-        ignoreProjectExtents: true,
-        baseId: "A:0xfde_#ffffffff_E:0_",
-        flags: kBReps | kLarger,
->>>>>>> 496320da
-      },
-      {
-        id: primaryId(false, false, "clippy", "0x5c"),
-        baseId: "A:0x5c_E:0_Sclippys",
-        flags: kDefaults,
-      },
-      // Animation and display priority are incompatible - animation wins
-      {
-        id: primaryId(true, true, undefined, "0x1a"),
-        baseId: "A:0x1a_",
-        flags: kDefaults,
-      },
-
-      {
-        id: classifierId(),
-        baseId: "CP:1.000000_",
-        flags: kDefaults,
-      },
-      {
-        id: classifierId(0.250000),
-        baseId: "CP:0.250000_",
-        flags: kDefaults,
-      },
-      {
-        id: classifierId(2.500000, false),
-        baseId: "C:2.500000_",
-        flags: kDefaults,
-      },
-      {
-        id: classifierId(3, false, "0xabc"),
-        baseId: "C:3.000000_A:0xabc_",
-        flags: kDefaults,
-      },
-      {
-        id: classifierId(12.00001234),
-        baseId: "CP:12.000012_",
-        flags: kDefaults,
-      },
-      {
-        id: classifierId(123456789.0),
-        baseId: "CP:123456789.000000_",
-        flags: kDefaults,
-      },
-      // Planar classifiers can ignore project extents.
-      {
-        id: classifierId(),
-        ignoreProjectExtents: true,
-        baseId: "CP:1.000000_",
-        flags: kBReps | kLarger,
-      },
-      // Volume classifiers always use project extents.
-      {
-        id: classifierId(1, false),
-        ignoreProjectExtents: true,
-        baseId: "C:1.000000_",
-        flags: kDefaults,
-      },
-    ];
-
-    for (const test of testCases) {
-      const options = {
-        ...defaultTileOptions,
-        useProjectExtents: true !== test.ignoreProjectExtents,
-        useLargerTiles: true !== test.useSmallerTiles,
-        optimizeBRepProcessing: true !== test.noOptimizeBReps,
-      };
-
-      if (undefined !== test.maxVersion)
-        options.maximumMajorTileFormatVersion = test.maxVersion;
-
-      const modelId = "0x1c";
-      const actual = iModelTileTreeIdToString(modelId, test.id, options);
-
-      const expected = `${options.maximumMajorTileFormatVersion.toString(16)}_${test.flags.toString(16)}-${test.baseId}${modelId}`;
-      expect(actual).to.equal(expected);
-    }
-  });
-
-  it("computes TileOptions from tree and content Ids", () => {
-    interface Options {
-      version: number;
-      instancing?: boolean;
-      elision?: boolean;
-      noPatterns?: boolean;
-      externalTextures?: boolean;
-      projectExtents?: boolean;
-      optimizeBReps?: boolean;
-      useLargerTiles?: boolean;
-    }
-
-    function test(treeId: string, contentId: string, expected: Options | "content" | "tree"): void {
-      if (typeof expected === "string") {
-        expect(() => TileOptions.fromTreeIdAndContentId(treeId, contentId)).to.throw(`Invalid ${expected} Id`);
-      } else {
-        const options: TileOptions = {
-          maximumMajorTileFormatVersion: expected.version,
-          enableInstancing: true === expected.instancing,
-          enableImprovedElision: true === expected.elision,
-          ignoreAreaPatterns: true === expected.noPatterns,
-          enableExternalTextures: true === expected.externalTextures,
-          useProjectExtents: true === expected.projectExtents,
-          useLargerTiles: true === expected.useLargerTiles,
-          optimizeBRepProcessing: true === expected.optimizeBReps,
-          disableMagnification: false,
-          alwaysSubdivideIncompleteTiles: false,
-        };
-
-        expect(TileOptions.fromTreeIdAndContentId(treeId, contentId)).to.deep.equal(options);
-      }
-    }
-
-    test("", "", "tree");
-    test("4_1-0x1c", "", "content");
-    test("", "-0-1-2-3-4-5", "tree");
-
-    test("blah", "blah", "tree");
-    test("4_0-0x1c", "blah", "content");
-    test("4-1_0x1c", "-0-1-2-3-4-5", "tree");
-    test("4_1-0x1c", "0-1-2-3-4-5", "content");
-
-    test("4_0-0x1c", "-0-0", { version: 4 });
-    test("Ad_1", "-0-0", { version: 0xad, projectExtents: true });
-    test("f_2", "-0-0", { version: 15 });
-    test("f_3", "-0-0", { version: 15, projectExtents: true });
-    test("f_4", "-0-0", { version: 15, optimizeBReps: true });
-    test("f_8", "-0-0", { version: 15, useLargerTiles: true });
-
-    test("4_0", "-3-0", { version: 4, elision: true, instancing: true });
-    test("4_0", "-c-5", { version: 4, noPatterns: true, externalTextures: true });
-    test("a_1", "-F-2", { version: 10, projectExtents: true, noPatterns: true, externalTextures: true, instancing: true, elision: true });
-  });
-
-  it("parseTileTreeIdAndContentId round trips", () => {
-    function test(modelId: Id64String, treeId: IModelTileTreeId, contentId: ReturnType<typeof ContentIdProvider.prototype.specFromId>, tileOptions: TileOptions) {
-      const treeIdStr = iModelTileTreeIdToString(modelId, treeId, tileOptions);
-      const contentIdStr = ContentIdProvider.create(true, tileOptions).idFromSpec(contentId);
-      const parsed = parseTileTreeIdAndContentId(treeIdStr, contentIdStr);
-
-      expect(parsed.modelId).to.equal(modelId);
-      expect(parsed.options).to.deep.equal(tileOptions);
-
-      // Sometimes ContentIdSpec and IModelTileTreeId will be slightly different due to "undefined" properties being included. However, this has no effect on further processing.
-      // Strings are compared here because the parsed values will typically be used to generate them.
-      expect(iModelTileTreeIdToString(parsed.modelId, parsed.treeId, parsed.options)).to.equal(treeIdStr);
-      expect(ContentIdProvider.create(true, parsed.options).idFromSpec(parsed.contentId)).to.equal(contentIdStr);
-    }
-
-    test("0x1c", { type: BatchType.Primary, edgesRequired: false } as PrimaryTileTreeId, { depth: 2, i: 5, j: 400, k: 16, multiplier: 8 }, defaultTileOptions);
-    test("0x1c", { type: BatchType.Primary, edgesRequired: false } as PrimaryTileTreeId, { depth: 2, i: 5, j: 400, k: 16, multiplier: 8 }, { ...defaultTileOptions, enableInstancing: false });
-    test("0x1c", { type: BatchType.Primary, edgesRequired: false } as PrimaryTileTreeId, { depth: 2, i: 5, j: 400, k: 16, multiplier: 8 }, { ...defaultTileOptions, enableImprovedElision: false });
-    test("0x1c", { type: BatchType.Primary, edgesRequired: false } as PrimaryTileTreeId, { depth: 2, i: 5, j: 400, k: 16, multiplier: 8 }, { ...defaultTileOptions, ignoreAreaPatterns: true });
-    test("0x1c", { type: BatchType.Primary, edgesRequired: false } as PrimaryTileTreeId, { depth: 2, i: 5, j: 400, k: 16, multiplier: 8 }, { ...defaultTileOptions, enableExternalTextures: false });
-    test("0x1c", { type: BatchType.Primary, edgesRequired: false } as PrimaryTileTreeId, { depth: 2, i: 5, j: 400, k: 16, multiplier: 8 }, { ...defaultTileOptions, useProjectExtents: false });
-    // disableMagnification and alwaysSubdivideIncompleteTiles intentionally left out - they're not included in tileTreeId and contentId strings
-    test("0x1c", { type: BatchType.Primary, edgesRequired: false } as PrimaryTileTreeId, { depth: 2, i: 5, j: 400, k: 16, multiplier: 8 }, { ...defaultTileOptions, enableInstancing: false, enableImprovedElision: false, ignoreAreaPatterns: true, enableExternalTextures: false, useProjectExtents: false });
-
-    test("0x1d", { type: BatchType.Primary, edgesRequired: true } as PrimaryTileTreeId, { depth: 20, i: 50, j: 4, k: 1, multiplier: 1 }, defaultTileOptions);
-    test("0x1d", { type: BatchType.Primary, edgesRequired: true, enforceDisplayPriority: true } as PrimaryTileTreeId, { depth: 20, i: 50, j: 4, k: 1, multiplier: 1 }, defaultTileOptions);
-    test("0x1d", { type: BatchType.Primary, edgesRequired: true, animationId: "0x105" } as PrimaryTileTreeId, { depth: 20, i: 50, j: 4, k: 1, multiplier: 1 }, defaultTileOptions);
-    test("0x1000000d", { type: BatchType.Primary, edgesRequired: false, animationId: "0x105", animationTransformNodeId: 50 } as PrimaryTileTreeId, { depth: 20, i: 50, j: 4, k: 1, multiplier: 1 }, defaultTileOptions);
-
-    test("0x1d", { type: BatchType.Primary, edgesRequired: true, sectionCut: "010_1_0_-5_30_0_-1_5e-11____" } as PrimaryTileTreeId, { depth: 20, i: 50, j: 4, k: 1, multiplier: 1 }, defaultTileOptions);
-
-    test("0x1d", { type: BatchType.VolumeClassifier, expansion: 50 } as ClassifierTileTreeId, { depth: 20, i: 50, j: 4, k: 1, multiplier: 1 }, defaultTileOptions);
-    test("0x1000000d", { type: BatchType.VolumeClassifier, expansion: 50, animationId: "0x50000001" } as ClassifierTileTreeId, { depth: 20, i: 50, j: 4, k: 1, multiplier: 1 }, defaultTileOptions);
-    test("0x1000000d", { type: BatchType.VolumeClassifier, expansion: 50, animationId: "0x50000001", animationTransformNodeId: 500 } as ClassifierTileTreeId, { depth: 20, i: 50, j: 4, k: 1, multiplier: 1 }, defaultTileOptions);
-
-    test("0x1d", { type: BatchType.PlanarClassifier, expansion: 50 } as ClassifierTileTreeId, { depth: 20, i: 50, j: 4, k: 1, multiplier: 1 }, defaultTileOptions);
-    test("0x1000000d", { type: BatchType.PlanarClassifier, expansion: 50, animationId: "0x50000001" } as ClassifierTileTreeId, { depth: 20, i: 50, j: 4, k: 1, multiplier: 1 }, defaultTileOptions);
-    test("0x1000000d", { type: BatchType.PlanarClassifier, expansion: 50, animationId: "0x50000001", animationTransformNodeId: 500 } as ClassifierTileTreeId, { depth: 20, i: 50, j: 4, k: 1, multiplier: 1 }, defaultTileOptions);
-
-  });
-
-  it("parses TileTreeId and ContentId strings", () => {
-    interface Options {
-      modelId: Id64String;
-      treeId: IModelTileTreeId;
-      contentId: ReturnType<typeof ContentIdProvider.prototype.specFromId>;
-      tileOptions: {
-        version: number;
-        instancing?: boolean;
-        elision?: boolean;
-        noPatterns?: boolean;
-        externalTextures?: boolean;
-        projectExtents?: boolean;
-        optimizeBReps?: boolean;
-        largerTiles?: boolean;
-      };
-    }
-
-    function test(treeId: string, contentId: string, expected: Options | string) {
-      if (typeof expected === "string") {
-        expect(() => parseTileTreeIdAndContentId(treeId, contentId)).to.throw(`Invalid ${expected} Id`);
-      } else {
-        const options: TileOptions = {
-          maximumMajorTileFormatVersion: expected.tileOptions.version,
-          enableInstancing: true === expected.tileOptions.instancing,
-          enableImprovedElision: true === expected.tileOptions.elision,
-          ignoreAreaPatterns: true === expected.tileOptions.noPatterns,
-          enableExternalTextures: true === expected.tileOptions.externalTextures,
-          useProjectExtents: true === expected.tileOptions.projectExtents,
-          disableMagnification: false,
-          alwaysSubdivideIncompleteTiles: false,
-          optimizeBRepProcessing: true === expected.tileOptions.optimizeBReps,
-          useLargerTiles: true === expected.tileOptions.largerTiles,
-        };
-        const parsed = parseTileTreeIdAndContentId(treeId, contentId);
-
-        expect(parsed.options).to.deep.equal(options);
-        expect(parsed.modelId).to.equal(expected.modelId);
-        expect(parsed.contentId).to.deep.equal(expected.contentId);
-        expect(parsed.treeId).to.deep.equal(expected.treeId);
-      }
-    }
-
-    test("", "", "tree");
-    test("4_1-0x1c", "", "content");
-    test("", "-0-1-2-3-4-5", "tree");
-
-    test("blah", "blah", "tree");
-    test("4_0-0x1c", "blah", "content");
-
-    test("4_0-0x00a", "-0-1-2-3-4-5", "tree");
-    test("4_0-0x1c", "-0-1-2-3", "content");
-    test("4_0-0x1c", "0-1-2-3-4", "content");
-
-    test("19_d-S010_1_0_-5_30_0_-1_5e-11____s0x1d", "-b-14-32-4-1-1", {
-      tileOptions: {
-        elision: true,
-        instancing: true,
-        noPatterns: false,
-        version: 25,
-        projectExtents: true,
-        externalTextures: true,
-        optimizeBReps: true,
-        largerTiles: true,
-      },
-      modelId: "0x1d",
-      treeId: {
-        type: BatchType.Primary,
-        edgesRequired: true,
-        sectionCut: "010_1_0_-5_30_0_-1_5e-11____",
-        animationId: undefined,
-        enforceDisplayPriority: undefined,
-      },
-      contentId: { depth: 20, i: 50, j: 4, k: 1, multiplier: 1 },
-    });
-
-    test("19_1-S010_1_0_-5_30_0_-1_5e-11____0x1d", "-b-14-32-4-1-1", "tree"); // removed 's' after sectionCut
-    test("19_1-C50.000000_A:0x50000001_#1f4_0x1000000d", "-b-14-32-4-1-1", "tree"); // removed ':' after C (VolumeClassifier)
-    test("19_1-C:50.000000-A:0x50000001_#1f4_0x1000000d", "-b-14-32-4-1-1", "tree"); // replaced '_' with '-'
-    test("19_1-C:50.000000A:0x50000001_#1f4_0x1000000d", "-b-14-32-4-1-1", "tree"); // removed '_'
-    test("19_1-C:50.000000_AB:0x50000001_#1f4_0x1000000d", "-b-14-32-4-1-1", "tree"); // added 'B'
-    test("19_1-C:50.000000_A:0x050000001_#1f4_0x1000000d", "-b-14-32-4-1-1", "tree"); // invalid Id64
-    test("19_1-C:50.000000_A:0x50000001_1f4_0x1000000d", "-b-14-32-4-1-1", "tree"); // removed '#'
-    test("19_1-C:50.000000_A:0x50000001_#1fg4_0x1000000d", "-b-14-32-4-1-1", "tree"); // invalid hexadecimal number (1fg4)
-    test("19_1-C:50.000000_A:0x50000001_#ggg_0x1000000d", "-b-14-32-4-1-1", "tree"); // invalid hexadecimal number (ggg)
-  });
-});+/*---------------------------------------------------------------------------------------------
+* Copyright (c) Bentley Systems, Incorporated. All rights reserved.
+* See LICENSE.md in the project root for license terms and full copyright notice.
+*--------------------------------------------------------------------------------------------*/
+
+import { Id64String } from "@itwin/core-bentley";
+import { Point3d, Range3d } from "@itwin/core-geometry";
+import { expect } from "chai";
+import { BatchType } from "../FeatureTable";
+import {
+  ClassifierTileTreeId,
+  computeTileChordTolerance, ContentIdProvider, defaultTileOptions, IModelTileTreeId, iModelTileTreeIdToString, parseTileTreeIdAndContentId, PrimaryTileTreeId, TileMetadata, TileOptions, TreeFlags,
+} from "../tile/TileMetadata";
+
+describe("TileMetadata", () => {
+  it("computes chord tolerance", () => {
+    const expectTolerance = (expectedTolerance: number, range: Range3d, is3d: boolean, sizeMultiplier?: number) => {
+      const metadata: TileMetadata = {
+        contentRange: range,
+        isLeaf: false,
+        sizeMultiplier,
+        emptySubRangeMask: 0,
+        contentId: "",
+        range,
+      };
+
+      const epsilon = 0.00001;
+      const actualTolerance = computeTileChordTolerance(metadata, is3d, 512);
+      expect(Math.abs(expectedTolerance - actualTolerance)).most(epsilon);
+      expect(actualTolerance).least(computeTileChordTolerance(metadata, is3d, 2048));
+    };
+
+    const toleranceFromDiagonal = (diagonal: number) => diagonal / 1024;
+
+    // null range
+    expectTolerance(0, Range3d.createNull(), true);
+    expectTolerance(0, Range3d.createNull(), false);
+    expectTolerance(0, Range3d.createNull(), true, 10);
+    expectTolerance(0, Range3d.createNull(), false, 10);
+
+    // point range
+    expectTolerance(0, Range3d.createXYZ(1, 2, -3), true);
+    expectTolerance(0, Range3d.createXYZ(1, 2, -3), false);
+    expectTolerance(0, Range3d.createXYZ(1, 2, -3), true, 10);
+    expectTolerance(0, Range3d.createXYZ(1, 2, -3), false, 10);
+
+    // zero length in at least one axis
+    const tolerance5 = toleranceFromDiagonal(5);
+    const tolerance25 = toleranceFromDiagonal(25);
+    expectTolerance(tolerance25, Range3d.create(Point3d.create(100, -100, 0), Point3d.create(100, -100, 25)), true);
+    expectTolerance(0, Range3d.create(Point3d.create(100, -100, 0), Point3d.create(100, -100, 25)), false);
+    expectTolerance(tolerance5, Range3d.create(Point3d.create(0, 0, 0), Point3d.create(0, 3, 4)), true);
+    expectTolerance(toleranceFromDiagonal(3), Range3d.create(Point3d.create(0, 0, 0), Point3d.create(0, 3, 4)), false);
+    expectTolerance(tolerance5 / 3, Range3d.create(Point3d.create(0, 0, 0), Point3d.create(0, 3, 4)), true, 3);
+    expectTolerance(toleranceFromDiagonal(3) / 3, Range3d.create(Point3d.create(0, 0, 0), Point3d.create(0, 3, 4)), false, 3);
+
+    expectTolerance(tolerance5, Range3d.create(Point3d.create(0, 0, 0), Point3d.create(3, 4, 5)), false);
+    expectTolerance(tolerance5 / 2, Range3d.create(Point3d.create(0, 0, 0), Point3d.create(3, 4, 5)), false, 2);
+    expectTolerance(toleranceFromDiagonal(Math.sqrt(4 + 9 + 16)), Range3d.create(Point3d.create(0, 0, 0), Point3d.create(2, 3, 4)), true);
+    expectTolerance(toleranceFromDiagonal(Math.sqrt(4 + 9 + 16)) / 2, Range3d.create(Point3d.create(0, 0, 0), Point3d.create(2, 3, 4)), true, 2);
+  });
+
+  it("stringifies tree Ids", () => {
+    const primaryId = (edgesRequired = true, enforceDisplayPriority = false, sectionCut?: string, animationId?: string): IModelTileTreeId => {
+      return {
+        type: BatchType.Primary,
+        edgesRequired,
+        animationId,
+        enforceDisplayPriority,
+        sectionCut,
+      };
+    };
+
+    const classifierId = (expansion = 1, planar = true, animationId?: string): IModelTileTreeId => {
+      return {
+        type: planar ? BatchType.PlanarClassifier : BatchType.VolumeClassifier,
+        expansion,
+        animationId,
+      };
+    };
+
+    interface TestCase {
+      // inputs
+      id: IModelTileTreeId;
+      ignoreProjectExtents?: true;
+      noOptimizeBReps?: true;
+      useSmallerTiles?: true;
+      maxVersion?: number;
+      // expected
+      baseId: string;
+      flags: TreeFlags;
+    }
+
+    const kNone = TreeFlags.None;
+    const kExtents = TreeFlags.UseProjectExtents;
+    const kBReps = TreeFlags.OptimizeBRepProcessing;
+    const kPriority = TreeFlags.EnforceDisplayPriority;
+    const kLarger = TreeFlags.UseLargerTiles;
+    const kDefaults = kExtents | kBReps | kLarger;
+    const kAll = kDefaults | kPriority;
+
+    const testCases: TestCase[] = [
+      {
+        id: primaryId(),
+        baseId: "",
+        flags: kDefaults,
+      },
+      {
+        id: primaryId(false),
+        baseId: "E:0_",
+        flags: kDefaults,
+      },
+      {
+        id: primaryId(true),
+        ignoreProjectExtents: true,
+        baseId: "",
+        flags: kBReps | kLarger,
+      },
+      {
+        id: primaryId(true),
+        noOptimizeBReps: true,
+        baseId: "",
+        flags: kExtents | kLarger,
+      },
+      {
+        id: primaryId(true),
+        noOptimizeBReps: true,
+        ignoreProjectExtents: true,
+        baseId: "",
+        flags: kLarger,
+      },
+      {
+        id: primaryId(true),
+        noOptimizeBReps: true,
+        ignoreProjectExtents: true,
+        useSmallerTiles: true,
+        baseId: "",
+        flags: kNone,
+      },
+      {
+        id: primaryId(true),
+        useSmallerTiles: true,
+        baseId: "",
+        flags: kExtents | kBReps,
+      },
+      {
+        id: primaryId(true),
+        useSmallerTiles: true,
+        noOptimizeBReps: true,
+        baseId: "",
+        flags: kExtents,
+      },
+      {
+        id: primaryId(false),
+        ignoreProjectExtents: true,
+        baseId: "E:0_",
+        flags: kBReps | kLarger,
+      },
+      {
+        id: primaryId(false, true),
+        ignoreProjectExtents: true,
+        baseId: "E:0_",
+        flags: kPriority | kBReps | kLarger,
+      },
+      {
+        id: primaryId(true, true),
+        baseId: "",
+        flags: kAll,
+      },
+      {
+        id: primaryId(false, false, "abcxyz"),
+        baseId: "E:0_Sabcxyzs",
+        flags: kDefaults,
+      },
+      {
+        id: primaryId(true, true, "fakeclip"),
+        baseId: "Sfakeclips",
+        flags: kAll,
+      },
+      {
+        id: primaryId(true, false, undefined, "0x123"),
+        baseId: "A:0x123_",
+        flags: kDefaults,
+      },
+      {
+        id: primaryId(false, false, undefined, "0xfde"),
+        ignoreProjectExtents: true,
+        baseId: "A:0xfde_E:0_",
+        flags: kBReps | kLarger,
+      },
+      {
+        id: primaryId(false, false, "clippy", "0x5c"),
+        baseId: "A:0x5c_E:0_Sclippys",
+        flags: kDefaults,
+      },
+      // Animation and display priority are incompatible - animation wins
+      {
+        id: primaryId(true, true, undefined, "0x1a"),
+        baseId: "A:0x1a_",
+        flags: kDefaults,
+      },
+
+      {
+        id: classifierId(),
+        baseId: "CP:1.000000_",
+        flags: kDefaults,
+      },
+      {
+        id: classifierId(0.250000),
+        baseId: "CP:0.250000_",
+        flags: kDefaults,
+      },
+      {
+        id: classifierId(2.500000, false),
+        baseId: "C:2.500000_",
+        flags: kDefaults,
+      },
+      {
+        id: classifierId(3, false, "0xabc"),
+        baseId: "C:3.000000_A:0xabc_",
+        flags: kDefaults,
+      },
+      {
+        id: classifierId(12.00001234),
+        baseId: "CP:12.000012_",
+        flags: kDefaults,
+      },
+      {
+        id: classifierId(123456789.0),
+        baseId: "CP:123456789.000000_",
+        flags: kDefaults,
+      },
+      // Planar classifiers can ignore project extents.
+      {
+        id: classifierId(),
+        ignoreProjectExtents: true,
+        baseId: "CP:1.000000_",
+        flags: kBReps | kLarger,
+      },
+      // Volume classifiers always use project extents.
+      {
+        id: classifierId(1, false),
+        ignoreProjectExtents: true,
+        baseId: "C:1.000000_",
+        flags: kDefaults,
+      },
+    ];
+
+    for (const test of testCases) {
+      const options = {
+        ...defaultTileOptions,
+        useProjectExtents: true !== test.ignoreProjectExtents,
+        useLargerTiles: true !== test.useSmallerTiles,
+        optimizeBRepProcessing: true !== test.noOptimizeBReps,
+      };
+
+      if (undefined !== test.maxVersion)
+        options.maximumMajorTileFormatVersion = test.maxVersion;
+
+      const modelId = "0x1c";
+      const actual = iModelTileTreeIdToString(modelId, test.id, options);
+
+      const expected = `${options.maximumMajorTileFormatVersion.toString(16)}_${test.flags.toString(16)}-${test.baseId}${modelId}`;
+      expect(actual).to.equal(expected);
+    }
+  });
+
+  it("computes TileOptions from tree and content Ids", () => {
+    interface Options {
+      version: number;
+      instancing?: boolean;
+      elision?: boolean;
+      noPatterns?: boolean;
+      externalTextures?: boolean;
+      projectExtents?: boolean;
+      optimizeBReps?: boolean;
+      useLargerTiles?: boolean;
+    }
+
+    function test(treeId: string, contentId: string, expected: Options | "content" | "tree"): void {
+      if (typeof expected === "string") {
+        expect(() => TileOptions.fromTreeIdAndContentId(treeId, contentId)).to.throw(`Invalid ${expected} Id`);
+      } else {
+        const options: TileOptions = {
+          maximumMajorTileFormatVersion: expected.version,
+          enableInstancing: true === expected.instancing,
+          enableImprovedElision: true === expected.elision,
+          ignoreAreaPatterns: true === expected.noPatterns,
+          enableExternalTextures: true === expected.externalTextures,
+          useProjectExtents: true === expected.projectExtents,
+          useLargerTiles: true === expected.useLargerTiles,
+          optimizeBRepProcessing: true === expected.optimizeBReps,
+          disableMagnification: false,
+          alwaysSubdivideIncompleteTiles: false,
+        };
+
+        expect(TileOptions.fromTreeIdAndContentId(treeId, contentId)).to.deep.equal(options);
+      }
+    }
+
+    test("", "", "tree");
+    test("4_1-0x1c", "", "content");
+    test("", "-0-1-2-3-4-5", "tree");
+
+    test("blah", "blah", "tree");
+    test("4_0-0x1c", "blah", "content");
+    test("4-1_0x1c", "-0-1-2-3-4-5", "tree");
+    test("4_1-0x1c", "0-1-2-3-4-5", "content");
+
+    test("4_0-0x1c", "-0-0", { version: 4 });
+    test("Ad_1", "-0-0", { version: 0xad, projectExtents: true });
+    test("f_2", "-0-0", { version: 15 });
+    test("f_3", "-0-0", { version: 15, projectExtents: true });
+    test("f_4", "-0-0", { version: 15, optimizeBReps: true });
+    test("f_8", "-0-0", { version: 15, useLargerTiles: true });
+
+    test("4_0", "-3-0", { version: 4, elision: true, instancing: true });
+    test("4_0", "-c-5", { version: 4, noPatterns: true, externalTextures: true });
+    test("a_1", "-F-2", { version: 10, projectExtents: true, noPatterns: true, externalTextures: true, instancing: true, elision: true });
+  });
+
+  it("parseTileTreeIdAndContentId round trips", () => {
+    function test(modelId: Id64String, treeId: IModelTileTreeId, contentId: ReturnType<typeof ContentIdProvider.prototype.specFromId>, tileOptions: TileOptions) {
+      const treeIdStr = iModelTileTreeIdToString(modelId, treeId, tileOptions);
+      const contentIdStr = ContentIdProvider.create(true, tileOptions).idFromSpec(contentId);
+      const parsed = parseTileTreeIdAndContentId(treeIdStr, contentIdStr);
+
+      expect(parsed.modelId).to.equal(modelId);
+      expect(parsed.options).to.deep.equal(tileOptions);
+
+      // Sometimes ContentIdSpec and IModelTileTreeId will be slightly different due to "undefined" properties being included. However, this has no effect on further processing.
+      // Strings are compared here because the parsed values will typically be used to generate them.
+      expect(iModelTileTreeIdToString(parsed.modelId, parsed.treeId, parsed.options)).to.equal(treeIdStr);
+      expect(ContentIdProvider.create(true, parsed.options).idFromSpec(parsed.contentId)).to.equal(contentIdStr);
+    }
+
+    test("0x1c", { type: BatchType.Primary, edgesRequired: false } as PrimaryTileTreeId, { depth: 2, i: 5, j: 400, k: 16, multiplier: 8 }, defaultTileOptions);
+    test("0x1c", { type: BatchType.Primary, edgesRequired: false } as PrimaryTileTreeId, { depth: 2, i: 5, j: 400, k: 16, multiplier: 8 }, { ...defaultTileOptions, enableInstancing: false });
+    test("0x1c", { type: BatchType.Primary, edgesRequired: false } as PrimaryTileTreeId, { depth: 2, i: 5, j: 400, k: 16, multiplier: 8 }, { ...defaultTileOptions, enableImprovedElision: false });
+    test("0x1c", { type: BatchType.Primary, edgesRequired: false } as PrimaryTileTreeId, { depth: 2, i: 5, j: 400, k: 16, multiplier: 8 }, { ...defaultTileOptions, ignoreAreaPatterns: true });
+    test("0x1c", { type: BatchType.Primary, edgesRequired: false } as PrimaryTileTreeId, { depth: 2, i: 5, j: 400, k: 16, multiplier: 8 }, { ...defaultTileOptions, enableExternalTextures: false });
+    test("0x1c", { type: BatchType.Primary, edgesRequired: false } as PrimaryTileTreeId, { depth: 2, i: 5, j: 400, k: 16, multiplier: 8 }, { ...defaultTileOptions, useProjectExtents: false });
+    // disableMagnification and alwaysSubdivideIncompleteTiles intentionally left out - they're not included in tileTreeId and contentId strings
+    test("0x1c", { type: BatchType.Primary, edgesRequired: false } as PrimaryTileTreeId, { depth: 2, i: 5, j: 400, k: 16, multiplier: 8 }, { ...defaultTileOptions, enableInstancing: false, enableImprovedElision: false, ignoreAreaPatterns: true, enableExternalTextures: false, useProjectExtents: false });
+
+    test("0x1d", { type: BatchType.Primary, edgesRequired: true } as PrimaryTileTreeId, { depth: 20, i: 50, j: 4, k: 1, multiplier: 1 }, defaultTileOptions);
+    test("0x1d", { type: BatchType.Primary, edgesRequired: true, enforceDisplayPriority: true } as PrimaryTileTreeId, { depth: 20, i: 50, j: 4, k: 1, multiplier: 1 }, defaultTileOptions);
+    test("0x1d", { type: BatchType.Primary, edgesRequired: true, animationId: "0x105" } as PrimaryTileTreeId, { depth: 20, i: 50, j: 4, k: 1, multiplier: 1 }, defaultTileOptions);
+    test("0x1000000d", { type: BatchType.Primary, edgesRequired: false, animationId: "0x105", animationTransformNodeId: 50 } as PrimaryTileTreeId, { depth: 20, i: 50, j: 4, k: 1, multiplier: 1 }, defaultTileOptions);
+
+    test("0x1d", { type: BatchType.Primary, edgesRequired: true, sectionCut: "010_1_0_-5_30_0_-1_5e-11____" } as PrimaryTileTreeId, { depth: 20, i: 50, j: 4, k: 1, multiplier: 1 }, defaultTileOptions);
+
+    test("0x1d", { type: BatchType.VolumeClassifier, expansion: 50 } as ClassifierTileTreeId, { depth: 20, i: 50, j: 4, k: 1, multiplier: 1 }, defaultTileOptions);
+    test("0x1000000d", { type: BatchType.VolumeClassifier, expansion: 50, animationId: "0x50000001" } as ClassifierTileTreeId, { depth: 20, i: 50, j: 4, k: 1, multiplier: 1 }, defaultTileOptions);
+    test("0x1000000d", { type: BatchType.VolumeClassifier, expansion: 50, animationId: "0x50000001", animationTransformNodeId: 500 } as ClassifierTileTreeId, { depth: 20, i: 50, j: 4, k: 1, multiplier: 1 }, defaultTileOptions);
+
+    test("0x1d", { type: BatchType.PlanarClassifier, expansion: 50 } as ClassifierTileTreeId, { depth: 20, i: 50, j: 4, k: 1, multiplier: 1 }, defaultTileOptions);
+    test("0x1000000d", { type: BatchType.PlanarClassifier, expansion: 50, animationId: "0x50000001" } as ClassifierTileTreeId, { depth: 20, i: 50, j: 4, k: 1, multiplier: 1 }, defaultTileOptions);
+    test("0x1000000d", { type: BatchType.PlanarClassifier, expansion: 50, animationId: "0x50000001", animationTransformNodeId: 500 } as ClassifierTileTreeId, { depth: 20, i: 50, j: 4, k: 1, multiplier: 1 }, defaultTileOptions);
+
+  });
+
+  it("parses TileTreeId and ContentId strings", () => {
+    interface Options {
+      modelId: Id64String;
+      treeId: IModelTileTreeId;
+      contentId: ReturnType<typeof ContentIdProvider.prototype.specFromId>;
+      tileOptions: {
+        version: number;
+        instancing?: boolean;
+        elision?: boolean;
+        noPatterns?: boolean;
+        externalTextures?: boolean;
+        projectExtents?: boolean;
+        optimizeBReps?: boolean;
+        largerTiles?: boolean;
+      };
+    }
+
+    function test(treeId: string, contentId: string, expected: Options | string) {
+      if (typeof expected === "string") {
+        expect(() => parseTileTreeIdAndContentId(treeId, contentId)).to.throw(`Invalid ${expected} Id`);
+      } else {
+        const options: TileOptions = {
+          maximumMajorTileFormatVersion: expected.tileOptions.version,
+          enableInstancing: true === expected.tileOptions.instancing,
+          enableImprovedElision: true === expected.tileOptions.elision,
+          ignoreAreaPatterns: true === expected.tileOptions.noPatterns,
+          enableExternalTextures: true === expected.tileOptions.externalTextures,
+          useProjectExtents: true === expected.tileOptions.projectExtents,
+          disableMagnification: false,
+          alwaysSubdivideIncompleteTiles: false,
+          optimizeBRepProcessing: true === expected.tileOptions.optimizeBReps,
+          useLargerTiles: true === expected.tileOptions.largerTiles,
+        };
+        const parsed = parseTileTreeIdAndContentId(treeId, contentId);
+
+        expect(parsed.options).to.deep.equal(options);
+        expect(parsed.modelId).to.equal(expected.modelId);
+        expect(parsed.contentId).to.deep.equal(expected.contentId);
+        expect(parsed.treeId).to.deep.equal(expected.treeId);
+      }
+    }
+
+    test("", "", "tree");
+    test("4_1-0x1c", "", "content");
+    test("", "-0-1-2-3-4-5", "tree");
+
+    test("blah", "blah", "tree");
+    test("4_0-0x1c", "blah", "content");
+
+    test("4_0-0x00a", "-0-1-2-3-4-5", "tree");
+    test("4_0-0x1c", "-0-1-2-3", "content");
+    test("4_0-0x1c", "0-1-2-3-4", "content");
+
+    test("19_d-S010_1_0_-5_30_0_-1_5e-11____s0x1d", "-b-14-32-4-1-1", {
+      tileOptions: {
+        elision: true,
+        instancing: true,
+        noPatterns: false,
+        version: 25,
+        projectExtents: true,
+        externalTextures: true,
+        optimizeBReps: true,
+        largerTiles: true,
+      },
+      modelId: "0x1d",
+      treeId: {
+        type: BatchType.Primary,
+        edgesRequired: true,
+        sectionCut: "010_1_0_-5_30_0_-1_5e-11____",
+        animationId: undefined,
+        enforceDisplayPriority: undefined,
+      },
+      contentId: { depth: 20, i: 50, j: 4, k: 1, multiplier: 1 },
+    });
+
+    test("19_1-S010_1_0_-5_30_0_-1_5e-11____0x1d", "-b-14-32-4-1-1", "tree"); // removed 's' after sectionCut
+    test("19_1-C50.000000_A:0x50000001_#1f4_0x1000000d", "-b-14-32-4-1-1", "tree"); // removed ':' after C (VolumeClassifier)
+    test("19_1-C:50.000000-A:0x50000001_#1f4_0x1000000d", "-b-14-32-4-1-1", "tree"); // replaced '_' with '-'
+    test("19_1-C:50.000000A:0x50000001_#1f4_0x1000000d", "-b-14-32-4-1-1", "tree"); // removed '_'
+    test("19_1-C:50.000000_AB:0x50000001_#1f4_0x1000000d", "-b-14-32-4-1-1", "tree"); // added 'B'
+    test("19_1-C:50.000000_A:0x050000001_#1f4_0x1000000d", "-b-14-32-4-1-1", "tree"); // invalid Id64
+    test("19_1-C:50.000000_A:0x50000001_1f4_0x1000000d", "-b-14-32-4-1-1", "tree"); // removed '#'
+    test("19_1-C:50.000000_A:0x50000001_#1fg4_0x1000000d", "-b-14-32-4-1-1", "tree"); // invalid hexadecimal number (1fg4)
+    test("19_1-C:50.000000_A:0x50000001_#ggg_0x1000000d", "-b-14-32-4-1-1", "tree"); // invalid hexadecimal number (ggg)
+  });
+});