--- conflicted
+++ resolved
@@ -142,12 +142,8 @@
  * @extensions
  */
 export interface DisplayStyle3dSettingsProps extends DisplayStyleSettingsProps {
-<<<<<<< HEAD
   atmosphericScattering?: AtmosphericScattering.Props;
-  /** Settings controlling display of skybox and ground plane. */
-=======
   /** See [[DisplayStyle3dSettings.environment. */
->>>>>>> 6e6e6bb0
   environment?: EnvironmentProps;
   /** See [[DisplayStyle3dSettings.thematic. */
   thematic?: ThematicDisplayProps;
