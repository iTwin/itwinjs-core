--- conflicted
+++ resolved
@@ -1,288 +1,273 @@
-/*---------------------------------------------------------------------------------------------
-* Copyright (c) Bentley Systems, Incorporated. All rights reserved.
-* See LICENSE.md in the project root for license terms and full copyright notice.
-*--------------------------------------------------------------------------------------------*/
-/** @packageDocumentation
- * @module DisplayStyles
- */
-
-import { Range1d, Range1dProps } from "@itwin/core-geometry";
-import { ThematicGradientSettings, ThematicGradientSettingsProps } from "./ThematicDisplay";
-import { Gradient } from "./Gradient";
-
-/** JSON representation of an [[AnalysisStyleDisplacement]].
- * @see [[AnalysisStyleProps.displacement]].
- * @public
- */
-export interface AnalysisStyleDisplacementProps {
-  /** @see [[AnalysisStyleDisplacement.channelName]]. */
-  channelName: string;
-  /** @see [[AnalysisStyleDisplacement.scale]].
-   * Default value: 1.
-   */
-  scale?: number;
-}
-
-/** Describes how an [[AnalysisStyle]] deforms a [Polyface]($core-geometry) by applying translation to its vertices.
- * @see [[AnalysisStyle.displacement]].
- * @public
- */
-export class AnalysisStyleDisplacement {
-  /** The name of the [AuxChannel]($core-geometry) supplying the displacements to be applied to the vertices. */
-  public readonly channelName: string;
-  /** A scale applied to the displacements to adjust the magnitude of the effect.
-   * Default value: 1.
-   */
-  public readonly scale: number;
-
-  /** @internal */
-  private constructor(channelName: string, scale = 1) {
-    this.channelName = channelName;
-    this.scale = scale;
-  }
-
-  /** Create from JSON representation. */
-  public static fromJSON(props: AnalysisStyleDisplacementProps): AnalysisStyleDisplacement {
-    return new this(props.channelName, props.scale);
-  }
-
-  /** Convert to JSON representation. */
-  public toJSON(): AnalysisStyleDisplacementProps {
-    const props: AnalysisStyleDisplacementProps = { channelName: this.channelName };
-    if (this.scale !== 1)
-      props.scale = this.scale;
-
-    return props;
-  }
-
-  /** Return true if `this` is equivalent to `other`. */
-  public equals(other: AnalysisStyleDisplacement): boolean {
-    return this.channelName === other.channelName && this.scale === other.scale;
-  }
-}
-
-/** JSON representation of an [[AnalysisStyleThematic]].
- * @see [[AnalysisStyleProps.scalar]].
- * @public
- */
-export interface AnalysisStyleThematicProps {
-  /** @see [[AnalysisStyleThematic.channelName]]. */
-  channelName: string;
-  /** @see [[AnalysisStyleThematic.range]]. */
-  range: Range1dProps;
-  /** @see [[AnalysisStyleThematic.thematicSettings]].
-   * Default value: [[ThematicGradientSettings.defaults]].
-   */
-  thematicSettings?: ThematicGradientSettingsProps;
-}
-
-<<<<<<< HEAD
-/** Describes how an [[AnalysisStyle]] recolors [Polyface]($geometry-core) vertices by mapping values of type
- * [AuxChannelDataType.Scalar]($geometry-core) or [AuxChannelDataType.Distance]($geometry-core) supplied
- * by an [AuxChannel]($geometry-core) to colors supplied by a [[Gradient]] image.
- * @see [[AnalysisStyle.thematic]].
- * @public
- */
-export class AnalysisStyleThematic {
-  /** The name of the [AuxChannel]($geometry-core) supplying the values from which the vertex colors are computed. */
-=======
-/** Describes how an [[AnalysisStyle]] recolors [Polyface]($core-geometry) vertices by mapping scalar values supplied
- * by an [AuxChannel]($core-geometry) to colors supplied by a [[Gradient]] image.
- * @see [[AnalysisStyle.scalar]].
- * @public
- */
-export class AnalysisStyleScalar {
-  /** The name of the [AuxChannel]($core-geometry) supplying the scalar values from which the vertex colors are computed. */
->>>>>>> 5575e60a
-  public readonly channelName: string;
-  /** The minimum and maximum values that map to colors in the [[Gradient]] image. Vertices with values outside of
-   * this range are displayed with the gradient's margin color.
-   */
-  public readonly range: Readonly<Range1d>;
-  /** Settings used to produce the [[Gradient]] image. */
-  public readonly thematicSettings: ThematicGradientSettings;
-  private _gradient?: Gradient.Symb;
-
-  /** @internal */
-  private constructor(props: AnalysisStyleThematicProps) {
-    this.channelName = props.channelName;
-    this.range = Range1d.fromJSON(props.range);
-    this.thematicSettings = ThematicGradientSettings.fromJSON(props.thematicSettings);
-  }
-
-  /** Create from JSON representation. */
-  public static fromJSON(props: AnalysisStyleThematicProps): AnalysisStyleThematic {
-    return new this(props);
-  }
-
-  /** Convert to JSON representation. */
-  public toJSON(): AnalysisStyleThematicProps {
-    const props: AnalysisStyleThematicProps = {
-      channelName: this.channelName,
-      range: this.range.toJSON(),
-    };
-
-    if (!this.thematicSettings.equals(ThematicGradientSettings.defaults))
-      props.thematicSettings = this.thematicSettings.toJSON();
-
-    return props;
-  }
-
-  /** The gradient computed from [[thematicSettings]]. */
-  public get gradient(): Gradient.Symb {
-    if (!this._gradient)
-      this._gradient = Gradient.Symb.createThematic(this.thematicSettings);
-
-    return this._gradient;
-  }
-
-  /** Return true if `this` is equivalent to `other`. */
-  public equals(other: AnalysisStyleThematic): boolean {
-    return this.channelName === other.channelName && this.range.isAlmostEqual(other.range) && this.thematicSettings.equals(other.thematicSettings);
-  }
-}
-
-/** JSON representation of an [[AnalysisStyle]].
- * @public
- */
-export interface AnalysisStyleProps {
-  /** @see [[AnalysisStyle.displacement]]. */
-  displacement?: AnalysisStyleDisplacementProps;
-  /** JSON representation of [[AnalysisStyle.thematic]].
-   * @note The name "scalar" is used instead of "thematic" for backwards compatibility.
-   */
-  scalar?: AnalysisStyleThematicProps;
-  /** @see [[AnalysisStyle.normalChannelName]]. */
-  normalChannelName?: string;
-}
-
-/** At time of writing, the only iModel in existence that uses AnalysisStyle is the one created by the analysis-importer test app.
- * To avoid breaking existing saved views of that iModel, AnalysisStyle.fromJSON() continues  to accept the old JSON representation -
- * but that representation is not part of the public API.
- * @internal exported strictly for tests.
- */
-export interface LegacyAnalysisStyleProps {
-  displacementChannelName?: string;
-  scalarChannelName?: string;
-  normalChannelName?: string;
-  displacementScale?: number;
-  scalarRange?: Range1dProps;
-  scalarThematicSettings?: ThematicGradientSettingsProps;
-}
-
-function tryConvertLegacyProps(input: AnalysisStyleProps): AnalysisStyleProps {
-  if (input.displacement || input.scalar)
-    return input;
-
-  const legacy = input as LegacyAnalysisStyleProps;
-  if (undefined === legacy.displacementChannelName && undefined === legacy.scalarChannelName)
-    return input;
-
-  const output: AnalysisStyleProps = {
-    normalChannelName: input.normalChannelName,
-  };
-
-  if (undefined !== legacy.displacementChannelName) {
-    output.displacement = {
-      channelName: legacy.displacementChannelName,
-      scale: legacy.displacementScale,
-    };
-  }
-
-  if (undefined !== legacy.scalarChannelName && undefined !== legacy.scalarRange) {
-    output.scalar = {
-      channelName: legacy.scalarChannelName,
-      range: legacy.scalarRange,
-      thematicSettings: legacy.scalarThematicSettings,
-    };
-  }
-
-  return output;
-}
-
-/** As part of a [[DisplayStyleSettings]], describes how to animate meshes in the view that have been augmented with
- * [PolyfaceAuxData]($core-geometry). The style specifies which channels to use, and can deform the meshes by
- * translating vertices and/or recolor vertices using [[ThematicDisplay]].
- * @see [[DisplayStyleSettings.analysisStyle]] to define the analysis style for a [DisplayStyle]($backend).
- * @see [[DisplayStyleSettings.analysisFraction]] to control playback of the animation.
- * @public
- */
-export class AnalysisStyle {
-  public readonly displacement?: AnalysisStyleDisplacement;
-<<<<<<< HEAD
-  public readonly thematic?: AnalysisStyleThematic;
-  /** If defined, the name of the [AuxChannel]($geometry-core) from which to obtain normal vectors for the vertices. */
-=======
-  public readonly scalar?: AnalysisStyleScalar;
-  /** If defined, the name of the [AuxChannel]($core-geometry) from which to obtain normal vectors for the vertices. */
->>>>>>> 5575e60a
-  public readonly normalChannelName?: string;
-
-  /** Create an analysis style from its JSON representation.
-   * @note AnalysisStyle is an immutable type - use [[clone]] to produce a modified copy.
-   */
-  public static fromJSON(props?: AnalysisStyleProps): AnalysisStyle {
-    if (!props)
-      return this.defaults;
-
-    props = tryConvertLegacyProps(props);
-    if (!props.displacement && !props.scalar && undefined === props.normalChannelName)
-      return this.defaults;
-
-    return new AnalysisStyle(props);
-  }
-
-  /** @internal */
-  private constructor(props: AnalysisStyleProps) {
-    this.normalChannelName = props.normalChannelName;
-    if (props.displacement)
-      this.displacement = AnalysisStyleDisplacement.fromJSON(props.displacement);
-
-    if (props.scalar)
-      this.thematic = AnalysisStyleThematic.fromJSON(props.scalar);
-  }
-
-  /** Convert this style to its JSON representation. */
-  public toJSON(): AnalysisStyleProps {
-    const props: AnalysisStyleProps = { };
-    if (this === AnalysisStyle.defaults)
-      return props;
-
-    if (this.displacement)
-      props.displacement = this.displacement.toJSON();
-
-    if (this.thematic)
-      props.scalar = this.thematic.toJSON();
-
-    if (undefined !== this.normalChannelName)
-      props.normalChannelName = this.normalChannelName;
-
-    return props;
-  }
-
-  /** Produce a copy of this style identical except for properties explicitly specified by `changedProps`. */
-  public clone(changedProps: AnalysisStyleProps): AnalysisStyle {
-    return AnalysisStyle.fromJSON({
-      ...this.toJSON(),
-      ...changedProps,
-    });
-  }
-
-  /** Return true if this style is equivalent to `other`. */
-  public equals(other: AnalysisStyle): boolean {
-    if (this.normalChannelName !== other.normalChannelName)
-      return false;
-
-    if ((undefined === this.displacement) !== (undefined === other.displacement))
-      return false;
-    else if (this.displacement && !this.displacement.equals(other.displacement!))
-      return false;
-
-    if ((undefined === this.thematic) !== (undefined === other.thematic))
-      return false;
-
-    return undefined === this.thematic || this.thematic.equals(other.thematic!);
-  }
-
-  public static readonly defaults = new AnalysisStyle({ });
-}
+/*---------------------------------------------------------------------------------------------
+* Copyright (c) Bentley Systems, Incorporated. All rights reserved.
+* See LICENSE.md in the project root for license terms and full copyright notice.
+*--------------------------------------------------------------------------------------------*/
+/** @packageDocumentation
+ * @module DisplayStyles
+ */
+
+import { Range1d, Range1dProps } from "@itwin/core-geometry";
+import { ThematicGradientSettings, ThematicGradientSettingsProps } from "./ThematicDisplay";
+import { Gradient } from "./Gradient";
+
+/** JSON representation of an [[AnalysisStyleDisplacement]].
+ * @see [[AnalysisStyleProps.displacement]].
+ * @public
+ */
+export interface AnalysisStyleDisplacementProps {
+  /** @see [[AnalysisStyleDisplacement.channelName]]. */
+  channelName: string;
+  /** @see [[AnalysisStyleDisplacement.scale]].
+   * Default value: 1.
+   */
+  scale?: number;
+}
+
+/** Describes how an [[AnalysisStyle]] deforms a [Polyface]($core-geometry) by applying translation to its vertices.
+ * @see [[AnalysisStyle.displacement]].
+ * @public
+ */
+export class AnalysisStyleDisplacement {
+  /** The name of the [AuxChannel]($core-geometry) supplying the displacements to be applied to the vertices. */
+  public readonly channelName: string;
+  /** A scale applied to the displacements to adjust the magnitude of the effect.
+   * Default value: 1.
+   */
+  public readonly scale: number;
+
+  /** @internal */
+  private constructor(channelName: string, scale = 1) {
+    this.channelName = channelName;
+    this.scale = scale;
+  }
+
+  /** Create from JSON representation. */
+  public static fromJSON(props: AnalysisStyleDisplacementProps): AnalysisStyleDisplacement {
+    return new this(props.channelName, props.scale);
+  }
+
+  /** Convert to JSON representation. */
+  public toJSON(): AnalysisStyleDisplacementProps {
+    const props: AnalysisStyleDisplacementProps = { channelName: this.channelName };
+    if (this.scale !== 1)
+      props.scale = this.scale;
+
+    return props;
+  }
+
+  /** Return true if `this` is equivalent to `other`. */
+  public equals(other: AnalysisStyleDisplacement): boolean {
+    return this.channelName === other.channelName && this.scale === other.scale;
+  }
+}
+
+/** JSON representation of an [[AnalysisStyleThematic]].
+ * @see [[AnalysisStyleProps.scalar]].
+ * @public
+ */
+export interface AnalysisStyleThematicProps {
+  /** @see [[AnalysisStyleThematic.channelName]]. */
+  channelName: string;
+  /** @see [[AnalysisStyleThematic.range]]. */
+  range: Range1dProps;
+  /** @see [[AnalysisStyleThematic.thematicSettings]].
+   * Default value: [[ThematicGradientSettings.defaults]].
+   */
+  thematicSettings?: ThematicGradientSettingsProps;
+}
+
+/** Describes how an [[AnalysisStyle]] recolors [Polyface]($core-geometry) vertices by mapping values of type
+ * [AuxChannelDataType.Scalar]($core-geometry) or [AuxChannelDataType.Distance]($core-geometry) supplied
+ * by an [AuxChannel]($core-geometry) to colors supplied by a [[Gradient]] image.
+ * @see [[AnalysisStyle.thematic]].
+ * @public
+ */
+export class AnalysisStyleThematic {
+  /** The name of the [AuxChannel]($core-geometry) supplying the values from which the vertex colors are computed. */
+  public readonly channelName: string;
+  /** The minimum and maximum values that map to colors in the [[Gradient]] image. Vertices with values outside of
+   * this range are displayed with the gradient's margin color.
+   */
+  public readonly range: Readonly<Range1d>;
+  /** Settings used to produce the [[Gradient]] image. */
+  public readonly thematicSettings: ThematicGradientSettings;
+  private _gradient?: Gradient.Symb;
+
+  /** @internal */
+  private constructor(props: AnalysisStyleThematicProps) {
+    this.channelName = props.channelName;
+    this.range = Range1d.fromJSON(props.range);
+    this.thematicSettings = ThematicGradientSettings.fromJSON(props.thematicSettings);
+  }
+
+  /** Create from JSON representation. */
+  public static fromJSON(props: AnalysisStyleThematicProps): AnalysisStyleThematic {
+    return new this(props);
+  }
+
+  /** Convert to JSON representation. */
+  public toJSON(): AnalysisStyleThematicProps {
+    const props: AnalysisStyleThematicProps = {
+      channelName: this.channelName,
+      range: this.range.toJSON(),
+    };
+
+    if (!this.thematicSettings.equals(ThematicGradientSettings.defaults))
+      props.thematicSettings = this.thematicSettings.toJSON();
+
+    return props;
+  }
+
+  /** The gradient computed from [[thematicSettings]]. */
+  public get gradient(): Gradient.Symb {
+    if (!this._gradient)
+      this._gradient = Gradient.Symb.createThematic(this.thematicSettings);
+
+    return this._gradient;
+  }
+
+  /** Return true if `this` is equivalent to `other`. */
+  public equals(other: AnalysisStyleThematic): boolean {
+    return this.channelName === other.channelName && this.range.isAlmostEqual(other.range) && this.thematicSettings.equals(other.thematicSettings);
+  }
+}
+
+/** JSON representation of an [[AnalysisStyle]].
+ * @public
+ */
+export interface AnalysisStyleProps {
+  /** @see [[AnalysisStyle.displacement]]. */
+  displacement?: AnalysisStyleDisplacementProps;
+  /** JSON representation of [[AnalysisStyle.thematic]].
+   * @note The name "scalar" is used instead of "thematic" for backwards compatibility.
+   */
+  scalar?: AnalysisStyleThematicProps;
+  /** @see [[AnalysisStyle.normalChannelName]]. */
+  normalChannelName?: string;
+}
+
+/** At time of writing, the only iModel in existence that uses AnalysisStyle is the one created by the analysis-importer test app.
+ * To avoid breaking existing saved views of that iModel, AnalysisStyle.fromJSON() continues  to accept the old JSON representation -
+ * but that representation is not part of the public API.
+ * @internal exported strictly for tests.
+ */
+export interface LegacyAnalysisStyleProps {
+  displacementChannelName?: string;
+  scalarChannelName?: string;
+  normalChannelName?: string;
+  displacementScale?: number;
+  scalarRange?: Range1dProps;
+  scalarThematicSettings?: ThematicGradientSettingsProps;
+}
+
+function tryConvertLegacyProps(input: AnalysisStyleProps): AnalysisStyleProps {
+  if (input.displacement || input.scalar)
+    return input;
+
+  const legacy = input as LegacyAnalysisStyleProps;
+  if (undefined === legacy.displacementChannelName && undefined === legacy.scalarChannelName)
+    return input;
+
+  const output: AnalysisStyleProps = {
+    normalChannelName: input.normalChannelName,
+  };
+
+  if (undefined !== legacy.displacementChannelName) {
+    output.displacement = {
+      channelName: legacy.displacementChannelName,
+      scale: legacy.displacementScale,
+    };
+  }
+
+  if (undefined !== legacy.scalarChannelName && undefined !== legacy.scalarRange) {
+    output.scalar = {
+      channelName: legacy.scalarChannelName,
+      range: legacy.scalarRange,
+      thematicSettings: legacy.scalarThematicSettings,
+    };
+  }
+
+  return output;
+}
+
+/** As part of a [[DisplayStyleSettings]], describes how to animate meshes in the view that have been augmented with
+ * [PolyfaceAuxData]($core-geometry). The style specifies which channels to use, and can deform the meshes by
+ * translating vertices and/or recolor vertices using [[ThematicDisplay]].
+ * @see [[DisplayStyleSettings.analysisStyle]] to define the analysis style for a [DisplayStyle]($backend).
+ * @see [[DisplayStyleSettings.analysisFraction]] to control playback of the animation.
+ * @public
+ */
+export class AnalysisStyle {
+  public readonly displacement?: AnalysisStyleDisplacement;
+  public readonly thematic?: AnalysisStyleThematic;
+  /** If defined, the name of the [AuxChannel]($core-geometry) from which to obtain normal vectors for the vertices. */
+  public readonly normalChannelName?: string;
+
+  /** Create an analysis style from its JSON representation.
+   * @note AnalysisStyle is an immutable type - use [[clone]] to produce a modified copy.
+   */
+  public static fromJSON(props?: AnalysisStyleProps): AnalysisStyle {
+    if (!props)
+      return this.defaults;
+
+    props = tryConvertLegacyProps(props);
+    if (!props.displacement && !props.scalar && undefined === props.normalChannelName)
+      return this.defaults;
+
+    return new AnalysisStyle(props);
+  }
+
+  /** @internal */
+  private constructor(props: AnalysisStyleProps) {
+    this.normalChannelName = props.normalChannelName;
+    if (props.displacement)
+      this.displacement = AnalysisStyleDisplacement.fromJSON(props.displacement);
+
+    if (props.scalar)
+      this.thematic = AnalysisStyleThematic.fromJSON(props.scalar);
+  }
+
+  /** Convert this style to its JSON representation. */
+  public toJSON(): AnalysisStyleProps {
+    const props: AnalysisStyleProps = { };
+    if (this === AnalysisStyle.defaults)
+      return props;
+
+    if (this.displacement)
+      props.displacement = this.displacement.toJSON();
+
+    if (this.thematic)
+      props.scalar = this.thematic.toJSON();
+
+    if (undefined !== this.normalChannelName)
+      props.normalChannelName = this.normalChannelName;
+
+    return props;
+  }
+
+  /** Produce a copy of this style identical except for properties explicitly specified by `changedProps`. */
+  public clone(changedProps: AnalysisStyleProps): AnalysisStyle {
+    return AnalysisStyle.fromJSON({
+      ...this.toJSON(),
+      ...changedProps,
+    });
+  }
+
+  /** Return true if this style is equivalent to `other`. */
+  public equals(other: AnalysisStyle): boolean {
+    if (this.normalChannelName !== other.normalChannelName)
+      return false;
+
+    if ((undefined === this.displacement) !== (undefined === other.displacement))
+      return false;
+    else if (this.displacement && !this.displacement.equals(other.displacement!))
+      return false;
+
+    if ((undefined === this.thematic) !== (undefined === other.thematic))
+      return false;
+
+    return undefined === this.thematic || this.thematic.equals(other.thematic!);
+  }
+
+  public static readonly defaults = new AnalysisStyle({ });
+}