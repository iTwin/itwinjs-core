/*---------------------------------------------------------------------------------------------
* Copyright (c) Bentley Systems, Incorporated. All rights reserved.
* See LICENSE.md in the project root for license terms and full copyright notice.
*--------------------------------------------------------------------------------------------*/
/** @packageDocumentation
 * @module Annotation
 */

import { Id64String } from "@itwin/core-bentley";
import { ListMarker, OrderedListMarker, TextStyleSettings, TextStyleSettingsProps } from "./TextStyle";

/** Options supplied to [[TextBlockComponent.clearStyleOverrides]] to control how the style overrides are cleared on the component and its child components.
 * @beta
 */
export interface ClearTextStyleOptions {
  /** Controls whether the styleOverrides of any child components are retained.
   * By default, all overrides are cleared.
   */
  preserveChildrenOverrides?: boolean;
}

/** The JSON representation of a [[TextBlockComponent]].
 * @beta
 */
export interface TextBlockComponentProps {
  /** Deviations from the base [[TextStyleSettings]] defined by the [AnnotationTextStyle]($backend) applied to this component.
   * This permits you to, e.g., create a [[TextBlock]] using "Arial" font and override one of its [[TextRun]]s to use "Comic Sans" instead.
   */
  styleOverrides?: TextStyleSettingsProps;
}

/** Options supplied to [[TextBlockComponent.stringify]] to control how the content is formatted.
 * @beta
 */
export interface TextBlockStringifyOptions {
  /** A string to insert in between each [[Paragraph]].
   * Default: " " - a single space.
   */
  paragraphBreak?: string;
  /** A string to insert for each [[LineBreakRun]].
   * Default: " " - a single space.
   */
  lineBreak?: string;
  /** A string to insert between the numerator and denominator of each [[FractionRun]].
   * Default: "/"
   */
  fractionSeparator?: string;
  /** The number of spaces to use for tabs. If not provided, tabs will be represented by a tab character: "\t".
   * Default: "undefined" - use "\t".
   */
  tabsAsSpaces?: number;
  /** A string to insert in between the list marker and the list item.
   * Default: " " - a single space..
   */
  listMarkerBreak?: string;
}

/**
 * Context information that may be useful when converting a [[TextBlock]] to a string.
 * @beta
 */
export interface TextBlockStringifyContext {
  /** The current depth of the text block in the document structure. */
  depth: number;
}

function clearStyleOverrides(component: StructuralTextBlockComponent, options?: ClearTextStyleOptions): void {
  component.styleOverrides = {};
  if (options?.preserveChildrenOverrides) {
    for (const child of component.children) {
      child.clearStyleOverrides(options);
    }
  }
}

/**
 * Abstract representation of any of the building blocks that make up a [[TextBlock]] document - namely [[Run]]s and [[ContainerBase]]s.
 * The [[TextBlock]] can specify an [AnnotationTextStyle]($backend) that formats its contents.
 * Each component can specify an optional [[styleOverrides]] to customize that formatting.
 * @beta
 */
export abstract class TextBlockComponent {
  private _styleOverrides: TextStyleSettingsProps;

  /** @internal */
  protected constructor(props?: TextBlockComponentProps) {
    this._styleOverrides = TextStyleSettings.cloneProps(props?.styleOverrides ?? {});
  }

  /** Deviations in individual properties of the [[TextStyleSettings]] in the [AnnotationTextStyle]($backend).
   * For example, if the style uses the "Arial" font, you can override that by settings `styleOverrides.fontName` to "Comic Sans".
   * @see [[clearStyleOverrides]] to reset this to an empty object.
   */
  public get styleOverrides(): TextStyleSettingsProps {
    return this._styleOverrides;
  }

  public set styleOverrides(overrides: TextStyleSettingsProps) {
    this._styleOverrides = TextStyleSettings.cloneProps(overrides);
  }

  /** Reset any [[styleOverrides]] applied to this component. */
  public clearStyleOverrides(_options?: ClearTextStyleOptions): void {
    this.styleOverrides = {};
  }

  /** Returns true if [[styleOverrides]] specifies any deviations from the [[TextBlock]]'s [AnnotationTextStyle]($backend). */
  public get overridesStyle(): boolean {
    return Object.keys(this.styleOverrides).length > 0;
  }

  /** Create a deep copy of this component. */
  public abstract clone(): TextBlockComponent;

  /** Compute a string representation of the contents of this component and all of its sub-components. */
  public abstract stringify(options?: TextBlockStringifyOptions, context?: TextBlockStringifyContext): string;

  /** Returns true if this component has no content or children. */
  public abstract get isEmpty(): boolean;

  /**
  * Returns true if the string representation of this component consists only of whitespace characters.
  * Useful for checking if the component is visually empty (producing no graphics) or contains only spaces, tabs, or line breaks.
  */
  public get isWhitespace(): boolean {
    return /^\s*$/g.test(this.stringify());
  };

  /** Convert this component to its JSON representation. */
  public toJSON(): TextBlockComponentProps {
    return {
      styleOverrides: TextStyleSettings.cloneProps(this.styleOverrides),
    };
  }

  /** Returns true if `this` is equivalent to `other`. */
  public equals(other: TextBlockComponent): boolean {
    const myKeys = Object.keys(this.styleOverrides);
    const yrKeys = Object.keys(other._styleOverrides);
    if (myKeys.length !== yrKeys.length) {
      return false;
    }

    for (const name of myKeys) {
      const key = name as keyof TextStyleSettingsProps;
      if (this.styleOverrides[key] !== other.styleOverrides[key]) {
        return false;
      }
    }

    return true;
  }
}

/** [[TextBlockComponent]]s contained within a [[Paragraph]].
 * @beta
 */
export type Run = TextRun | FractionRun | TabRun | LineBreakRun | FieldRun;

/** The JSON representation of a [[Run]].
 * Use the `type` field to discriminate between the different kinds of runs.
 * @beta
 */
export type RunProps = TextRunProps | FractionRunProps | TabRunProps | LineBreakRunProps | FieldRunProps;

/** A sequence of characters within a [[Paragraph]] that share a single style. Runs are the leaf nodes of a [[TextBlock]] document. When laid out for display, a single run may span
 * multiple lines, but it will never contain different styling.
 * Use the `type` field to discriminate between the different kinds of runs.
 * @beta
 */
export namespace Run { // eslint-disable-line @typescript-eslint/no-redeclare
  /** Create a run from its JSON representation.
   * @see [[TextRun.create]], [[FractionRun.create]], and [[LineBreakRun.create]] to create a run directly.
   */
  export function fromJSON(props: RunProps): Run {
    switch (props.type) {
      case "field": return FieldRun.create(props);
      case "fraction": return FractionRun.create(props);
      case "linebreak": return LineBreakRun.create(props);
      case "tab": return TabRun.create(props);
      case "text": return TextRun.create(props);
    }
  }
}

/** Describes whether the characters of a [[TextRun]] should be displayed normally, in subscript, or in superscript.
 * [[TextStyleSettings.superScriptScale]], [[TextStyleSettings.subScriptScale]], [[TextStyleSettings.superScriptOffsetFactor]], and [[TextStyleSettings.subScriptOffsetFactor]]
 * affect how the content is rendered.
 * @beta
 */
export type BaselineShift = "subscript" | "superscript" | "none";

/** JSON representation of a [[TextRun]].
 * @beta
 */
export interface TextRunProps extends TextBlockComponentProps {
  /** Discriminator field for the [[RunProps]] union. */
  readonly type: "text";
  /** The characters displayed by the run.
   * Default: an empty string.
   */
  content?: string;
  /** Whether to display [[content]] as a subscript, superscript, or normally.
   * Default: "none"
   */
  baselineShift?: BaselineShift;
}

/** The most common type of [[Run]], containing a sequence of characters to be displayed using a single style.
 * @beta
 */
export class TextRun extends TextBlockComponent {
  /** Discriminator field for the [[Run]] union. */
  public readonly type = "text";
  /** The sequence of characters to be displayed by the run. */
  public content: string;
  /** Whether to display [[content]] as a subscript, superscript, or normally. */
  public baselineShift: BaselineShift;

  private constructor(props: TextRunProps) {
    super(props);
    this.content = props?.content ?? "";
    this.baselineShift = props?.baselineShift ?? "none";
  }

  public override clone(): TextRun {
    return new TextRun(this.toJSON());
  }

  public override toJSON(): TextRunProps {
    return {
      ...super.toJSON(),
      type: "text",
      content: this.content,
      baselineShift: this.baselineShift,
    };
  }

  public static create(props?: Omit<TextRunProps, "type">): TextRun {
    return new TextRun({ ...props, type: "text" });
  }

  public override get isEmpty(): boolean {
    return this.stringify().length === 0;
  }

  /** Simply returns [[content]]. */
  public override stringify(): string {
    return this.content;
  }

  public override equals(other: TextBlockComponent): boolean {
    return other instanceof TextRun && this.content === other.content && this.baselineShift === other.baselineShift && super.equals(other);
  }
}

/** JSON representation of a [[FractionRun]].
 * @beta
 */
export interface FractionRunProps extends TextBlockComponentProps {
  /** Discriminator field for the [[RunProps]] union. */
  readonly type: "fraction";
  /** The text displayed before or above the fraction separator, depending on [[TextStyleSettings.stackedFractionType]]. Default: an empty string. */
  numerator?: string;
  /** The text displayed after or below the fraction separator, depending on [[TextStyleSettings.stackedFractionType]]. Default: an empty string. */
  denominator?: string;
}

/** A [[Run]] containing a numeric ratio to be displayed as a numerator and denominator separated by a horizontal or diagonal bar.
 * @note The [[numerator]] and [[denominator]] are stored as strings. They are not technically required to contain a numeric representation.
 * @beta
 */
export class FractionRun extends TextBlockComponent {
  /** Discriminator field for the [[Run]] union. */
  public readonly type = "fraction";
  /** The fraction's numerator. */
  public numerator: string;
  /** The fraction's denominator. */
  public denominator: string;

  private constructor(props: FractionRunProps) {
    super(props);
    this.numerator = props?.numerator ?? "";
    this.denominator = props?.denominator ?? "";
  }

  public override toJSON(): FractionRunProps {
    return {
      ...super.toJSON(),
      type: "fraction",
      numerator: this.numerator,
      denominator: this.denominator,
    };
  }

  public override clone(): FractionRun {
    return new FractionRun(this.toJSON());
  }

  public static create(props?: Omit<FractionRunProps, "type">): FractionRun {
    return new FractionRun({ ...props, type: "fraction" });
  }

  public override get isEmpty(): boolean {
    return this.stringify().length === 0;
  }

  /** Formats the fraction as a string with the [[numerator]] and [[denominator]] separated by [[TextBlockStringifyOptions.fractionSeparator]]. */
  public override stringify(options?: TextBlockStringifyOptions): string {
    const sep = options?.fractionSeparator ?? "/";
    return `${this.numerator}${sep}${this.denominator}`;
  }

  public override equals(other: TextBlockComponent): boolean {
    return other instanceof FractionRun && this.numerator === other.numerator && this.denominator === other.denominator && super.equals(other);
  }
}

/** JSON representation of a [[LineBreakRun]].
 * @beta
 */
export interface LineBreakRunProps extends TextBlockComponentProps {
  /** Discriminator field for the [[RunProps]] union. */
  readonly type: "linebreak";
}

/** A [[Run]] that represents the end of a line of text within a [[Paragraph]]. It contains no content of its own - it simply causes subsequent content to display on a new line.
 * @beta
 */
export class LineBreakRun extends TextBlockComponent {
  /** Discriminator field for the [[Run]] union. */
  public readonly type = "linebreak";

  private constructor(props: LineBreakRunProps) {
    super(props);
  }

  public override toJSON(): LineBreakRunProps {
    return {
      ...super.toJSON(),
      type: "linebreak",
    };
  }

  public static create(props?: Omit<LineBreakRunProps, "type">) {
    return new LineBreakRun({ ...props, type: "linebreak" });
  }

  public override clone(): LineBreakRun {
    return new LineBreakRun(this.toJSON());
  }

  public override get isEmpty(): boolean {
    return this.stringify().length === 0;
  }

  /** Simply returns [[TextBlockStringifyOptions.lineBreak]]. */
  public override stringify(options?: TextBlockStringifyOptions): string {
    return options?.lineBreak ?? " ";
  }

  public override equals(other: TextBlockComponent): boolean {
    return other instanceof LineBreakRun && super.equals(other);
  }
}

/** JSON representation of a [[TabRun]].
 * @beta
 */
export interface TabRunProps extends TextBlockComponentProps {
  /** Discriminator field for the [[RunProps]] union. */
  readonly type: "tab";
}

/** A [[TabRun]] is used to shift the next tab stop.
 * @note Only left-justified tabs are supported at this tab.
 * @beta
 */
export class TabRun extends TextBlockComponent {
  /** Discriminator field for the [[Run]] union. */
  public readonly type = "tab";

  public override toJSON(): TabRunProps {
    return {
      ...super.toJSON(),
      type: "tab",
    };
  }

  public override clone(): TabRun {
    return new TabRun(this.toJSON());
  }

  public static create(props?: Omit<TabRunProps, "type">): TabRun {
    return new TabRun(props);
  }

  public override get isEmpty(): boolean {
    return this.stringify().length === 0;
  }

  /**
 * Converts a [[TabRun]] to its string representation.
 * If the `tabsAsSpaces` option is provided, returns a string of spaces of the specified length.
 * Otherwise, returns a tab character ("\t").
 */
  public override stringify(options?: TextBlockStringifyOptions): string {
    if (options?.tabsAsSpaces) {
      return " ".repeat(options.tabsAsSpaces);
    }

    return "\t";
  }

  public override equals(other: TextBlockComponent): boolean {
    return other instanceof TabRun && super.equals(other);
  }
}

/** A chain of property accesses that resolves to a primitive value that forms the basis of the displayed content
 * of a [[FieldRun]].
   * The simplest property paths consist of a [[propertyName]] and nothing else, where `propertyName` identifies
   * a primitive property.
   * If `propertyName` identifies a struct or array property, then additional [[accessors]] are required to identify the specific value.
   * If `propertyName` (including any [[accessors]]) resolves to a JSON property, then additional [[jsonAccessors]] are required to identify a specific value within the JSON.
   * Some examples:
   * ```
   * | Access String | propertyName | accessors | jsonAccessors |
   * | ------------- | ------------ | --------- | ------------- |
   * | name          | "name"       | undefined | undefined     |
   * | spouse.name   | "spouse"     | [name]    | undefined     |
   * | colors[2]     | "colors"     | [2]       | undefined     |
   * | spouse.favoriteRestaurants[1].address | "spouse" | ["favoriteRestaurants", 1, "address"] | undefined |
   * | jsonProperties.contactInfo.email | "jsonProperties" | undefined | ["contactInfo", "email"] |
   * | spouse.jsonProperties.contactInfo.phoneNumbers[0].areaCode | "spouse" | ["jsonProperties"] | ["contactInfo", "phoneNumbers", 0, "areaCode"] |
   * ```
 * @beta
 */
export interface FieldPropertyPath {
  /** The name of the BIS property of the [[FieldPropertyHost]] that serves as the root of the path. */
  propertyName: string;
  /** Property names and/or array indices describing the path from [[propertyName]] to the ultimate BIS property. */
  accessors?: Array<string | number>;
  /** If [[propertyName]] and [[accessors]] (if defined) resolve to a BIS property of extended type `Json`, property names and/or
   * array indices for selecting a primitive value within the JSON.
   */
  jsonAccessors?: Array<string | number>;
}

/** Describes the source of the property value against which a [[FieldPropertyPath]] is evaluated.
 * A field property is always hosted by an [Element]($backend). It may be a property of the element's BIS class itself,
 * or that of one of its [ElementAspect]($backend)s.
 * The [[schemaName]] and [[className]] should always identify the exact class that contains [[FieldPropertyPath.propertyName]] - not a subclass thereof.
 * @beta
 */
export interface FieldPropertyHost {
  /** The Id of the [Element]($backend) that hosts the property. */
  elementId: Id64String;
  /** The name of the schema containing the class identified by [[className]]. */
  schemaName: string;
  /** The name of the exact class (not a subclass) containing the property identified by [[FieldPropertyPath.propertyName]]. */
  className: string;
}

/** Placeholder type for a description of how to format the raw property value resolved by a [[FieldPropertyPath]] into a [[FieldRun]]'s display string.
 * *** COMING SOON ***
 * @beta
 */
export interface FieldFormatter { [k: string]: any }

/** JSON representation of a [[FieldRun]].
 * @beta
 */
export interface FieldRunProps extends TextBlockComponentProps {
  /** Discriminator field for the [[RunProps]] union. */
  readonly type: "field";
  /** The element and BIS class containing the property described by [[propertyPath]]. */
  propertyHost: FieldPropertyHost;
  /** Describes how to obtain the property value from [[propertyHost]]. */
  propertyPath: FieldPropertyPath;
  /** Specifies how to format the property value obtained from [[propertyPath]] into a string to be stored in [[cachedContent]]. */
  formatter?: FieldFormatter;
  /** The field's most recently evaluated display string. */
  cachedContent?: string;
}

/** A [[Run]] that displays the formatted value of a property of some [Element]($backend).
 * When a [[TextBlock]] containing a [[FieldRun]] is written into the iModel as an [ITextAnnotation]($backend) element,
 * a dependency is established between the two elements via the [ElementDrivesTextAnnotation]($backend) relationship such that
 * whenever the source element specified by [[propertyHost]] is modified, the field(s) in the `ITextAnnotation` element are automatically
 * recalculated, causing their [[cachedContent]] to update. If the field's display string cannot be evaluated (for example, because the specified element or
 * property does not exist), then its cached content is set to [[FieldRun.invalidContentIndicator]].
 * A [[FieldRun]] displays its [[cachedContent]] in the same way that [[TextRun]]s display their `content`, including word wrapping where appropriate.
 * @beta
 */
export class FieldRun extends TextBlockComponent {
  /** Display string used to signal an error in computing the field's value. */
  public static invalidContentIndicator = "####";

  /** Discriminator field for the [[Run]] union. */
  public readonly type = "field";
  /** The element and BIS class containing the property described by [[propertyPath]]. */
  public readonly propertyHost: Readonly<FieldPropertyHost>;
  /** Describes how to obtain the property value from [[propertyHost]]. */
  public readonly propertyPath: Readonly<FieldPropertyPath>;
  /** Specifies how to format the property value obtained from [[propertyPath]] into a string to be stored in [[cachedContent]]. */
  public readonly formatter?: FieldFormatter;
  private _cachedContent: string;

  /** The field's most recently evaluated display string. */
  public get cachedContent(): string {
    return this._cachedContent;
  }

  /** @internal Used by core-backend when re-evaluating field content. */
  public setCachedContent(content: string | undefined): void {
    this._cachedContent = content ?? FieldRun.invalidContentIndicator;
  }

  private constructor(props: FieldRunProps) {
    super(props);

    this._cachedContent = props.cachedContent ?? FieldRun.invalidContentIndicator;
    this.propertyHost = props.propertyHost
    this.propertyPath = props.propertyPath;
    this.formatter = props.formatter;
  }

  /** Create a FieldRun from its JSON representation. */
  public static create(props: Omit<FieldRunProps, "type">): FieldRun {
    return new FieldRun({
      ...props,
      propertyHost: { ...props.propertyHost },
      propertyPath: structuredClone(props.propertyPath),
      formatter: structuredClone(props.formatter),
      type: "field",
    });
  }

  /** Convert the FieldRun to its JSON representation. */
  public override toJSON(): FieldRunProps {
    const json: FieldRunProps = {
      ...super.toJSON(),
      type: "field",
      propertyHost: { ...this.propertyHost },
      propertyPath: structuredClone(this.propertyPath),
    };

    if (this.cachedContent !== FieldRun.invalidContentIndicator) {
      json.cachedContent = this.cachedContent;
    }

    if (this.formatter) {
      json.formatter = structuredClone(this.formatter);
    }

    return json;
  }

  /** Create a deep copy of this FieldRun. */
  public override clone(): FieldRun {
    return new FieldRun(this.toJSON());
  }

  public override get isEmpty(): boolean {
    return this.stringify().length === 0;
  }

  /** Convert this FieldRun to a simple string representation. */
  public override stringify(): string {
    return this.cachedContent;
  }

  /** Returns true if `this` is equivalent to `other`. */
  public override equals(other: TextBlockComponent): boolean {
    if (!(other instanceof FieldRun) || !super.equals(other)) {
      return false;
    }

    if (
      this.propertyHost.elementId !== other.propertyHost.elementId ||
      this.propertyHost.className !== other.propertyHost.className ||
      this.propertyHost.schemaName !== other.propertyHost.schemaName
    ) {
      return false;
    }

    if (this.propertyPath.propertyName !== other.propertyPath.propertyName) {
      return false;
    }

    const thisAccessors = this.propertyPath.accessors ?? [];
    const otherAccessors = other.propertyPath.accessors ?? [];
    const thisJsonAccessors = this.propertyPath.jsonAccessors ?? [];
    const otherJsonAccessors = other.propertyPath.jsonAccessors ?? [];

    if (thisAccessors.length !== otherAccessors.length || thisJsonAccessors.length !== otherJsonAccessors.length) {
      return false;
    }

    if (!thisAccessors.every((value, index) => value === otherAccessors[index])) {
      return false;
    }

    if (!thisJsonAccessors.every((value, index) => value === otherJsonAccessors[index])) {
      return false;
    }

    if (this.formatter && other.formatter) {
      // ###TODO better comparison of formatter objects.
      if (JSON.stringify(this.formatter) !== JSON.stringify(other.formatter)) {
        return false;
      }
    } else if (this.formatter || other.formatter) {
      return false;
    }

    return true;
  }
}

/** JSON representation of a [[Paragraph]].
 * @beta
 */
export interface ParagraphProps extends TextBlockComponentProps {
  children?: Array<ListProps | RunProps>;
}

/** A collection of [[Run]]s and [[List]]s. Paragraphs can be appended to [[List]]s or to the [[TextBlock]] itself.
 * Each paragraph is laid out on a separate line. If included in a [[List]], the paragraph will be treated as a list item.
 * @beta
 */
export class Paragraph extends TextBlockComponent {
  public readonly type = "paragraph";
  public readonly children: Array<List | Run>;

  private constructor(props?: ParagraphProps) {
    super(props);

    this.children = props?.children?.map((child) =>
      child.type === "list" ? List.create(child) : Run.fromJSON(child)
    ) ?? [];
  }

  /** Create a paragraph from its JSON representation. */
  public static create(props?: Omit<ParagraphProps, "type">): Paragraph {
    return new Paragraph(props);
  }

  public override clearStyleOverrides(options?: ClearTextStyleOptions): void {
    clearStyleOverrides(this, options);
  }

  public override get isEmpty() {
    return this.children.length === 0;
  }

  public override clone(): Paragraph {
    return new Paragraph(this.toJSON());
  }

  public override toJSON(): ParagraphProps {
    return {
      ...super.toJSON(),
      children: this.children.map((child) => child.toJSON()),
    };
  }

  /** Compute a string representation of this paragraph by concatenating the string representations of all of its children. */
  public override stringify(options?: TextBlockStringifyOptions, context?: TextBlockStringifyContext): string {
    return this.children.map((x, index) => (index > 0 && x.type === "list") ? `${options?.paragraphBreak ?? " "}${x.stringify(options, context)}` : x.stringify(options, context)).join("") ?? "";
  }

  public override equals(other: TextBlockComponent): boolean {
    return (other instanceof Paragraph) && super.equals(other);
  }
}

/** JSON representation of a [[List]].
 * @beta
 */
export interface ListProps extends TextBlockComponentProps {
  readonly type: "list";
  children?: ParagraphProps[];
}

/** A collection of list items ([[Paragraph]]s). Lists can be appended to [[Paragraph]]s or to the [[TextBlock]] itself.
 * Lists will be laid out on a new line. Each item in a list is laid out on a separate line.
 * @beta
 */
export class List extends TextBlockComponent {
  public readonly type = "list";
  public readonly children: Paragraph[];

  protected constructor(props?: ListProps) {
    super(props);

    this.children = props?.children?.map((child) => Paragraph.create(child)) ?? [];
  }

  /** Create a list from its JSON representation. */
  public static create(props?: Omit<ListProps, "type">): List {
    return new List({ ...props, type: "list" });
  }

  public override clearStyleOverrides(options?: ClearTextStyleOptions): void {
    clearStyleOverrides(this, options);
  }

  public override get isEmpty() {
    return this.children.length === 0;
  }

  public override clone(): List {
    return new List(this.toJSON());
  }

  public override toJSON(): ListProps {
    return {
      ...super.toJSON(),
      type: "list",
      children: this.children.map((run) => run.toJSON()),
    };
  }

  /** Compute a string representation of this paragraph by concatenating the string representations of all of its [[runs]]. */
  public override stringify(options?: TextBlockStringifyOptions, context?: TextBlockStringifyContext): string {
    const children = this.children.map((x, index) => {
      const depth = context?.depth ?? 0;
      const marker = getMarkerText(this.styleOverrides.listMarker ?? TextStyleSettings.defaultProps.listMarker, index + 1);
      const tab = (options?.tabsAsSpaces ? " ".repeat(options.tabsAsSpaces) : "\t").repeat(depth);
      return `${tab}${marker}${options?.listMarkerBreak ?? " "}${x.stringify(options, { depth: depth + 1 })}`;
    });
    return children.join(options?.paragraphBreak ?? " ") ?? "";
  }

  public override equals(other: TextBlockComponent): boolean {
    return (other instanceof List) && super.equals(other);
  }
}


/** Describes the relative alignment of the content of a [[TextBlock]].
 * @beta
 */
export type TextBlockJustification = "left" | "center" | "right";

/** Describes the margins around the content inside a [[TextBlock]]. It's measured in meters.
 * @beta
 */
export interface TextBlockMargins {
  /** The left margin measured in meters. Must be a positive number >= 0. Negative values are disregarded */
  left: number;
  /** The right margin measured in meters. Must be a positive number >= 0. Negative values are disregarded */
  right: number;
  /** The top margin measured in meters. Must be a positive number >= 0. Negative values are disregarded */
  top: number;
  /** The bottom margin measured in meters. Must be a positive number >= 0. Negative values are disregarded */
  bottom: number;
};

/** JSON representation of a [[TextBlock]].
 * @beta
 */
export interface TextBlockProps extends TextBlockComponentProps {
  /** The width of the document in meters. Lines that would exceed this width are instead wrapped around to the next line if possible.
   * A value less than or equal to zero indicates no wrapping is to be applied.
   * Default: 0
   */
  width?: number;
  /** The alignment of the document content. Default: "left". */
  justification?: TextBlockJustification;
  /** The margins to surround the document content. Default: 0 margins on all sides */
  margins?: Partial<TextBlockMargins>;
  children?: ParagraphProps[];
}

/** Represents a formatted text document consisting of a series of [[Paragraph]]s and [[List]]s, each laid out on a separate line and containing their own content.
 * [[Paragraph]]s and [[List]]s act as branches and can contain [[Paragraph]]s, [[List]]s, or leaf nodes in the form of [[Run]]s.
 * To modify the children, you can either directly set the [[TextBlock.children]] property or use the provided methods to append new elements.
 * No word-wrapping is applied to the document unless a [[width]] greater than zero is specified.
 * @see [[TextAnnotation]] to position a text block as an annotation in 2d or 3d space.
 * @beta
 */
export class TextBlock extends TextBlockComponent {
<<<<<<< HEAD
  public readonly children: Paragraph[];

  /** The ID of the [AnnotationTextStyle]($backend) that provides the base formatting for the contents of this TextBlock.
   * @note Assigning to this property retains all style overrides on the TextBlock and its child components.
   * Call [[clearStyleOverrides]] to clear the TextBlock's and optionally all children's style overrides.
   */
  public styleId: Id64String;
=======
>>>>>>> d2c63bf3
  /** The width of the document in meters. Lines that would exceed this width are instead wrapped around to the next line if possible.
   * A value less than or equal to zero indicates no wrapping is to be applied.
   * Default: 0
   */
  public width: number;
  /** The alignment of the document's content. */
  public justification: TextBlockJustification;
  /** The margins of the document. */
  public margins: TextBlockMargins;

  private constructor(props: TextBlockProps) {
    super(props);
    this.width = props.width ?? 0;
    this.justification = props.justification ?? "left";

    // Assign default margins if not provided
    this.margins = {
      left: props.margins?.left ?? 0,
      right: props.margins?.right ?? 0,
      top: props.margins?.top ?? 0,
      bottom: props.margins?.bottom ?? 0,
    };

    this.children = props?.children?.map((para) => Paragraph.create(para)) ?? [];
  }

  public override clearStyleOverrides(options?: ClearTextStyleOptions): void {
    clearStyleOverrides(this, options);
  }

  public override toJSON(): TextBlockProps {
    return {
      ...super.toJSON(),
      width: this.width,
      justification: this.justification,
      margins: this.margins,
      children: this.children.map((x) => x.toJSON()),
    };
  }

  /** Create a text block from its JSON representation. */
<<<<<<< HEAD
  public static create(props: Omit<TextBlockProps, "type">): TextBlock {
    return new TextBlock(props);
  }

  /** Create an empty text block containing no [[paragraphs]] and an empty [[styleId]]. */
  public static createEmpty(): TextBlock {
    return TextBlock.create({ styleId: "" });
=======
  public static create(props?: TextBlockProps): TextBlock {
    return new TextBlock(props ?? {});
>>>>>>> d2c63bf3
  }

  /** Returns true if every paragraph in this text block is empty. */
  public override get isEmpty(): boolean {
    return !this.children || this.children.every((child) => child.isEmpty);
  }

  public override clone(): TextBlock {
    return new TextBlock(this.toJSON());
  }

  /** Compute a string representation of the document's contents by concatenating the string representations of each of its [[paragraphs]], separated by [[TextBlockStringifyOptions.paragraphBreak]]. */
  public stringify(options?: TextBlockStringifyOptions): string {
    return this.children.map((x) => x.stringify(options)).join(options?.paragraphBreak ?? " ") || "";
  }

  /** Add and return a new paragraph.
   * By default, the paragraph will be created with no [[styleOverrides]], so that it inherits the style of this block.
   * @param seedFromLast If true and [[children]] is not empty, the new paragraph will inherit the style overrides of the last child in this block.
   */
  public appendParagraph(props?: ParagraphProps, seedFromLast = false): Paragraph {
    const seed = seedFromLast ? this.children[this.children.length - 1] : undefined;
    const styleOverrides = { ...seed?.styleOverrides, ...props?.styleOverrides };
    const paragraph = Paragraph.create({ ...props, styleOverrides });
    this.children.push(paragraph);
    return paragraph;
  }

  /** Append a run to the last [[Paragraph]] or [[List]] in this block.
   * If the block contains no [[children]], a new [[Paragraph]] will first be created using [[appendParagraph]].
   */
  public appendRun(run: Run): void {
    const paragraph = this.children[this.children.length - 1] ?? this.appendParagraph();
    paragraph.children.push(run);
  }

  public override equals(other: TextBlockComponent): boolean {
    if (!(other instanceof TextBlock)) {
      return false;
    }

<<<<<<< HEAD
    if (this.styleId !== other.styleId || !super.equals(other)) {
      return false;
    }

    if (this.width !== other.width || this.justification !== other.justification) {
=======
    if (this.width !== other.width || this.justification !== other.justification || this.paragraphs.length !== other.paragraphs.length) {
>>>>>>> d2c63bf3
      return false;
    }

    const marginsAreEqual = Object.entries(this.margins).every(([key, value]) =>
      value === (other.margins as any)[key]
    );

    if (!marginsAreEqual) return false;

    if (this.children && other.children) {
      if (this.children.length !== other.children.length) {
        return false;
      }

      return this.children.every((child, index) => other.children && child.equals(other.children[index]));
    }

    return true;
  }
}

/**
 * A union of all the [[TextBlockComponent]]s that can contain other components.
 * @beta
 */
export type StructuralTextBlockComponent = List | Paragraph | TextBlock;

/**
 * Recursively traverses a [[StructuralTextBlockComponent]] tree, yielding each child component along with its parent container.
 * This generator enables depth-first iteration over all components in a text block structure, including paragraphs, lists, and runs.
 *
 * @param parent The root container whose children should be traversed.
 * @returns An IterableIterator yielding objects with the current component and its parent container.
 * @beta
 */
export function* traverseTextBlockComponent(parent: StructuralTextBlockComponent): IterableIterator<{ parent: StructuralTextBlockComponent, child: List | Paragraph | Run }> {
  for (const child of parent.children) {
    yield { parent, child };
    if (child.type === "list" || child.type === "paragraph") {
      yield* traverseTextBlockComponent(child);
    }
  }
}

/**
 * Returns the formatted marker text for a list item based on the marker type and item number.
 * Supports ordered and unordered list markers, including alphabetic, Roman numeral, and numeric formats.
 * @param marker The type of list marker to use.
 * @param num The item number in the list.
 * @returns The formatted marker string for the list item.
 * @beta
 */
export function getMarkerText(marker: ListMarker, num: number): string {
  switch (marker) {
    case OrderedListMarker.A:
      return integerToAlpha(num);
    case OrderedListMarker.AWithPeriod:
      return `${integerToAlpha(num)}.`;
    case OrderedListMarker.AWithParenthesis:
      return `${integerToAlpha(num)})`;
    case OrderedListMarker.I:
      return integerToRoman(num);
    case OrderedListMarker.IWithPeriod:
      return `${integerToRoman(num)}.`;
    case OrderedListMarker.IWithParenthesis:
      return `${integerToRoman(num)})`;
    case OrderedListMarker.a:
      return integerToAlpha(num).toLowerCase();
    case OrderedListMarker.aWithPeriod:
      return `${integerToAlpha(num).toLowerCase()}.`;
    case OrderedListMarker.aWithParenthesis:
      return `${integerToAlpha(num).toLowerCase()})`;
    case OrderedListMarker.i:
      return integerToRoman(num).toLowerCase();
    case OrderedListMarker.iWithPeriod:
      return `${integerToRoman(num).toLowerCase()}.`;
    case OrderedListMarker.iWithParenthesis:
      return `${integerToRoman(num).toLowerCase()})`;
    case OrderedListMarker.One:
      return `${num}`;
    case OrderedListMarker.OneWithPeriod:
      return `${num}.`;
    case OrderedListMarker.OneWithParenthesis:
      return `${num})`;
    default: // Return marker as-is in an unordered fashion
      return marker;
  }
}

/**
 * Converts an integer to its Roman numeral representation.
 * Supports numbers from 1 and above.
 * @param num The integer to convert.
 * @returns The Roman numeral string.
 */
function integerToRoman(num: number): string {
  const values =
    [1000, 900, 500, 400, 100, 90, 50, 40, 10, 9, 5, 4, 1];
  const symbols =
    ['M', 'CM', 'D', 'CD', 'C', 'XC', 'L', 'XL', 'X', 'IX', 'V', 'IV', 'I'];
  let roman = '';
  for (let i = 0; i < values.length; i++) {
    while (num >= values[i]) {
      roman += symbols[i];
      num -= values[i];
    }
  }

  return roman;
}

/**
 * Converts an integer to its alphabetic representation (A-Z, AA-ZZ, etc.).
 * Used for ordered list markers with alphabetic styles.
 * @param num The integer to convert (1-based).
 * @returns The alphabetic string for the given number.
 */
function integerToAlpha(num: number): string {
  const letterOffset = (num - 1) % 26
  const letter = String.fromCharCode(65 + letterOffset);
  const depth = Math.ceil(num / 26);
  return letter.repeat(depth);
}<|MERGE_RESOLUTION|>--- conflicted
+++ resolved
@@ -783,16 +783,8 @@
  * @beta
  */
 export class TextBlock extends TextBlockComponent {
-<<<<<<< HEAD
   public readonly children: Paragraph[];
 
-  /** The ID of the [AnnotationTextStyle]($backend) that provides the base formatting for the contents of this TextBlock.
-   * @note Assigning to this property retains all style overrides on the TextBlock and its child components.
-   * Call [[clearStyleOverrides]] to clear the TextBlock's and optionally all children's style overrides.
-   */
-  public styleId: Id64String;
-=======
->>>>>>> d2c63bf3
   /** The width of the document in meters. Lines that would exceed this width are instead wrapped around to the next line if possible.
    * A value less than or equal to zero indicates no wrapping is to be applied.
    * Default: 0
@@ -834,18 +826,8 @@
   }
 
   /** Create a text block from its JSON representation. */
-<<<<<<< HEAD
-  public static create(props: Omit<TextBlockProps, "type">): TextBlock {
-    return new TextBlock(props);
-  }
-
-  /** Create an empty text block containing no [[paragraphs]] and an empty [[styleId]]. */
-  public static createEmpty(): TextBlock {
-    return TextBlock.create({ styleId: "" });
-=======
-  public static create(props?: TextBlockProps): TextBlock {
+  public static create(props?: Omit<TextBlockProps, "type">): TextBlock {
     return new TextBlock(props ?? {});
->>>>>>> d2c63bf3
   }
 
   /** Returns true if every paragraph in this text block is empty. */
@@ -887,15 +869,11 @@
       return false;
     }
 
-<<<<<<< HEAD
-    if (this.styleId !== other.styleId || !super.equals(other)) {
+    if (!super.equals(other)) {
       return false;
     }
 
     if (this.width !== other.width || this.justification !== other.justification) {
-=======
-    if (this.width !== other.width || this.justification !== other.justification || this.paragraphs.length !== other.paragraphs.length) {
->>>>>>> d2c63bf3
       return false;
     }
 
