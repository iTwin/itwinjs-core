--- conflicted
+++ resolved
@@ -40,7 +40,6 @@
  */
 export type TextStyleColor = ColorDefProps | "subcategory";
 
-<<<<<<< HEAD
 /**
  * Describes how to draw the frame around a [[TextAnnotation]].
  * The frame can be a simple line, a filled shape, or both.
@@ -58,8 +57,6 @@
   borderWeight?: number;
 };
 
-/** Serves both as the JSON representation of a [[TextStyleSettings]], and a way for a [[TextBlockComponent]] to selectively override aspects of a [AnnotationTextStyle]($backend)'s properties.
-=======
 /** Properties describing the appearance of [[TextAnnotationLeader]] in a [[TextAnnotation]].
  * Used when producing geometry for [[TextAnnotation]].
  * @beta
@@ -90,8 +87,7 @@
   terminatorWidthFactor?: number;
 }
 
-/** Serves both as the JSON representation of a [[TextStyleSettings]], and a way for a [[TextBlockComponent]] to selectively override aspects of a [[TextStyle]]'s properties.
->>>>>>> 60658cdb
+/** Serves both as the JSON representation of a [[TextStyleSettings]], and a way for a [[TextBlockComponent]] to selectively override aspects of a [AnnotationTextStyle]($backend)'s properties.
  * @beta
  */
 export interface TextStyleSettingsProps {
@@ -360,43 +356,10 @@
       && this.isBold === other.isBold && this.isItalic === other.isItalic && this.isUnderlined === other.isUnderlined
       && this.stackedFractionType === other.stackedFractionType && this.stackedFractionScale === other.stackedFractionScale
       && this.subScriptOffsetFactor === other.subScriptOffsetFactor && this.subScriptScale === other.subScriptScale
-<<<<<<< HEAD
       && this.superScriptOffsetFactor === other.superScriptOffsetFactor && this.superScriptScale === other.superScriptScale
       && this.tabInterval === other.tabInterval
+      && this.leaderEquals(other.leader)
       && this.framesEqual(other.frame)
-=======
-      && this.superScriptOffsetFactor === other.superScriptOffsetFactor
-      && this.superScriptScale === other.superScriptScale
-      && this.tabInterval === other.tabInterval && this.leaderEquals(other.leader);
-  }
-}
-
-Object.freeze(TextStyleSettings.defaultProps);
-Object.freeze(TextStyleSettings.defaults);
-
-/** The JSON representation of a [[TextStyle]].
- * @beta
- */
-export interface TextStyleProps {
-  /** The name of the style. */
-  name: string;
-  /** The settings defined for the style. Any omitted properties will use their default values, as described by [[TextStyleSettingsProps]]. */
-  settings?: TextStyleSettingsProps;
-}
-
-/** A named, immutable [[TextStyleSettings]] stored in a [Workspace]($backend).
- * @see [[TextBlockComponent.styleName]] to define the text style for a component of a [[TextBlock]].
- * @note This is an immutable type. Use [[clone]] to create a modified copy.
- * @beta
- */
-export class TextStyle {
-  public readonly name: string;
-  public readonly settings: TextStyleSettings;
-
-  private constructor(name: string, settings: TextStyleSettings) {
-    this.name = name;
-    this.settings = settings;
->>>>>>> 60658cdb
   }
 
   /**
