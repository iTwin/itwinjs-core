--- conflicted
+++ resolved
@@ -101,7 +101,6 @@
    * Default: 1.0
    */
   widthFactor?: number;
-<<<<<<< HEAD
   /** Describes a frame around the text block.
    * Shape of the frame.
    * Used when producing geometry for [[TextAnnotation]]s.
@@ -127,13 +126,11 @@
    * Default: 1px
    */
   frameBorderWeight?: number;
-=======
   /** The size (in meters) used to calculate the tab stops in a run.
    * These are equally spaced from the left edge of the TextBlock.
    * Default: 4 meters.
    */
   tabInterval?: number;
->>>>>>> c6ac55a2
 }
 
 /** A description of the formatting to be applied to a [[TextBlockComponent]].
@@ -187,7 +184,6 @@
   public readonly superScriptScale: number;
   /** Multiplier used to compute the width of each glyph, relative to [[lineHeight]]. */
   public readonly widthFactor: number;
-<<<<<<< HEAD
   /** The frame shape of the [[TextAnnotation]]. No other frame properties apply if this is "none". */
   public readonly frameShape: TextAnnotationFrameShape;
   /** The fill color of the frame. */
@@ -196,12 +192,10 @@
   public readonly frameBorder: TextStyleColor;
   /** The weight of the frame border. */
   public readonly frameBorderWeight: number;
-=======
   /** The size (in meters) used to calculate the tab stops in a run.
    * These are equally spaced from the left edge of the TextBlock. Default is 4 meters.
    */
   public readonly tabInterval: number;
->>>>>>> c6ac55a2
 
   /** A fully-populated JSON representation of the default settings. */
   public static defaultProps: Readonly<Required<TextStyleSettingsProps>> = {
@@ -219,14 +213,11 @@
     superScriptOffsetFactor: 0.5,
     superScriptScale: 2 / 3,
     widthFactor: 1,
-<<<<<<< HEAD
     frameShape: "none",
     frameFill: "none",
     frameBorder: ColorDef.black.toJSON(),
     frameBorderWeight: 1,
-=======
     tabInterval: 4,
->>>>>>> c6ac55a2
   };
 
   /** Settings initialized to all default values. */
@@ -251,14 +242,11 @@
     this.superScriptOffsetFactor = props.superScriptOffsetFactor ?? defaults.superScriptOffsetFactor;
     this.superScriptScale = props.superScriptScale ?? defaults.superScriptScale;
     this.widthFactor = props.widthFactor ?? defaults.widthFactor;
-<<<<<<< HEAD
     this.frameShape = props.frameShape ?? defaults.frameShape;
     this.frameFill = props.frameFill ?? defaults.frameFill;
     this.frameBorder = props.frameBorder ?? defaults.frameBorder;
     this.frameBorderWeight = props.frameBorderWeight ?? defaults.frameBorderWeight;
-=======
     this.tabInterval = props.tabInterval ?? defaults.tabInterval;
->>>>>>> c6ac55a2
   }
 
   /** Create a copy of these settings, modified according to the properties defined by `alteredProps`. */
@@ -282,12 +270,9 @@
       && this.stackedFractionType === other.stackedFractionType && this.stackedFractionScale === other.stackedFractionScale
       && this.subScriptOffsetFactor === other.subScriptOffsetFactor && this.subScriptScale === other.subScriptScale
       && this.superScriptOffsetFactor === other.superScriptOffsetFactor && this.superScriptScale === other.superScriptScale
-<<<<<<< HEAD
       && this.frameShape === other.frameShape && this.frameFill === other.frameFill
       && this.frameBorder === other.frameBorder && this.frameBorderWeight === other.frameBorderWeight
-=======
       && this.tabInterval === other.tabInterval;
->>>>>>> c6ac55a2
   }
 }
 
