/*---------------------------------------------------------------------------------------------
* Copyright (c) Bentley Systems, Incorporated. All rights reserved.
* See LICENSE.md in the project root for license terms and full copyright notice.
*--------------------------------------------------------------------------------------------*/
/** @packageDocumentation
 * @module Annotation
 */

import { Point3d, Range2d, Transform, XYZProps, YawPitchRollAngles, YawPitchRollProps } from "@itwin/core-geometry";
import { TextBlock, TextBlockProps } from "./TextBlock";
<<<<<<< HEAD
import { EntityReferenceSet } from "../EntityReference";
=======
import { TextStyleColor, TextStyleSettingsProps } from "./TextStyle";
>>>>>>> 60658cdb

/** Describes how to compute the "anchor point" for a [[TextAnnotation]].
 * The anchor point is a point on or inside of the 2d bounding box enclosing the contents of the annotation's [[TextBlock]].
 * The annotation can be rotated and translated relative to the anchor point. The anchor point also serves as the snap point
 * when [AccuSnap]($frontend) is set to [SnapMode.Origin]($frontend).
 * [[TextAnnotation.computeTransform]] will align the anchor point with (0, 0).
 * @see [[TextAnnotation]] for a description of how the anchor point is computed.
 * @beta
 */
export interface TextAnnotationAnchor {
  /**
   * The vertical alignment of the anchor point.
   * "top" aligns the anchor point with the top of the text's bounding box.
   * "middle" aligns the anchor point with the middle of the text's bounding box.
   * "bottom" aligns the anchor point with the bottom of the text's bounding box.
   */
  vertical: "top" | "middle" | "bottom";

  /**
   * The horizontal alignment of the anchor point.
   * "left" aligns the anchor point with left side of the text's bounding box.
   * "center" aligns the anchor point with center of the text with's bounding box.
   * "right" aligns the anchor point with right side of the text's bounding box.
   */
  horizontal: "left" | "center" | "right";
}

/**
 * Describes how to attach a [[TextAnnotationLeader]] to the frame around a [[TextBlock]].
 * Leader can be attached using one of the three modes:
 * - KeyPoint: attach to a point on the frame specified by the given curveIndex and fractional position.
 * - TextPoint: attach to a point that is projected on to the frame from the point on a particular line of text specified by [[LeaderTextPointOptions]].
 * - Nearest: attach to the point on frame that is nearest to [[TextAnnotationLeader.startPoint]].
 * @beta
 */
export type LeaderAttachment =
  | { mode: "KeyPoint"; curveIndex: number; fraction: number }
  | { mode: "TextPoint"; position: LeaderTextPointOptions }
  | { mode: "Nearest" };

/**
 * Specifies the possible positions to attach a leader on the frame around a [[TextBlock]]
 * when [[TextAnnotationLeader.attachment.mode]] is set to TextPoint.
 * TopLeft : attach to a point projected onto the frame from the point on the left side of the first line of text.
 * TopRight : attach to a point projected onto the frame from the point on the right side of the first line of text.
 * BottomLeft : attach to a point projected onto the frame from the point on the left side of the last line of text.
 * BottomRight : attach to a point projected onto the frame from the point on the right side of the last line of text.
 * @beta
 */
export type LeaderTextPointOptions = "TopLeft" | "TopRight" | "BottomLeft" | "BottomRight"

/**
 * A line that connects a [[TextAnnotation]] to a point in space relative to another element in the iModel.
 * A leader is always attached to the frame around the annotation's [[TextBlock]].
 * If the frame is not visible, the leader attaches to an invisible rectangular frame around the text block.
 * @see [[TextAnnotation.leaders]] for the leaders associated with an annotation.
 * @see [[TextStyleSettings.leader]] and [[styleOverrides]] to customize the appearance of leaders.
 * @beta
*/
export interface TextAnnotationLeader {
  /** The point where the leader starts.
   * This is the point on another element where the leader points to */
  startPoint: Point3d;
  /** Describes how to attach the leader to the frame around [[textBlock]].*/
  attachment: LeaderAttachment;
  /** Optional intermediate points that the leader should pass through.
   * If not specified, the leader will be a straight line from startPoint to the point on the frame.
   * For now, intermediate points are a set of points which create additional LineSegments in the leader, but there could be intermediate shapes instead of straight LineSegments in future*/
  intermediatePoints?: Point3d[];
  /** Optional style overrides for the leader. If not specified, the leader will use the style defined by [[TextBlock.styleName]] as it is.
   * If specified, these overrides will be applied to the style.
   */
  styleOverrides?: TextStyleSettingsProps;
}
/**
 * JSON representation of a [[TextAnnotationLeader]].
 * @beta
 */
export interface TextAnnotationLeaderProps {
  /** See [[TextAnnotationLeader.startPoint]]. */
  startPoint: XYZProps;
  /** See [[TextAnnotationLeader.attachment]]. */
  attachment: LeaderAttachment;
  /** See [[TextAnnotationLeader.intermediatePoints]]. Default: no intermediate points. */
  intermediatePoints?: XYZProps[];
  /** See [[TextAnnotationLeader.styleOverrides]]. Default: no style overrides. */
  styleOverrides?: TextStyleSettingsProps;
}

/**

/**
 * JSON representation of a [[TextAnnotation]].
 * @beta
 */
export interface TextAnnotationProps {
  /** See [[TextAnnotation.offset]]. Default: [0, 0, 0]. */
  offset?: XYZProps;
  /** See [[TextAnnotation.orientation]]. Default: no rotation. */
  orientation?: YawPitchRollProps;
  /** See [[TextAnnotation.textBlock]]. Default: an empty text block. */
  textBlock?: TextBlockProps;
  /** See [[TextAnnotation.anchor]]. Default: top-left. */
  anchor?: TextAnnotationAnchor;
<<<<<<< HEAD
=======
  /** See [[TextAnnotation.frame]]. Default: no frame */
  frame?: TextFrameStyleProps;
  /** See [[TextAnnotation.leader]]. Default: an empty leader array  */
  leaders?: TextAnnotationLeaderProps[];
>>>>>>> 60658cdb
}

/** Arguments supplied to [[TextAnnotation.create]].
 * @beta
 */
export interface TextAnnotationCreateArgs {
  /** See [[TextAnnotation.offset]]. Default: (0, 0, 0). */
  offset?: Point3d;
  /** See [[TextAnnotation.orientation]]. Default: no rotation. */
  orientation?: YawPitchRollAngles;
  /** See [[TextAnnotation.textBlock]]. Default: an empty text block. */
  textBlock?: TextBlock;
  /** See [[TextAnnotation.anchor]]. Default: top-left. */
  anchor?: TextAnnotationAnchor;
<<<<<<< HEAD
=======
  /** See [[TextAnnotation.frame]]. Default: no frame */
  frame?: TextFrameStyleProps;
  /** See [[TextAnnotation.leader]]. Default: an empty leader array  */
  leaders?: TextAnnotationLeader[];
>>>>>>> 60658cdb
}

/**
 * Represents a formatted block of text positioned in 2d or 3d space.
 * [TextAnnotation2d]($backend) and [TextAnnotation3d]($backend) elements store a single TextAnnotation from which their geometric representation is generated.
 * Other types of elements may store multiple TextAnnotations, positioned relative to one another.
 * The annotation's position and orientation relative to the host element's [Placement]($common) is determined as follows:
 * - First, a bounding box is computed enclosing the contents of the [[textBlock].
 * - Then, an "anchor point" is computed based on the bounding box and the [[anchor]] property. The anchor point can be at one of the four corners of the box, in the middle of one of its four
 * edges, or in the center of the box.
 * - The [[orientation]] is applied to rotate the box around the anchor point.
 * - Finally, the [[offset]] is added to the anchor point to apply translation.
 * @see [appendTextAnnotationGeometry]($backend) to construct the geometry and append it to an [[ElementGeometry.Builder]].
 * @beta
 */
export class TextAnnotation {
  /** The rotation of the annotation.
   * @note When defining an annotation for a [TextAnnotation2d]($backend), only the `yaw` component (rotation around the Z axis) is used.
   */
  public orientation: YawPitchRollAngles;
  /** The formatted document. */
  public textBlock: TextBlock;
  /** Describes how to compute the [[textBlock]]'s anchor point. */
  public anchor: TextAnnotationAnchor;
  /** An offset applied to the anchor point that can be used to position annotations within the same geometry stream relative to one another. */
  public offset: Point3d;
<<<<<<< HEAD

  private constructor(offset: Point3d, angles: YawPitchRollAngles, textBlock: TextBlock, anchor: TextAnnotationAnchor) {
=======
  /** The frame settings of the text annotation. */
  public frame?: TextFrameStyleProps;
  /** The leaders of the text annotation. */
  public leaders?: TextAnnotationLeader[];

  private constructor(offset: Point3d, angles: YawPitchRollAngles, textBlock: TextBlock, anchor: TextAnnotationAnchor, frame?: TextFrameStyleProps, leaders?: TextAnnotationLeader[]) {
>>>>>>> 60658cdb
    this.offset = offset;
    this.orientation = angles;
    this.textBlock = textBlock;
    this.anchor = anchor;
<<<<<<< HEAD
=======
    this.frame = frame;
    this.leaders = leaders;
>>>>>>> 60658cdb
  }

  /** Creates a new TextAnnotation. */
  public static create(args?: TextAnnotationCreateArgs): TextAnnotation {
    const offset = args?.offset ?? new Point3d();
    const angles = args?.orientation ?? new YawPitchRollAngles();
    const textBlock = args?.textBlock ?? TextBlock.createEmpty();
    const anchor = args?.anchor ?? { vertical: "top", horizontal: "left" };
<<<<<<< HEAD

    return new TextAnnotation(offset, angles, textBlock, anchor);
=======
    // If the user supplies a frame, but doesn't supply a shape, default the shape to "rectangle"
    const shape: TextAnnotationFrameShape = args?.frame?.shape ?? "rectangle";
    const frame = args?.frame ? { shape, ...args.frame } : undefined;
    const leaders = args?.leaders ?? undefined;
    return new TextAnnotation(offset, angles, textBlock, anchor, frame, leaders);
>>>>>>> 60658cdb
  }

  /**
   * Creates a new TextAnnotation instance from its JSON representation.
   */
  public static fromJSON(props: TextAnnotationProps | undefined): TextAnnotation {
    return TextAnnotation.create({
      offset: props?.offset ? Point3d.fromJSON(props.offset) : undefined,
      orientation: props?.orientation ? YawPitchRollAngles.fromJSON(props.orientation) : undefined,
      textBlock: props?.textBlock ? TextBlock.create(props.textBlock) : undefined,
      anchor: props?.anchor ? { ...props.anchor } : undefined,
<<<<<<< HEAD
=======
      frame: props?.frame ? { shape: "rectangle", ...props.frame } : undefined,
      leaders: props?.leaders ? props.leaders.map((leader) => ({
        startPoint: Point3d.fromJSON(leader.startPoint),
        attachment: leader.attachment,
        styleOverrides: leader.styleOverrides ?? undefined,
        intermediatePoints: leader.intermediatePoints ? leader.intermediatePoints.map((point) => Point3d.fromJSON(point)) : undefined,
      })) : undefined,
>>>>>>> 60658cdb
    });
  }

  /**
   * Converts this annotation to its JSON representation.
   */
  public toJSON(): TextAnnotationProps {
    const props: TextAnnotationProps = {};

    // Even if the text block is empty, we want to record its style ID and overrides, e.g.,
    // so the user can pick up where they left off editing it next time.
    props.textBlock = this.textBlock.toJSON();

    if (!this.offset.isZero) {
      props.offset = this.offset.toJSON();
    }

    if (!this.orientation.isIdentity()) {
      props.orientation = this.orientation.toJSON();
    }

    if (this.anchor.vertical !== "top" || this.anchor.horizontal !== "left") {
      props.anchor = { ...this.anchor };
    }

<<<<<<< HEAD
=======
    // Default frame to "none"
    props.frame = this.frame ? { ...this.frame } : undefined;

    props.leaders = this.leaders?.map((leader) => ({
      startPoint: leader.startPoint.toJSON(),
      attachment: leader.attachment,
      styleOverrides: leader.styleOverrides ?? undefined,
      intermediatePoints: leader.intermediatePoints ? leader.intermediatePoints.map((point) => point.toJSON()) : undefined,
    })) ?? undefined;

>>>>>>> 60658cdb
    return props;
  }

  /** Compute the transform that positions and orients this annotation relative to its anchor point, based on the [[textBlock]]'s computed bounding box.
   * The anchor point is computed as specified by this annotation's [[anchor]] setting. For example, if the text block is anchored
   * at the bottom left, then the transform will be relative to the bottom-left corner of `textBlockExtents`.
   * The text block will be rotated around the fixed anchor point according to [[orientation]], then translated by [[offset]].
   * The anchor point will coincide with (0, 0, 0) unless an [[offset]] is present.
   * If a scale factor is specified, the transform will also scale the annotation by that factor. Usually, this should come from the [[Drawing]] containing the annotation.
   * @param boundingBox A box fully containing the [[textBlock]]. This range should include the margins.
   * @param scaleFactor A factor by which to scale the annotation. Default: 1 (no scaling).
   * @see [[computeAnchorPoint]] to compute the transform's anchor point.
   * @see [computeLayoutTextBlockResult]($backend) to lay out a `TextBlock`.
   */
  public computeTransform(boundingBox: Range2d, scaleFactor: number = 1): Transform {
    const anchorPt = this.computeAnchorPoint(boundingBox);
    const matrix = this.orientation.toMatrix3d();

    const transform = Transform.createIdentity();
    const translation = Transform.createTranslation(this.offset.minus(anchorPt));
    const scaleTransform = Transform.createScaleAboutPoint(anchorPt, scaleFactor);
    const rotation = Transform.createFixedPointAndMatrix(anchorPt, matrix);
    transform.multiplyTransformTransform(translation, transform);
    transform.multiplyTransformTransform(scaleTransform, transform);
    transform.multiplyTransformTransform(rotation, transform);
    return transform;
  }

  /** Compute the anchor point of this annotation as specified by [[anchor]].
   * @param boundingBox A box fully containing the [[textBlock]].
   * @see [[computeTransform]] to compute the transform relative to the anchor point.
   */
  public computeAnchorPoint(boundingBox: Range2d): Point3d {
    let x = boundingBox.low.x;
    let y = boundingBox.high.y;

    switch (this.anchor.horizontal) {
      case "center":
        x += boundingBox.xLength() / 2;
        break;
      case "right":
        x += boundingBox.xLength();
        break;
    }

    switch (this.anchor.vertical) {
      case "middle":
        y -= boundingBox.yLength() / 2;
        break;
      case "bottom":
        y -= boundingBox.yLength();
        break;
    }

    return new Point3d(x, y, 0);
  }

  /** Returns true if the leaders of this annotation are equal to the leaders of `other`. */
  private areLeadersEqual(leadersA?: TextAnnotationLeader[], leadersB?: TextAnnotationLeader[]): boolean {
    if (leadersA === leadersB) return true;
    if (!leadersA || !leadersB || leadersA.length !== leadersB.length) return false;

    for (let i = 0; i < leadersA.length; ++i) {
      const a = leadersA[i];
      const b = leadersB[i];

      if (!a.startPoint.isAlmostEqual(b.startPoint)) return false;
      if (JSON.stringify(a.attachment) !== JSON.stringify(b.attachment)) return false;
      if (JSON.stringify(a.styleOverrides) !== JSON.stringify(b.styleOverrides)) return false;

      const pointsA = a.intermediatePoints ?? [];
      const pointsB = b.intermediatePoints ?? [];
      if (pointsA.length !== pointsB.length) return false;
      for (let j = 0; j < pointsA.length; ++j) {
        if (!pointsA[j].isAlmostEqual(pointsB[j])) return false;
      }
    }
    return true;
  }

  /** Returns true if this annotation is logically equivalent to `other`. */
  public equals(other: TextAnnotation): boolean {
<<<<<<< HEAD
    return this.anchor.horizontal === other.anchor.horizontal && this.anchor.vertical === other.anchor.vertical
      && this.orientation.isAlmostEqual(other.orientation) && this.offset.isAlmostEqual(other.offset)
      && this.textBlock.equals(other.textBlock);
  }

  /** Gathers the IDs of the styles used by this annotation.
   * @internal
   */
  public discloseIds(ids: EntityReferenceSet) {
    const addIfValid = (id: string) => {
      if (id)
        ids.addElement(id);
    }

    addIfValid(this.textBlock.styleId);
    for (const paragraph of this.textBlock.paragraphs) {
      addIfValid(paragraph.styleId);
      for (const run of paragraph.runs) {
        addIfValid(run.styleId);
      }
    }
=======
    if (this.anchor.horizontal !== other.anchor.horizontal ||
      this.anchor.vertical !== other.anchor.vertical ||
      !this.orientation.isAlmostEqual(other.orientation) ||
      !this.offset.isAlmostEqual(other.offset) ||
      !this.textBlock.equals(other.textBlock))
      return false;

    const framesMatch = this.frame?.shape === other.frame?.shape
      && this.frame?.fill === other.frame?.fill
      && this.frame?.border === other.frame?.border
      && this.frame?.borderWeight === other.frame?.borderWeight;

    if (!framesMatch)
      return false;

    return this.areLeadersEqual(this.leaders, other.leaders);

>>>>>>> 60658cdb
  }
}<|MERGE_RESOLUTION|>--- conflicted
+++ resolved
@@ -8,11 +8,8 @@
 
 import { Point3d, Range2d, Transform, XYZProps, YawPitchRollAngles, YawPitchRollProps } from "@itwin/core-geometry";
 import { TextBlock, TextBlockProps } from "./TextBlock";
-<<<<<<< HEAD
 import { EntityReferenceSet } from "../EntityReference";
-=======
-import { TextStyleColor, TextStyleSettingsProps } from "./TextStyle";
->>>>>>> 60658cdb
+import { TextStyleSettingsProps } from "./TextStyle";
 
 /** Describes how to compute the "anchor point" for a [[TextAnnotation]].
  * The anchor point is a point on or inside of the 2d bounding box enclosing the contents of the annotation's [[TextBlock]].
@@ -103,8 +100,6 @@
 }
 
 /**
-
-/**
  * JSON representation of a [[TextAnnotation]].
  * @beta
  */
@@ -117,13 +112,8 @@
   textBlock?: TextBlockProps;
   /** See [[TextAnnotation.anchor]]. Default: top-left. */
   anchor?: TextAnnotationAnchor;
-<<<<<<< HEAD
-=======
-  /** See [[TextAnnotation.frame]]. Default: no frame */
-  frame?: TextFrameStyleProps;
   /** See [[TextAnnotation.leader]]. Default: an empty leader array  */
   leaders?: TextAnnotationLeaderProps[];
->>>>>>> 60658cdb
 }
 
 /** Arguments supplied to [[TextAnnotation.create]].
@@ -138,13 +128,8 @@
   textBlock?: TextBlock;
   /** See [[TextAnnotation.anchor]]. Default: top-left. */
   anchor?: TextAnnotationAnchor;
-<<<<<<< HEAD
-=======
-  /** See [[TextAnnotation.frame]]. Default: no frame */
-  frame?: TextFrameStyleProps;
   /** See [[TextAnnotation.leader]]. Default: an empty leader array  */
   leaders?: TextAnnotationLeader[];
->>>>>>> 60658cdb
 }
 
 /**
@@ -171,26 +156,15 @@
   public anchor: TextAnnotationAnchor;
   /** An offset applied to the anchor point that can be used to position annotations within the same geometry stream relative to one another. */
   public offset: Point3d;
-<<<<<<< HEAD
-
-  private constructor(offset: Point3d, angles: YawPitchRollAngles, textBlock: TextBlock, anchor: TextAnnotationAnchor) {
-=======
-  /** The frame settings of the text annotation. */
-  public frame?: TextFrameStyleProps;
   /** The leaders of the text annotation. */
   public leaders?: TextAnnotationLeader[];
 
-  private constructor(offset: Point3d, angles: YawPitchRollAngles, textBlock: TextBlock, anchor: TextAnnotationAnchor, frame?: TextFrameStyleProps, leaders?: TextAnnotationLeader[]) {
->>>>>>> 60658cdb
+  private constructor(offset: Point3d, angles: YawPitchRollAngles, textBlock: TextBlock, anchor: TextAnnotationAnchor, leaders?: TextAnnotationLeader[]) {
     this.offset = offset;
     this.orientation = angles;
     this.textBlock = textBlock;
     this.anchor = anchor;
-<<<<<<< HEAD
-=======
-    this.frame = frame;
     this.leaders = leaders;
->>>>>>> 60658cdb
   }
 
   /** Creates a new TextAnnotation. */
@@ -199,16 +173,8 @@
     const angles = args?.orientation ?? new YawPitchRollAngles();
     const textBlock = args?.textBlock ?? TextBlock.createEmpty();
     const anchor = args?.anchor ?? { vertical: "top", horizontal: "left" };
-<<<<<<< HEAD
-
-    return new TextAnnotation(offset, angles, textBlock, anchor);
-=======
-    // If the user supplies a frame, but doesn't supply a shape, default the shape to "rectangle"
-    const shape: TextAnnotationFrameShape = args?.frame?.shape ?? "rectangle";
-    const frame = args?.frame ? { shape, ...args.frame } : undefined;
     const leaders = args?.leaders ?? undefined;
-    return new TextAnnotation(offset, angles, textBlock, anchor, frame, leaders);
->>>>>>> 60658cdb
+    return new TextAnnotation(offset, angles, textBlock, anchor, leaders);
   }
 
   /**
@@ -220,16 +186,12 @@
       orientation: props?.orientation ? YawPitchRollAngles.fromJSON(props.orientation) : undefined,
       textBlock: props?.textBlock ? TextBlock.create(props.textBlock) : undefined,
       anchor: props?.anchor ? { ...props.anchor } : undefined,
-<<<<<<< HEAD
-=======
-      frame: props?.frame ? { shape: "rectangle", ...props.frame } : undefined,
       leaders: props?.leaders ? props.leaders.map((leader) => ({
         startPoint: Point3d.fromJSON(leader.startPoint),
         attachment: leader.attachment,
         styleOverrides: leader.styleOverrides ?? undefined,
         intermediatePoints: leader.intermediatePoints ? leader.intermediatePoints.map((point) => Point3d.fromJSON(point)) : undefined,
       })) : undefined,
->>>>>>> 60658cdb
     });
   }
 
@@ -254,11 +216,6 @@
     if (this.anchor.vertical !== "top" || this.anchor.horizontal !== "left") {
       props.anchor = { ...this.anchor };
     }
-
-<<<<<<< HEAD
-=======
-    // Default frame to "none"
-    props.frame = this.frame ? { ...this.frame } : undefined;
 
     props.leaders = this.leaders?.map((leader) => ({
       startPoint: leader.startPoint.toJSON(),
@@ -267,7 +224,6 @@
       intermediatePoints: leader.intermediatePoints ? leader.intermediatePoints.map((point) => point.toJSON()) : undefined,
     })) ?? undefined;
 
->>>>>>> 60658cdb
     return props;
   }
 
@@ -350,10 +306,15 @@
 
   /** Returns true if this annotation is logically equivalent to `other`. */
   public equals(other: TextAnnotation): boolean {
-<<<<<<< HEAD
-    return this.anchor.horizontal === other.anchor.horizontal && this.anchor.vertical === other.anchor.vertical
-      && this.orientation.isAlmostEqual(other.orientation) && this.offset.isAlmostEqual(other.offset)
-      && this.textBlock.equals(other.textBlock);
+    if (this.anchor.horizontal !== other.anchor.horizontal ||
+      this.anchor.vertical !== other.anchor.vertical ||
+      !this.orientation.isAlmostEqual(other.orientation) ||
+      !this.offset.isAlmostEqual(other.offset) ||
+      !this.textBlock.equals(other.textBlock))
+      return false;
+
+    return this.areLeadersEqual(this.leaders, other.leaders);
+
   }
 
   /** Gathers the IDs of the styles used by this annotation.
@@ -372,24 +333,5 @@
         addIfValid(run.styleId);
       }
     }
-=======
-    if (this.anchor.horizontal !== other.anchor.horizontal ||
-      this.anchor.vertical !== other.anchor.vertical ||
-      !this.orientation.isAlmostEqual(other.orientation) ||
-      !this.offset.isAlmostEqual(other.offset) ||
-      !this.textBlock.equals(other.textBlock))
-      return false;
-
-    const framesMatch = this.frame?.shape === other.frame?.shape
-      && this.frame?.fill === other.frame?.fill
-      && this.frame?.border === other.frame?.border
-      && this.frame?.borderWeight === other.frame?.borderWeight;
-
-    if (!framesMatch)
-      return false;
-
-    return this.areLeadersEqual(this.leaders, other.leaders);
-
->>>>>>> 60658cdb
   }
 }