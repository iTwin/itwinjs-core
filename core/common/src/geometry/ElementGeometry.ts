--- conflicted
+++ resolved
@@ -445,7 +445,35 @@
           result = this.appendGeometryParamsChange(params);
         } else if (entry.separator) {
           result = this.appendGeometryQuery(LineSegment3d.fromJSON(entry.separator));
-<<<<<<< HEAD
+        } else if (undefined !== entry.fill) {
+          const params = new GeometryParams(Id64.invalid);
+          params.elmPriority = 0;
+
+          if (entry.fill.color === "background") {
+            params.backgroundFill = BackgroundFill.Solid;
+            params.fillDisplay = FillDisplay.Always;
+          } else if (entry.fill.color !== "subcategory") {
+            params.fillColor = ColorDef.fromJSON(entry.fill.color);
+            params.fillDisplay = FillDisplay.Always;
+          }
+
+          const frame = FrameGeometry.computeFrame(entry.fill.shape, entry.fill.range, entry.fill.transform);
+          const loop = Loop.createArray(frame);
+
+          result = this.appendGeometryParamsChange(params);
+          result = result && this.appendGeometryQuery(loop);
+        } else if (undefined !== entry.border) {
+          const params = new GeometryParams(Id64.invalid);
+          if (entry.border.color !== "subcategory") {
+            params.lineColor = ColorDef.fromJSON(entry.border.color);
+            params.weight = entry.border.width;
+          }
+
+          const frame = FrameGeometry.computeFrame(entry.border.shape, entry.border.range, entry.border.transform);
+          const path = Path.createArray(frame);
+
+          result = this.appendGeometryParamsChange(params);
+          result = result && this.appendGeometryQuery(path);
         } else {
           entry.leader?.terminators.forEach((terminator) => {
             result = this.appendGeometryQuery(LineSegment3d.fromJSON(terminator));
@@ -455,39 +483,6 @@
             leaderLinePointsArray.push(Point3d.fromJSON(point))
           })
           result = this.appendGeometryQuery(LineString3d.create(leaderLinePointsArray))
-=======
-        } else if (undefined !== entry.fill) {
-          const params = new GeometryParams(Id64.invalid);
-          params.elmPriority = 0;
-
-          if (entry.fill.color === "background") {
-            params.backgroundFill = BackgroundFill.Solid;
-            params.fillDisplay = FillDisplay.Always;
-          } else if (entry.fill.color !== "subcategory") {
-            params.fillColor = ColorDef.fromJSON(entry.fill.color);
-            params.fillDisplay = FillDisplay.Always;
-          }
-
-          const frame = FrameGeometry.computeFrame(entry.fill.shape, entry.fill.range, entry.fill.transform);
-          const loop = Loop.createArray(frame);
-
-          result = this.appendGeometryParamsChange(params);
-          result = result && this.appendGeometryQuery(loop);
-        } else if (undefined !== entry.border) {
-          const params = new GeometryParams(Id64.invalid);
-          if (entry.border.color !== "subcategory") {
-            params.lineColor = ColorDef.fromJSON(entry.border.color);
-            params.weight = entry.border.width;
-          }
-
-          const frame = FrameGeometry.computeFrame(entry.border.shape, entry.border.range, entry.border.transform);
-          const path = Path.createArray(frame);
-
-          result = this.appendGeometryParamsChange(params);
-          result = result && this.appendGeometryQuery(path);
-        } else {
-          result = false;
->>>>>>> 88d63f5a
         }
 
         if (!result) {
