/*---------------------------------------------------------------------------------------------
* Copyright (c) Bentley Systems, Incorporated. All rights reserved.
* See LICENSE.md in the project root for license terms and full copyright notice.
*--------------------------------------------------------------------------------------------*/
/** @packageDocumentation
 * @module Geometry
 */
import { flatbuffers } from "flatbuffers";
import { Id64, Id64String } from "@bentley/bentleyjs-core";
import { Angle, AngleSweep, Arc3d, BentleyGeometryFlatBuffer, CurveCollection, FrameBuilder, GeometryQuery, LineString3d, Loop, Matrix3d, Plane3dByOriginAndUnitNormal, Point2d, Point3d, Point3dArray, PointString3d, Polyface, PolyfaceQuery, Range3d, SolidPrimitive, Transform, Vector3d, YawPitchRollAngles } from "@bentley/geometry-core";
import { EGFBAccessors } from "./ElementGeometryFB";
import { Base64EncodedString } from "../Base64EncodedString";
import { TextString, TextStringProps } from "./TextString";
import { ColorDef } from "../ColorDef";
import { BackgroundFill, FillDisplay, GeometryClass, GeometryParams } from "../GeometryParams";
import { Gradient } from "../Gradient";
import { ThematicGradientSettings, ThematicGradientSettingsProps } from "../ThematicDisplay";
import { AreaPattern } from "./AreaPattern";
import { BRepEntity } from "./GeometryStream";
import { ImageGraphic, ImageGraphicCorners, ImageGraphicProps } from "./ImageGraphic";
import { LineStyle } from "./LineStyle";
import { ElementAlignedBox3d, Placement2d, Placement3d } from "./Placement";
import { isPlacement2dProps, PlacementProps } from "../ElementProps";

/** Specifies the type of an entry in a geometry stream.
 * @see [[ElementGeometryDataEntry.opcode]].
 * @public
 */
export enum ElementGeometryOpcode {
  /** Local range of the next geometric primitive in the geometry stream. */
  SubGraphicRange = 2,
  /** A reference to a [GeometryPart]($backend). */
  PartReference = 3,
  /** Sets symbology for subsequent geometry to override [SubCategory]($backend) appearance */
  BasicSymbology = 4,
  /** A line, line string, shape, or point string (automatic simplification of a [CurvePrimitive]($geometry-core) or [CurveCollection]($geometry-core)) */
  PointPrimitive = 5,
  /** A 2d line, line string, shape, or point string (automatic simplification of a [CurvePrimitive]($geometry-core) or [CurveCollection]($geometry-core)) */
  PointPrimitive2d = 6,
  /** Arc or ellipse (automatic simplification of a [CurvePrimitive]($geometry-core) or [CurveCollection]($geometry-core)) */
  ArcPrimitive = 7,
<<<<<<< HEAD
  /** [CurveCollection]($geometry-core) */
  CurveCollection = 8,
  /** [Polyface]($geometry-core) */
=======
  /** [[CurveCollection]] */
  // eslint-disable-next-line @typescript-eslint/no-shadow
  CurveCollection = 8,
  /** [[Polyface]] */
  // eslint-disable-next-line @typescript-eslint/no-shadow
>>>>>>> c091bae8
  Polyface = 9,
  /** [CurvePrimitive]($geometry-core) */
  CurvePrimitive = 10,
<<<<<<< HEAD
  /** [SolidPrimitive]($geometry-core) */
=======
  /** [[SolidPrimitive]] */
  // eslint-disable-next-line @typescript-eslint/no-shadow
>>>>>>> c091bae8
  SolidPrimitive = 11,
  /** [BSplineSurface3d]($geometry-core) */
  BsplineSurface = 12,
  /** Opaque and [[Gradient]] fills. */
  Fill = 19,
  /** Hatch, cross-hatch, or [[AreaPattern]]. */
  Pattern = 20,
  /** [[RenderMaterial]] */
  Material = 21,
  /** [[TextString]] */
  // eslint-disable-next-line @typescript-eslint/no-shadow
  TextString = 22,
  /** Specifies line style overrides as a [[LineStyle.Modifier]] */
  LineStyleModifiers = 23,
  /** Boundary represention solid, sheet, or wire body as a [[BRepEntity.DataProps]] */
  BRep = 25,
  /** Small single-tile raster image as an [[ImageGraphic]] */
  Image = 28,
}

/** Describes an entry in a geometry stream as an op-code plus the binary flatbuffer representation of the associated data.
 * @see [[FlatBufferGeometryStream]].
 * @public
 */
export interface ElementGeometryDataEntry {
  /** The type of this entry. */
  opcode: ElementGeometryOpcode;
  /** Zero-based flatbuffer-encoded data. */
  data: Uint8Array;
}

/** Information provided to [[ElementGeometryFunction]].
 * @alpha
 */
export interface ElementGeometryInfo {
  /** ID for the [Category]($imodeljs-backend), undefined for geometry parts */
  categoryId?: Id64String;
  /** A row-major storage 4x3 transform to world coordinate, undefined for geometry parts */
  sourceToWorld?: Float64Array;
  /** The element aligned bounding box for the geometry stream stored as 6 values for low/high */
  bbox?: Float64Array;
  /** If true, geometry displays oriented to face the camera */
  viewIndependent?: boolean;
  /** If true, geometry stream contained breps that were omitted or replaced as requested */
  brepsPresent?: boolean;
  /** The geometry stream data */
  entryArray: ElementGeometryDataEntry[];
}

/** A callback function that receives geometry stream data.
 * @see [IModelDb.elementGeometryRequest]($imodeljs-backend)
 * @alpha
 */
export type ElementGeometryFunction = (info: ElementGeometryInfo) => void;

/** Parameters for [IModelDb.elementGeometryRequest]($imodeljs-backend)
 * @alpha
 */
export interface ElementGeometryRequest {
  /** The source element for the geometry stream */
  elementId: Id64String;
  /** A function to call for the geometry stream data */
  onGeometry: ElementGeometryFunction;
  /** Whether to omit BRep data */
  skipBReps?: boolean;
  /** When not omitting BReps, whether to return a mesh or curve representation instead of the brep data */
  replaceBReps?: boolean;
  /** Option for replaceBReps, max distance from a face to the original geometry, see [StrokeOptions]($geometry-core) */
  chordTol?: number;
  /** Option for replaceBReps, max angle difference in radians for approximated face, see [StrokeOptions]($geometry-core) */
  angleTol?: number;
  /** Option for replaceBReps, max length of any edge in generated faces, see [StrokeOptions]($geometry-core) */
  maxEdgeLength?: number;
  /** Option for replaceBReps, ignore faces with bounding boxes smaller than this size when facetting */
  minBRepFeatureSize?: number;
}

/** Parameters for [IModelDb.elementGeometryUpdate]($imodeljs-backend)
 * @alpha
 */
export interface ElementGeometryUpdate {
  /** The source element for the geometry stream */
  elementId: Id64String;
  /** The geometry stream data */
  entryArray: ElementGeometryDataEntry[];
  /** Whether entries are supplied local to placement transform or in world coordinates */
  isWorld?: boolean;
  /** If true, create geometry part with 2d geometry */
  is2dPart?: boolean;
  /** If true, create geometry that displays oriented to face the camera */
  viewIndependent?: boolean;
}

/** Values for [[BRepGeometryCreate.operation]]
 * @alpha
 */
export enum BRepGeometryOperation {
  /** Unite target (first entry) with one or more tool entities. */
  Unite = 0,
  /** Subtract one or more tool entities from target entity (first entry) */
  Subtract = 1,
  /** Intersect target (first entry) with one or more tool entities */
  Intersect = 2,
  /** Sew the given set of surfaces together by joining those that share edges in common */
  Sew = 3,
  /** Create a cut in the target (first entry) using a planar region (second entry) and optional depth */
  Cut = 4,
  /** Create a pad or pocket in the target (first entry) using a planar region (second entry) */
  Emboss = 5,
  /** Create a solid from a surface by offsetting using the specified forward and backward distances */
  Thicken = 6,
  /** Create a shelled solid by offsetting all faces by the supplied distance */
  Hollow = 7,
  /** Create a solid or surface by sweeping a planar profile (first entry) along a path (second entry) */
  Sweep = 8,
  /** Create a solid or surface by lofting through a set of paths or regions */
  Loft = 9,
  /** Create a solid or sheet with all non-smooth/non-laminar edges rounded */
  Round = 10,
}

/** Parameters for [[BRepGeometryOperation.Cut]]
 * @alpha
 */
export interface BRepCutProps {
  /** Optional cut depth; through solid if not specified */
  distance?: number;
  /** Optional cut direction; in direction of profile normal if not specified */
  bothDirections?: boolean;
}

/** Parameters for [[BRepGeometryOperation.Thicken]]
 * @alpha
 */
export interface BRepThickenProps {
  /** Offset to apply in surface normal direction; at least one of frontDistance or backDistance must be specified */
  frontDistance?: number;
  /** Offset to apply in reverse surface normal direction */
  backDistance?: number;
}

/** Parameters for [[BRepGeometryOperation.Hollow]]
 * @alpha
 */
export interface BRepHollowProps {
  /** Offset to apply to all faces; positive value shells outwards, negative value shells inwards */
  distance: number;
}

/** Parameters for [[BRepGeometryOperation.Round]]
 * @alpha
 */
export interface BRepRoundProps {
  /** Radius to apply to all non-laminar/non-smooth edges */
  radius: number;
}

/** Parameters for [IModelDb.createBRepGeometry]($imodeljs-backend)
 * @alpha
 */
export interface BRepGeometryCreate {
  /** The operation to perform on the input geometry */
  operation: BRepGeometryOperation;
  /** The input target and tool geometry (curves, surfaces, and solids) to perform the given operation on */
  entryArray: ElementGeometryDataEntry[];
  /** A function to call for the result geometry */
  onResult: BRepGeometryFunction;
  /** Whether disjoint results should be returned as multiple entries or a single disjoint body */
  separateDisjoint?: boolean;
  /** Options and parameters for this operation */
  parameters?: BRepCutProps | BRepThickenProps | BRepHollowProps | BRepRoundProps;
}

/** Information provided to [[BRepGeometryFunction]].
 * @alpha
 */
export interface BRepGeometryInfo {
  /** The result geometry if the operation was successful */
  entryArray: ElementGeometryDataEntry[];
}

/** A callback function that receives brep operation result geometry.
 * @see [IModelDb.createBRepGeometry]($imodeljs-backend)
 * @alpha
 */
export type BRepGeometryFunction = (info: BRepGeometryInfo) => void;

/** Provides utility functions for working with [[ElementGeometryDataEntry]].
 * @alpha
 */
export namespace ElementGeometry {
  /** [[ElementGeometry.Builder]] is a helper class for populating a [[ElementGeometryDataEntry]] array needed to create a [[GeometricElement]] or [[GeometryPart]]. */
  export class Builder {
    private _localToWorld?: Transform;
    private _worldToLocal?: Transform;
    /** GeometryStream entries */
    public readonly entries: ElementGeometryDataEntry[] = [];

    /** Current placement transform, converts local coordinate (placement relative) input to world */
    public get localToWorld() { return this._localToWorld; }

    /** Current inverse placement transform, converts world coordinate input to local (placement relative) */
    public get worldToLocal() { return this._worldToLocal; }

    /** Supply optional local to world transform. Used to transform world coordinate input relative to element placement.
     * For a [[GeometricElement]]'s placement to be meaningful, world coordinate geometry should never be appended to an element with an identity placement.
     * Can be called with undefined or identity transform to start appending geometry supplied in local coordinates again.
     */
    public setLocalToWorld(localToWorld?: Transform) {
      this._localToWorld = (undefined === localToWorld || localToWorld.isIdentity ? undefined : localToWorld.clone());
      this._worldToLocal = (undefined === this._localToWorld ? undefined : this._localToWorld.inverse());
    }

    /** Supply local to world transform from a Point3d and optional YawPitchRollAngles.
     * @see [[Placement3d]]
     */
    public setLocalToWorld3d(origin: Point3d, angles: YawPitchRollAngles = YawPitchRollAngles.createDegrees(0.0, 0.0, 0.0)) {
      this.setLocalToWorld(Transform.createOriginAndMatrix(origin, angles.toMatrix3d()));
    }

    /** Supply local to world transform from a Point2d and optional Angle.
     * @see [[Placement2d]]
     */
    public setLocalToWorld2d(origin: Point2d, angle: Angle = Angle.createDegrees(0.0)) {
      this.setLocalToWorld(Transform.createOriginAndMatrix(Point3d.createFrom(origin), Matrix3d.createRotationAroundVector(Vector3d.unitZ(), angle)));
    }

    /** Supply local to world transform from a PlacementProps2d or PlacementProps3d.
     * @see [[PlacementProps]]
     */
    public setLocalToWorldFromPlacement(props: PlacementProps) {
      const placement = isPlacement2dProps(props) ? Placement2d.fromJSON(props) : Placement3d.fromJSON(props);
      this.setLocalToWorld(placement.transform);
    }

    /** Compute angles suitable for passing to [[setLocalToWorld3d]] from an array of 3d points. */
    public static placementAnglesFromPoints(pts: Point3d[], defaultUp?: Vector3d, result?: YawPitchRollAngles): YawPitchRollAngles {
      const angles = result ? result : new YawPitchRollAngles();
      const zVec = defaultUp ? defaultUp.clone() : Vector3d.unitZ();
      const matrix = Matrix3d.createRigidHeadsUp(zVec);

      YawPitchRollAngles.createFromMatrix3d(matrix, angles);

      if (pts.length < 2 || pts[0].isAlmostEqual(pts[1]))
        return angles;

      // Check if points have a well defined normal to use instead of defaultUp...
      const frameTransform = FrameBuilder.createFrameToDistantPoints(pts);
      if (undefined !== frameTransform) {
        const plane = Plane3dByOriginAndUnitNormal.create(pts[0], frameTransform.matrix.getColumn(2));
        if (undefined !== plane && Point3dArray.isCloseToPlane(pts, plane))
          zVec.setFrom(plane.getNormalRef());
      }

      const xVec = Vector3d.createStartEnd(pts[0], pts[1]);
      if (xVec.isParallelTo(zVec, true))
        return angles;

      const yVec = xVec.unitCrossProduct(zVec);
      if (undefined === yVec)
        return angles;

      Matrix3d.createColumns(xVec, yVec, zVec, matrix);
      if (undefined === Matrix3d.createRigidFromMatrix3d(matrix, undefined, matrix))
        return angles;

      YawPitchRollAngles.createFromMatrix3d(matrix, angles);
      return angles;
    }

    /** Compute angle suitable for passing to [[setLocalToWorld2d]] from an array of xy plane points. */
    public static placementAngleFromPoints(pts: Point3d[], result?: Angle): Angle {
      const angles = ElementGeometry.Builder.placementAnglesFromPoints(pts);
      if (undefined === result)
        return angles.yaw;
      result.setFrom(angles.yaw);
      return result;
    }

    /** Store local ranges for all subsequent geometry appended. Can improve performance of range testing for elements with a GeometryStream
     * containing more than one [[GeometryQuery]] differentiable by range. Not useful for a single [[GeometryQuery]] as its range and that of the [[GeometricElement]] are the same.
     * Ignored when defining a [[GeometryPart]] and not needed when only appending [[GeometryPart]] instances to a [[GeometricElement]] as these store their own range.
     */
    public appendGeometryRanges(): boolean {
      const entry = fromSubGraphicRange(Range3d.create()); // Computed on backend, just need opcode...
      if (undefined === entry)
        return false;
      this.entries.push(entry);
      return true;
    }

    /** Change [[GeometryParams]] for subsequent geometry.
     * It is not valid to change the sub-category when defining a [[GeometryPart]]. A [[GeometryPart]] inherits the symbology of their instance for anything not explicitly overridden.
     */
    public appendGeometryParamsChange(geomParams: GeometryParams): boolean {
      return appendGeometryParams(geomParams, this.entries, this._worldToLocal);
    }

    /** Append a [[GeometryQuery]] supplied in either local or world coordinates to the [[ElementGeometryDataEntry]] array */
    public appendGeometryQuery(geometry: GeometryQuery): boolean {
      const entry = ElementGeometry.fromGeometryQuery(geometry, this._worldToLocal);
      if (undefined === entry)
        return false;
      this.entries.push(entry);
      return true;
    }

    /** Append a [[TextString]] supplied in either local or world coordinates to the [[ElementGeometryDataEntry]] array */
    public appendTextString(text: TextString): boolean {
      const entry = ElementGeometry.fromTextString(text.toJSON(), this._worldToLocal);
      if (undefined === entry)
        return false;
      this.entries.push(entry);
      return true;
    }

    /** Append a [[ImageGraphic]] supplied in either local or world coordinates to the [[ElementGeometryDataEntry]] array */
    public appendImageGraphic(image: ImageGraphic): boolean {
      const entry = ElementGeometry.fromImageGraphic(image.toJSON(), this._worldToLocal);
      if (undefined === entry)
        return false;
      this.entries.push(entry);
      return true;
    }

    /** Append a [[BRepEntity.DataProps]] supplied in either local or world coordinates to the [[ElementGeometryDataEntry]] array.
     * Provided for compatibility with GeometryStreamBuilder only.
     * Backend code should use IModelDb.createBRepGeometry to create a brep [[ElementGeometryDataEntry]] directly.
     */
    public appendBRepData(brep: BRepEntity.DataProps): boolean {
      const entry = ElementGeometry.fromBRep(brep, this._worldToLocal);
      if (undefined === entry)
        return false;
      this.entries.push(entry);
      return true;
    }

    /** Append a [[GeometryPart]] instance with relative transform to the [[ElementGeometryDataEntry]] array for creating a [[GeometricElement]].
     * Not valid when defining a [[GeometryPart]] as nesting of parts is not supported.
     */
    public appendGeometryPart(partId: Id64String, partTransform?: Transform): boolean {
      const entry = ElementGeometry.fromGeometryPart(partId, partTransform, this._worldToLocal);
      if (undefined === entry)
        return false;
      this.entries.push(entry);
      return true;
    }

    /** Append a [[GeometryPart]] instance with relative position, orientation, and scale to the [[ElementGeometryDataEntry]] array for creating a [[GeometricElement3d]].
     * Not valid when defining a [[GeometryPart]] as nesting of parts is not supported.
     */
    public appendGeometryPart3d(partId: Id64String, instanceOrigin?: Point3d, instanceRotation?: YawPitchRollAngles, instanceScale?: number): boolean {
      const partTransform = Transform.createOriginAndMatrix(instanceOrigin, instanceRotation ? instanceRotation.toMatrix3d() : Matrix3d.createIdentity());
      if (undefined !== instanceScale)
        partTransform.matrix.scaleColumnsInPlace(instanceScale, instanceScale, instanceScale);
      return this.appendGeometryPart(partId, partTransform);
    }

    /** Append a [[GeometryPart]] instance with relative position, orientation, and scale to the [[ElementGeometryDataEntry]] array for creating a [[GeometricElement2d]].
     * Not valid when defining a [[GeometryPart]] as nesting of parts is not supported.
     */
    public appendGeometryPart2d(partId: Id64String, instanceOrigin?: Point2d, instanceRotation?: Angle, instanceScale?: number): boolean {
      return this.appendGeometryPart3d(partId, instanceOrigin ? Point3d.createFrom(instanceOrigin) : undefined, instanceRotation ? new YawPitchRollAngles(instanceRotation) : undefined, instanceScale);
    }
  }

  /** Current state information for [[ElementGeometry.Iterator]] */
  export interface IteratorData {
    /** A [[GeometryParams]] representing the appearance of the current geometric entry */
    readonly geomParams: GeometryParams;
    /** Placement transform, used for converting placement relative, local coordinate entries to world */
    readonly localToWorld?: Transform;
    /** Optional stored local range for the current geometric entry */
    readonly localRange?: Range3d;
    /** The current displayable opcode */
    readonly value: ElementGeometryDataEntry;
  }

  export class IteratorEntry implements IteratorData {
    public readonly geomParams: GeometryParams;
    public readonly localToWorld?: Transform;
    public localRange?: Range3d;
    private _value?: ElementGeometryDataEntry;
    private readonly _applyLocalToWorld: boolean;

    public constructor(geomParams: GeometryParams, localToWorld: Transform, applyLocalToWorld?: boolean) {
      this.geomParams = geomParams;
      this.localToWorld = localToWorld;
      this._applyLocalToWorld = applyLocalToWorld ? !localToWorld.isIdentity : false;
    }

    public get value() { return this._value!; }
    public set value(value: ElementGeometryDataEntry) { this._value = value; }

    public get outputTransform(): Transform | undefined {
      return this._applyLocalToWorld ? this.localToWorld : undefined;
    }

    /** Return the [[GeometryQuery]] representation for the current entry */
    public toGeometryQuery(): GeometryQuery | undefined {
      return toGeometryQuery(this.value, this.outputTransform);
    }

    /** Return the [[BRepEntity.DataProps]] representation for the current entry for checking brep type and face attachments. */
    public toBRepData(wantBRepData: boolean = false): BRepEntity.DataProps | undefined {
      return toBRep(this.value, wantBRepData, this.outputTransform);
    }

    /** Return the [[TextString]] representation for the current entry */
    public toTextString(): TextString | undefined {
      const props = toTextString(this.value, this.outputTransform);
      return (undefined !== props ? new TextString(props) : undefined);
    }

    /** Return the [[ImageGraphic]] representation for the current entry */
    public toImageGraphic(): ImageGraphic | undefined {
      const props = toImageGraphic(this.value, this.outputTransform);
      return (undefined !== props ? ImageGraphic.fromJSON(props) : undefined);
    }

    /** Return the GeometryPart information for the current entry */
    public toGeometryPart(partToLocal?: Transform, partToWorld?: Transform): Id64String | undefined {
      if (undefined === partToLocal && undefined !== partToWorld)
        partToLocal = Transform.createIdentity();

      const partId = toGeometryPart(this.value, partToLocal);
      if (undefined === partId || undefined === partToLocal || undefined === partToWorld)
        return partId;

      if (undefined !== this.localToWorld)
        this.localToWorld.multiplyTransformTransform(partToLocal, partToWorld);

      return partId;
    }
  }

  /** [[ElementGeometry.Iterator]] is a helper class for iterating a [[ElementGeometryDataEntry]] array.
   * Each [[ElementGeometryDataEntry]] returned by the iterator represents exactly one displayable entry.
   */
  export class Iterator implements IterableIterator<IteratorEntry> {
    /** GeometryStream entries */
    public readonly entryArray: ElementGeometryDataEntry[];
    /** The geometric element's placement or geometry part's local range (placement.bbox) */
    public readonly placement: Placement3d;
    /** If true, geometry displays oriented to face the camera */
    public readonly viewIndependent?: boolean;
    /** If true, geometry stream contained breps that were omitted or replaced as requested */
    public readonly brepsPresent?: boolean;
    /** Current entry position */
    private _index = 0;
    /** Allocated on first call to next() and reused thereafter */
    private _entry?: IteratorEntry;
    /** Used to initialize this._entry */
    private readonly _appearance: GeometryParams;
    private readonly _localToWorld: Transform;
    /** Whether deserialized entry data is returned in world or local coordinates */
    private _applyLocalToWorld = false;

    /** Construct a new Iterator given a [[ElementGeometryInfo]] from either a [[GeometricElement3d]], [[GeometricElement2d]], or [[GeometryPart]].
     * Supply the optional [[GeometryParams]] and localToWorld transform to iterate a [[GeometryPart]] in the context of a [[GeometricElement]] reference.
    */
    public constructor(info: ElementGeometryInfo, categoryOrGeometryParams?: Id64String | GeometryParams, localToWorld?: Transform) {
      this.entryArray = info.entryArray;
      this.viewIndependent = info.viewIndependent;
      this.brepsPresent = info.brepsPresent;

      if (undefined !== info.categoryId)
        categoryOrGeometryParams = info.categoryId;

      if (undefined !== categoryOrGeometryParams)
        this._appearance = typeof categoryOrGeometryParams === "string" ? new GeometryParams(categoryOrGeometryParams) : categoryOrGeometryParams;
      else
        this._appearance = new GeometryParams(Id64.invalid);

      if (undefined !== info.sourceToWorld)
        localToWorld = ElementGeometry.toTransform(info.sourceToWorld);

      if (undefined !== localToWorld)
        this._localToWorld = localToWorld;
      else
        this._localToWorld = Transform.createIdentity();

      const orgAng = YawPitchRollAngles.tryFromTransform(this._localToWorld);
      if (undefined === orgAng.angles)
        orgAng.angles = YawPitchRollAngles.createDegrees(0, 0, 0);

      let bbox = (undefined !== info.bbox ? ElementGeometry.toElementAlignedBox3d(info.bbox) : undefined);
      if (undefined === bbox)
        bbox = Range3d.createNull();

      this.placement = new Placement3d(orgAng.origin, orgAng.angles, bbox);
    }

    /** Call to return deserialized entry data in world coordinates */
    public requestWorldCoordinates(): void {
      this._applyLocalToWorld = !this._localToWorld.isIdentity;
    }

    // eslint-disable-next-line @typescript-eslint/naming-convention
    private get entry() {
      if (undefined === this._entry)
        this._entry = new IteratorEntry(this._appearance, this._localToWorld, this._applyLocalToWorld);

      return this._entry;
    }

    /** Advance to next displayable opcode (geometric entry or geometry part) while updating the current [[GeometryParams]] from appearance related opcodes. */
    public next(): IteratorResult<IteratorEntry> {
      while (this._index < this.entryArray.length) {
        const value = this.entryArray[this._index++];
        if (ElementGeometry.isAppearanceEntry(value)) {
          const localToWorld = (this._applyLocalToWorld ? this._localToWorld : undefined);
          ElementGeometry.updateGeometryParams(value, this.entry.geomParams, localToWorld);
        } else if (ElementGeometryOpcode.SubGraphicRange === value.opcode) {
          // NOTE: localRange remains valid until the next sub-range entry is encountered...
          this.entry.localRange = ElementGeometry.toSubGraphicRange(value);
        } else if (ElementGeometryOpcode.PartReference === value.opcode) {
          this.entry.value = value;
          return { value: this.entry, done: false };
        } else if (ElementGeometry.isGeometricEntry(value)) {
          this.entry.value = value;
          return { value: this.entry, done: false };
        }
      }

      return { value: this.entry, done: true };
    }

    public [Symbol.iterator](): IterableIterator<IteratorEntry> {
      return this;
    }
  }

  /** Return whether the supplied entry can be represented as a [[GeometryQuery]] */
  export function isGeometryQueryEntry(entry: ElementGeometryDataEntry): boolean {
    switch (entry.opcode) {
      case ElementGeometryOpcode.PointPrimitive:
      case ElementGeometryOpcode.PointPrimitive2d:
      case ElementGeometryOpcode.ArcPrimitive:
      case ElementGeometryOpcode.CurveCollection:
      case ElementGeometryOpcode.Polyface:
      case ElementGeometryOpcode.CurvePrimitive:
      case ElementGeometryOpcode.SolidPrimitive:
      case ElementGeometryOpcode.BsplineSurface:
        return true;

      default:
        return false;
    }
  }

  /** Return whether the supplied entry is displayable geometry [[GeometryQuery]], [[BRepEntity.DataProps]], [[TextString]], or [[ImageGraphic]] */
  export function isGeometricEntry(entry: ElementGeometryDataEntry): boolean {
    switch (entry.opcode) {
      case ElementGeometryOpcode.BRep:
      case ElementGeometryOpcode.TextString:
      case ElementGeometryOpcode.Image:
        return true;

      default:
        return isGeometryQueryEntry(entry);
    }
  }

  /** Return whether the supplied entry is geometric or a part reference */
  export function isDisplayableEntry(entry: ElementGeometryDataEntry): boolean {
    switch (entry.opcode) {
      case ElementGeometryOpcode.PartReference:
        return true;

      default:
        return isGeometricEntry(entry);
    }
  }

  /** Return whether the supplied entry represents appearance information */
  export function isAppearanceEntry(entry: ElementGeometryDataEntry): boolean {
    switch (entry.opcode) {
      case ElementGeometryOpcode.BasicSymbology:
      case ElementGeometryOpcode.Fill:
      case ElementGeometryOpcode.Pattern:
      case ElementGeometryOpcode.Material:
      case ElementGeometryOpcode.LineStyleModifiers:
        return true;

      default:
        return false;
    }
  }

  /** Return whether the supplied entry represents a single open curve or path */
  export function isCurve(entry: ElementGeometryDataEntry): boolean {
    switch (entry.opcode) {
      case ElementGeometryOpcode.PointPrimitive: {
        const buffer = new flatbuffers.ByteBuffer(entry.data);
        const ppfb = EGFBAccessors.PointPrimitive.getRootAsPointPrimitive(buffer);
        return (EGFBAccessors.BoundaryType.Open === ppfb.boundary());
      }

      case ElementGeometryOpcode.PointPrimitive2d: {
        const buffer = new flatbuffers.ByteBuffer(entry.data);
        const ppfb = EGFBAccessors.PointPrimitive2d.getRootAsPointPrimitive2d(buffer);
        return (EGFBAccessors.BoundaryType.Open === ppfb.boundary());
      }

      case ElementGeometryOpcode.ArcPrimitive: {
        const buffer = new flatbuffers.ByteBuffer(entry.data);
        const ppfb = EGFBAccessors.ArcPrimitive.getRootAsArcPrimitive(buffer);
        return (EGFBAccessors.BoundaryType.Open === ppfb.boundary());
      }

      case ElementGeometryOpcode.CurvePrimitive: {
        // should never be a point string or closed bcurve...
        return true;
      }

      case ElementGeometryOpcode.CurveCollection: {
        const geom = BentleyGeometryFlatBuffer.bytesToGeometry(entry.data, true);
        if (undefined === geom || Array.isArray(geom))
          return false;
        return ("curveCollection" === geom.geometryCategory && !(geom as CurveCollection).isAnyRegionType);
      }

      default:
        return false;
    }
  }

  /** Return whether the supplied entry represents a loop, planar region, open polyface, or sheet body */
  export function isSurface(entry: ElementGeometryDataEntry): boolean {
    switch (entry.opcode) {
      case ElementGeometryOpcode.PointPrimitive: {
        const buffer = new flatbuffers.ByteBuffer(entry.data);
        const ppfb = EGFBAccessors.PointPrimitive.getRootAsPointPrimitive(buffer);
        return (EGFBAccessors.BoundaryType.Closed === ppfb.boundary());
      }

      case ElementGeometryOpcode.PointPrimitive2d: {
        const buffer = new flatbuffers.ByteBuffer(entry.data);
        const ppfb = EGFBAccessors.PointPrimitive2d.getRootAsPointPrimitive2d(buffer);
        return (EGFBAccessors.BoundaryType.Closed === ppfb.boundary());
      }

      case ElementGeometryOpcode.ArcPrimitive: {
        const buffer = new flatbuffers.ByteBuffer(entry.data);
        const ppfb = EGFBAccessors.ArcPrimitive.getRootAsArcPrimitive(buffer);
        return (EGFBAccessors.BoundaryType.Closed === ppfb.boundary());
      }

      case ElementGeometryOpcode.CurvePrimitive: {
        // should never be a closed bcurve...
        return false;
      }

      case ElementGeometryOpcode.CurveCollection: {
        const geom = BentleyGeometryFlatBuffer.bytesToGeometry(entry.data, true);
        if (undefined === geom || Array.isArray(geom))
          return false;
        return ("curveCollection" === geom.geometryCategory && (geom as CurveCollection).isAnyRegionType);
      }

      case ElementGeometryOpcode.SolidPrimitive: {
        const geom = BentleyGeometryFlatBuffer.bytesToGeometry(entry.data, true);
        if (undefined === geom || Array.isArray(geom))
          return false;
        return ("solid" === geom.geometryCategory && !(geom as SolidPrimitive).isClosedVolume);
      }

      case ElementGeometryOpcode.Polyface: {
        const geom = BentleyGeometryFlatBuffer.bytesToGeometry(entry.data, true);
        if (undefined === geom || Array.isArray(geom))
          return false;
        if ("polyface" !== geom.geometryCategory)
          return false;
        const polyface = (geom as Polyface);
        switch (polyface.expectedClosure) {
          case 0:
            return !PolyfaceQuery.isPolyfaceClosedByEdgePairing(polyface);
          case 1:
            return true;
          case 2:
          default:
            return false;
        }
      }

      case ElementGeometryOpcode.BsplineSurface: {
        // never treated as a solid even if closed/periodic in u/v...
        return true;
      }

      case ElementGeometryOpcode.BRep: {
        const buffer = new flatbuffers.ByteBuffer(entry.data);
        const ppfb = EGFBAccessors.BRepData.getRootAsBRepData(buffer);
        return (EGFBAccessors.BRepType.Sheet === ppfb.brepType());
      }

      default:
        return false;
    }
  }

  /** Return whether the supplied entry represents a capped solid, closed polyface, or solid body */
  export function isSolid(entry: ElementGeometryDataEntry): boolean {
    switch (entry.opcode) {
      case ElementGeometryOpcode.SolidPrimitive: {
        const geom = BentleyGeometryFlatBuffer.bytesToGeometry(entry.data, true);
        if (undefined === geom || Array.isArray(geom))
          return false;
        return ("solid" === geom.geometryCategory && (geom as SolidPrimitive).isClosedVolume);
      }

      case ElementGeometryOpcode.Polyface: {
        const geom = BentleyGeometryFlatBuffer.bytesToGeometry(entry.data, true);
        if (undefined === geom || Array.isArray(geom))
          return false;
        if ("polyface" !== geom.geometryCategory)
          return false;
        const polyface = (geom as Polyface);
        switch (polyface.expectedClosure) {
          case 0:
            return PolyfaceQuery.isPolyfaceClosedByEdgePairing(polyface);
          case 2:
            return true;
          case 1:
          default:
            return false;
        }
      }

      case ElementGeometryOpcode.BRep: {
        const buffer = new flatbuffers.ByteBuffer(entry.data);
        const ppfb = EGFBAccessors.BRepData.getRootAsBRepData(buffer);
        return (EGFBAccessors.BRepType.Solid === ppfb.brepType());
      }

      default:
        return false;
    }
  }

  /** Return the body type that would be used to represent the supplied entry */
  export function getBRepEntityType(entry: ElementGeometryDataEntry): BRepEntity.Type | undefined {
    switch (entry.opcode) {
      case ElementGeometryOpcode.PointPrimitive: {
        const buffer = new flatbuffers.ByteBuffer(entry.data);
        const ppfb = EGFBAccessors.PointPrimitive.getRootAsPointPrimitive(buffer);
        if (EGFBAccessors.BoundaryType.None === ppfb.boundary())
          return undefined;
        return (EGFBAccessors.BoundaryType.Closed === ppfb.boundary() ? BRepEntity.Type.Sheet : BRepEntity.Type.Wire);
      }

      case ElementGeometryOpcode.PointPrimitive2d: {
        const buffer = new flatbuffers.ByteBuffer(entry.data);
        const ppfb = EGFBAccessors.PointPrimitive2d.getRootAsPointPrimitive2d(buffer);
        if (EGFBAccessors.BoundaryType.None === ppfb.boundary())
          return undefined;
        return (EGFBAccessors.BoundaryType.Closed === ppfb.boundary() ? BRepEntity.Type.Sheet : BRepEntity.Type.Wire);
      }

      case ElementGeometryOpcode.ArcPrimitive: {
        const buffer = new flatbuffers.ByteBuffer(entry.data);
        const ppfb = EGFBAccessors.ArcPrimitive.getRootAsArcPrimitive(buffer);
        return (EGFBAccessors.BoundaryType.Closed === ppfb.boundary() ? BRepEntity.Type.Sheet : BRepEntity.Type.Wire);
      }

      case ElementGeometryOpcode.CurvePrimitive: {
        // should never be a point string or closed bcurve...
        return BRepEntity.Type.Wire;
      }

      case ElementGeometryOpcode.CurveCollection: {
        const geom = BentleyGeometryFlatBuffer.bytesToGeometry(entry.data, true);
        if (undefined === geom || Array.isArray(geom))
          return undefined;
        if ("curveCollection" !== geom.geometryCategory)
          return undefined;
        const curves = geom as CurveCollection;
        return (curves.isAnyRegionType ? BRepEntity.Type.Sheet : BRepEntity.Type.Wire);
      }

      case ElementGeometryOpcode.SolidPrimitive: {
        const geom = BentleyGeometryFlatBuffer.bytesToGeometry(entry.data, true);
        if (undefined === geom || Array.isArray(geom))
          return undefined;
        if ("solid" !== geom.geometryCategory)
          return undefined;
        const solid = geom as SolidPrimitive;
        return (solid.isClosedVolume ? BRepEntity.Type.Solid : BRepEntity.Type.Sheet);
      }

      case ElementGeometryOpcode.BsplineSurface: {
        // always a surface...
        return BRepEntity.Type.Sheet;
      }

      case ElementGeometryOpcode.Polyface: {
        const geom = BentleyGeometryFlatBuffer.bytesToGeometry(entry.data, true);
        if (undefined === geom || Array.isArray(geom))
          return undefined;
        if ("polyface" !== geom.geometryCategory)
          return undefined;
        const polyface = (geom as Polyface);
        switch (polyface.expectedClosure) {
          case 0:
            return PolyfaceQuery.isPolyfaceClosedByEdgePairing(polyface) ? BRepEntity.Type.Solid : BRepEntity.Type.Sheet;
          case 1:
            return BRepEntity.Type.Sheet;
          case 2:
            return BRepEntity.Type.Solid;
          default:
            return undefined;
        }
      }

      case ElementGeometryOpcode.BRep: {
        const buffer = new flatbuffers.ByteBuffer(entry.data);
        const ppfb = EGFBAccessors.BRepData.getRootAsBRepData(buffer);
        switch (ppfb.brepType()) {
          case EGFBAccessors.BRepType.Wire:
            return BRepEntity.Type.Wire; // always be persisted as a curve type...
          case EGFBAccessors.BRepType.Sheet:
            return BRepEntity.Type.Sheet;
          case EGFBAccessors.BRepType.Solid:
            return BRepEntity.Type.Solid;
          default:
            return undefined;
        }
      }

      default:
        return undefined;
    }
  }

  /** Return entry as a [[GeometryQuery]] */
  export function toGeometryQuery(entry: ElementGeometryDataEntry, localToWorld?: Transform): GeometryQuery | undefined {
    if (!isGeometryQueryEntry(entry))
      return undefined;

    switch (entry.opcode) {
      case ElementGeometryOpcode.PointPrimitive: {
        const buffer = new flatbuffers.ByteBuffer(entry.data);
        const ppfb = EGFBAccessors.PointPrimitive.getRootAsPointPrimitive(buffer);

        const pts: Point3d[] = [];
        for (let i = 0; i < ppfb.coordsLength(); i++)
          pts.push(Point3d.create(ppfb.coords(i)!.x(), ppfb.coords(i)!.y(), ppfb.coords(i)!.z()));

        if (0 === pts.length)
          return undefined;

        if (undefined !== localToWorld)
          localToWorld.multiplyPoint3dArrayInPlace(pts);

        switch (ppfb.boundary()) {
          case EGFBAccessors.BoundaryType.Open:
            return LineString3d.createPoints(pts);
          case EGFBAccessors.BoundaryType.Closed:
            return Loop.createPolygon(pts);
          default:
            return PointString3d.createPoints(pts);
        }
      }

      case ElementGeometryOpcode.PointPrimitive2d: {
        const buffer = new flatbuffers.ByteBuffer(entry.data);
        const ppfb = EGFBAccessors.PointPrimitive2d.getRootAsPointPrimitive2d(buffer);

        const pts: Point3d[] = [];
        for (let i = 0; i < ppfb.coordsLength(); i++)
          pts.push(Point3d.create(ppfb.coords(i)!.x(), ppfb.coords(i)!.y()));

        if (0 === pts.length)
          return undefined;

        if (undefined !== localToWorld)
          localToWorld.multiplyPoint3dArrayInPlace(pts);

        switch (ppfb.boundary()) {
          case EGFBAccessors.BoundaryType.Open:
            return LineString3d.createPoints(pts);
          case EGFBAccessors.BoundaryType.Closed:
            return Loop.createPolygon(pts);
          default:
            return PointString3d.createPoints(pts);
        }
      }

      case ElementGeometryOpcode.ArcPrimitive: {
        const buffer = new flatbuffers.ByteBuffer(entry.data);
        const ppfb = EGFBAccessors.ArcPrimitive.getRootAsArcPrimitive(buffer);

        const center = Point3d.create(ppfb.center()!.x(), ppfb.center()!.y(), ppfb.center()!.z());
        const vector0 = Vector3d.create(ppfb.vector0()!.x(), ppfb.vector0()!.y(), ppfb.vector0()!.z());
        const vector90 = Vector3d.create(ppfb.vector90()!.x(), ppfb.vector90()!.y(), ppfb.vector90()!.z());
        const arc = Arc3d.create(center, vector0, vector90, AngleSweep.createStartSweepRadians(ppfb.start(), ppfb.sweep()));

        if (undefined !== localToWorld && !arc.tryTransformInPlace(localToWorld))
          return undefined;

        return (EGFBAccessors.BoundaryType.Closed === ppfb.boundary() ? Loop.create(arc) : arc);
      }

      case ElementGeometryOpcode.CurvePrimitive:
      case ElementGeometryOpcode.CurveCollection:
      case ElementGeometryOpcode.SolidPrimitive:
      case ElementGeometryOpcode.BsplineSurface:
      case ElementGeometryOpcode.Polyface:
        const geom = BentleyGeometryFlatBuffer.bytesToGeometry(entry.data, true);
        if (undefined === geom || Array.isArray(geom))
          return undefined; // Should always be a single entry not an array...
        if (undefined !== localToWorld && !geom.tryTransformInPlace(localToWorld))
          return undefined;
        return geom;

      default:
        return undefined; // Not a GeometryQuery, need to be handled explicitly...
    }
  }

  /** Create entry from a [[GeometryQuery]] */
  export function fromGeometryQuery(geom: GeometryQuery, worldToLocal?: Transform): ElementGeometryDataEntry | undefined {
    let opcode;
    switch (geom.geometryCategory) {
      case "bsurf":
        opcode = ElementGeometryOpcode.BsplineSurface;
        break;
      case "curveCollection":
        opcode = ElementGeometryOpcode.CurveCollection;
        break;
      case "curvePrimitive":
      case "pointCollection":
        opcode = ElementGeometryOpcode.CurvePrimitive;
        break;
      case "polyface":
        opcode = ElementGeometryOpcode.Polyface;
        break;
      case "solid":
        opcode = ElementGeometryOpcode.SolidPrimitive;
        break;
      default:
        return undefined;
    }

    if (undefined !== worldToLocal) {
      const localGeom = geom.cloneTransformed(worldToLocal);
      if (undefined === localGeom)
        return undefined;
      geom = localGeom;
    }

    const data = BentleyGeometryFlatBuffer.geometryToBytes(geom, true);
    if (undefined === data)
      return undefined;

    return { opcode, data };
  }

  /** Return entry as a [[TextString]] */
  export function toTextString(entry: ElementGeometryDataEntry, localToWorld?: Transform): TextStringProps | undefined {
    if (ElementGeometryOpcode.TextString !== entry.opcode)
      return undefined;

    const buffer = new flatbuffers.ByteBuffer(entry.data);
    const ppfb = EGFBAccessors.TextString.getRootAsTextString(buffer);

    const style = ppfb.style();
    if (null === style)
      return undefined;

    const text = ppfb.text();
    const props: TextStringProps = { text: (null !== text ? text : ""), font: style.fontId(), height: style.height() };

    props.widthFactor = style.widthFactor();
    props.bold = style.isBold();
    props.italic = style.isItalic();
    props.underline = style.isUnderlined();

    const transform = ppfb.transform();
    if (null !== transform) {
      props.origin = Point3d.create(transform.form3d03(), transform.form3d13(), transform.form3d23());
      props.rotation = YawPitchRollAngles.createFromMatrix3d(Matrix3d.createRowValues(transform.form3d00(), transform.form3d01(), transform.form3d02(), transform.form3d10(), transform.form3d11(), transform.form3d12(), transform.form3d20(), transform.form3d21(), transform.form3d22()));
    }

    if (undefined === localToWorld)
      return props;

    const textString = new TextString(props);
    if (!textString.transformInPlace(localToWorld))
      return undefined;

    return textString.toJSON();
  }

  /** Create entry from a [[TextString]] */
  export function fromTextString(text: TextStringProps, worldToLocal?: Transform): ElementGeometryDataEntry | undefined {
    if (undefined !== worldToLocal) {
      const localText = new TextString(text);
      if (!localText.transformInPlace(worldToLocal))
        return undefined;
      text = localText.toJSON();
    }

    const fbb = new flatbuffers.Builder();
    const builder = EGFBAccessors.TextString;

    const textOffset = fbb.createString(text.text);
    const styleOffset = EGFBAccessors.TextStringStyle.createTextStringStyle(fbb, 1, 0, text.font, undefined === text.bold ? false : text.bold, undefined === text.italic ? false : text.italic, undefined === text.underline ? false : text.underline, text.height, undefined === text.widthFactor ? 1.0 : text.widthFactor);

    builder.startTextString(fbb);

    builder.addMajorVersion(fbb, 1);
    builder.addMinorVersion(fbb, 0);

    builder.addText(fbb, textOffset);
    builder.addStyle(fbb, styleOffset);

    if (undefined !== text.origin || undefined !== text.rotation) {
      const origin = Point3d.fromJSON(text.origin);
      const angles = YawPitchRollAngles.fromJSON(text.rotation);
      const matrix = angles.toMatrix3d();
      const coffs = matrix.coffs;
      const transformOffset = EGFBAccessors.TextStringTransform.createTextStringTransform(fbb, coffs[0], coffs[1], coffs[2], origin.x, coffs[3], coffs[4], coffs[5], origin.y, coffs[6], coffs[7], coffs[8], origin.z);
      builder.addTransform(fbb, transformOffset);
    }

    const mLoc = builder.endTextString(fbb);
    fbb.finish(mLoc);
    const data = fbb.asUint8Array();

    return { opcode: ElementGeometryOpcode.TextString, data };
  }

  /** Return entry as a [[ImageGraphic]] */
  export function toImageGraphic(entry: ElementGeometryDataEntry, localToWorld?: Transform): ImageGraphicProps | undefined {
    if (ElementGeometryOpcode.Image !== entry.opcode)
      return undefined;

    const buffer = new flatbuffers.ByteBuffer(entry.data);
    const ppfb = EGFBAccessors.Image.getRootAsImage(buffer);

    const textureLong = ppfb.textureId();
    const textureId = Id64.fromUint32Pair(textureLong.low, textureLong.high);
    const hasBorder = (1 === ppfb.drawBorder());

    const corners = new ImageGraphicCorners(Point3d.createZero(), Point3d.createZero(), Point3d.createZero(), Point3d.createZero());
    const corner0 = ppfb.tileCorner0();
    const corner1 = ppfb.tileCorner1();
    const corner2 = ppfb.tileCorner2();
    const corner3 = ppfb.tileCorner3();

    if (null !== corner0)
      corners[0].setFrom(Point3d.create(corner0.x(), corner0.y(), corner0.z()));
    if (null !== corner1)
      corners[1].setFrom(Point3d.create(corner1.x(), corner1.y(), corner1.z()));
    if (null !== corner2)
      corners[2].setFrom(Point3d.create(corner2.x(), corner2.y(), corner2.z()));
    if (null !== corner3)
      corners[3].setFrom(Point3d.create(corner3.x(), corner3.y(), corner3.z()));

    if (undefined !== localToWorld) {
      localToWorld.multiplyXYAndZInPlace(corners[0]);
      localToWorld.multiplyXYAndZInPlace(corners[1]);
      localToWorld.multiplyXYAndZInPlace(corners[2]);
      localToWorld.multiplyXYAndZInPlace(corners[3]);
    }

    return { corners: corners.toJSON(), textureId, hasBorder };
  }

  /** Create entry from a [[ImageGraphic]] */
  export function fromImageGraphic(image: ImageGraphicProps, worldToLocal?: Transform): ElementGeometryDataEntry | undefined {
    if (undefined !== worldToLocal) {
      const localImage = ImageGraphic.fromJSON(image).cloneTransformed(worldToLocal);
      image = localImage.toJSON();
    }

    const fbb = new flatbuffers.Builder();
    const builder = EGFBAccessors.Image;
    builder.startImage(fbb);

    const textudeIdPair = Id64.getUint32Pair(image.textureId);
    builder.addTextureId(fbb, flatbuffers.Long.create(textudeIdPair.lower, textudeIdPair.upper));
    builder.addDrawBorder(fbb, image.hasBorder ? 1 : 0);

    const corners = ImageGraphicCorners.fromJSON(image.corners);
    const cornerOffset0 = EGFBAccessors.DPoint3d.createDPoint3d(fbb, corners[0].x, corners[0].y, corners[0].z);
    builder.addTileCorner0(fbb, cornerOffset0);
    const cornerOffset1 = EGFBAccessors.DPoint3d.createDPoint3d(fbb, corners[1].x, corners[1].y, corners[1].z);
    builder.addTileCorner1(fbb, cornerOffset1);
    const cornerOffset2 = EGFBAccessors.DPoint3d.createDPoint3d(fbb, corners[2].x, corners[2].y, corners[2].z);
    builder.addTileCorner2(fbb, cornerOffset2);
    const cornerOffset3 = EGFBAccessors.DPoint3d.createDPoint3d(fbb, corners[3].x, corners[3].y, corners[3].z);
    builder.addTileCorner3(fbb, cornerOffset3);

    const mLoc = builder.endImage(fbb);
    fbb.finish(mLoc);
    const data = fbb.asUint8Array();

    return { opcode: ElementGeometryOpcode.Image, data };
  }

  /** Return entry as a [[BRepEntity.DataProps]] for checking brep type and face attachments. */
  export function toBRep(entry: ElementGeometryDataEntry, wantBRepData: boolean = false, localToWorld?: Transform): BRepEntity.DataProps | undefined {
    if (ElementGeometryOpcode.BRep !== entry.opcode)
      return undefined;

    const buffer = new flatbuffers.ByteBuffer(entry.data);
    const ppfb = EGFBAccessors.BRepData.getRootAsBRepData(buffer);

    const toBRepType = (typeFb: EGFBAccessors.BRepType) => {
      switch (typeFb) {
        case EGFBAccessors.BRepType.Wire:
          return BRepEntity.Type.Wire;
        case EGFBAccessors.BRepType.Sheet:
          return BRepEntity.Type.Sheet;
        default:
          return BRepEntity.Type.Solid;
      }
    };

    const type = toBRepType(ppfb.brepType());

    let transform;
    const entityTransform = ppfb.entityTransform();
    if (null !== entityTransform)
      transform = Transform.createRowValues(entityTransform.x00(), entityTransform.x01(), entityTransform.x02(), entityTransform.tx(), entityTransform.x10(), entityTransform.x11(), entityTransform.x12(), entityTransform.ty(), entityTransform.x20(), entityTransform.x21(), entityTransform.x22(), entityTransform.tz());

    if (undefined !== localToWorld) {
      if (undefined !== transform)
        transform.multiplyTransformTransform(localToWorld, transform);
      else
        transform = localToWorld;
    }

    const faceSymbLen = ppfb.symbologyLength();
    let faceSymbology;
    if (0 !== faceSymbLen) {
      const faceSymbPropsArray: BRepEntity.FaceSymbologyProps[] = [];
      for (let index = 0; index < faceSymbLen; ++index) {
        const faceSymbFb = ppfb.symbology(index);
        const faceSymbProps: BRepEntity.FaceSymbologyProps = {};
        if (null !== faceSymbFb) {
          if (1 === faceSymbFb.useColor())
            faceSymbProps.color = faceSymbFb.color();
          if (1 === faceSymbFb.useMaterial())
            faceSymbProps.materialId = Id64.fromUint32Pair(faceSymbFb.materialId().low, faceSymbFb.materialId().high);
          faceSymbProps.transparency = faceSymbFb.transparency();
        }
        faceSymbPropsArray.push(faceSymbProps);
      }
      faceSymbology = faceSymbPropsArray;
    }

    let data;
    const entityData = ppfb.entityDataArray();
    if (wantBRepData && null !== entityData)
      data = Base64EncodedString.fromUint8Array(entityData);

    return { data, type, transform: transform?.toJSON(), faceSymbology };
  }

  /** Create entry from a [[BRepEntity.DataProps]]. Provided for compatibility with GeometryStreamBuilder only. */
  export function fromBRep(brep: BRepEntity.DataProps, worldToLocal?: Transform): ElementGeometryDataEntry | undefined {
    if (undefined !== worldToLocal) {
      const entityTrans = Transform.fromJSON(brep.transform);
      const localTrans = entityTrans.multiplyTransformTransform(worldToLocal);
      brep = {
        data: brep.data,
        type: brep.type,
        transform: localTrans.isIdentity ? undefined : localTrans.toJSON(),
        faceSymbology: brep.faceSymbology,
      };
    }

    const fbb = new flatbuffers.Builder();
    const builder = EGFBAccessors.BRepData;
    let dataOffset;
    let faceSymbOffset;

    if (undefined !== brep.data) {
      const entityData = Base64EncodedString.toUint8Array(brep.data);
      if (entityData.length === 0)
        return undefined;

      dataOffset = builder.createEntityDataVector(fbb, entityData);
    }

    if (undefined !== brep.faceSymbology) {
      builder.startSymbologyVector(fbb, brep.faceSymbology.length);
      for (let i = brep.faceSymbology.length - 1; i >= 0; i--) {
        const symb = brep.faceSymbology[i];
        const materialIdPair = Id64.getUint32Pair(symb.materialId ? symb.materialId : Id64.invalid);
        const matLong = flatbuffers.Long.create(materialIdPair.lower, materialIdPair.upper);
        EGFBAccessors.FaceSymbology.createFaceSymbology(fbb, symb.color ? 1 : 0, symb.materialId ? 1 : 0, symb.color ? symb.color : 0, matLong, symb.transparency ? symb.transparency : 0, 0, 0);
      }
      faceSymbOffset = fbb.endVector();
    }

    builder.startBRepData(fbb);

    const toEGFBBRepType = (type: BRepEntity.Type) => {
      switch (type) {
        case BRepEntity.Type.Wire:
          return EGFBAccessors.BRepType.Wire;
        case BRepEntity.Type.Sheet:
          return EGFBAccessors.BRepType.Sheet;
        default:
          return EGFBAccessors.BRepType.Solid;
      }
    };

    if (undefined !== brep.type)
      builder.addBrepType(fbb, toEGFBBRepType(brep.type));

    if (undefined !== brep.transform) {
      const transform = Transform.fromJSON(brep.transform);
      const transformOffset = EGFBAccessors.Transform.createTransform(fbb, transform.matrix.coffs[0], transform.matrix.coffs[1], transform.matrix.coffs[2], transform.origin.x, transform.matrix.coffs[3], transform.matrix.coffs[4], transform.matrix.coffs[5], transform.origin.y, transform.matrix.coffs[6], transform.matrix.coffs[7], transform.matrix.coffs[8], transform.origin.z);
      builder.addEntityTransform(fbb, transformOffset);
    }

    if (undefined !== dataOffset)
      builder.addEntityData(fbb, dataOffset);

    if (undefined !== faceSymbOffset)
      builder.addSymbology(fbb, faceSymbOffset);

    const mLoc = builder.endBRepData(fbb);
    fbb.finish(mLoc);
    const data = fbb.asUint8Array();

    return { opcode: ElementGeometryOpcode.BRep, data };
  }

  /** Apply transform directly to ElementGeometryDataEntry for a BRep */
  export function transformBRep(entry: ElementGeometryDataEntry, inputTransform: Transform): boolean {
    if (ElementGeometryOpcode.BRep !== entry.opcode)
      return false;

    const buffer = new flatbuffers.ByteBuffer(entry.data);
    const ppfb = EGFBAccessors.BRepData.getRootAsBRepData(buffer);

    const fbb = new flatbuffers.Builder();
    const builder = EGFBAccessors.BRepData;

    const entityData = ppfb.entityDataArray();
    const dataOffset = (null !== entityData ? builder.createEntityDataVector(fbb, entityData) : undefined);

    let faceSymbOffset;
    const faceSymbLen = ppfb.symbologyLength();
    if (0 !== faceSymbLen) {
      builder.startSymbologyVector(fbb, faceSymbLen);
      for (let i = faceSymbLen - 1; i >= 0; i--) {
        const faceSymbFb = ppfb.symbology(i);
        if (null === faceSymbFb)
          continue;
        EGFBAccessors.FaceSymbology.createFaceSymbology(fbb, faceSymbFb.useColor(), faceSymbFb.useMaterial(), faceSymbFb.color(), faceSymbFb.materialId(), faceSymbFb.transparency(), 0, 0);
      }
      faceSymbOffset = fbb.endVector();
    }

    builder.startBRepData(fbb);
    builder.addBrepType(fbb, ppfb.brepType());

    let transform;
    const entityTransform = ppfb.entityTransform();
    if (null !== entityTransform)
      transform = Transform.createRowValues(entityTransform.x00(), entityTransform.x01(), entityTransform.x02(), entityTransform.tx(), entityTransform.x10(), entityTransform.x11(), entityTransform.x12(), entityTransform.ty(), entityTransform.x20(), entityTransform.x21(), entityTransform.x22(), entityTransform.tz());

    if (undefined !== transform)
      transform.multiplyTransformTransform(inputTransform, transform);
    else
      transform = inputTransform;

    const transformOffset = EGFBAccessors.Transform.createTransform(fbb, transform.matrix.coffs[0], transform.matrix.coffs[1], transform.matrix.coffs[2], transform.origin.x, transform.matrix.coffs[3], transform.matrix.coffs[4], transform.matrix.coffs[5], transform.origin.y, transform.matrix.coffs[6], transform.matrix.coffs[7], transform.matrix.coffs[8], transform.origin.z);
    builder.addEntityTransform(fbb, transformOffset);

    if (undefined !== dataOffset)
      builder.addEntityData(fbb, dataOffset);

    if (undefined !== faceSymbOffset)
      builder.addSymbology(fbb, faceSymbOffset);

    const mLoc = builder.endBRepData(fbb);
    fbb.finish(mLoc);
    entry.data = fbb.asUint8Array();

    return true;
  }

  /** @internal */
  enum StyleMod {
    Scale = 0x01,
    DashScale = 0x02,
    GapScale = 0x04,
    StartWidth = 0x08,
    EndWidth = 0x10,
    DistPhase = 0x20,
    FractPhase = 0x40,
    CenterPhase = 0x80,
    Normal = 0x0100,
    Rotation = 0x0200,
    PhysicalWidth = 0x02000,
    SegMode = 0x40000000,
    NoSegMode = 0x80000000,
  }

  /** Update the supplied [[GeometryParams]] from an entry with appearance information */
  export function updateGeometryParams(entry: ElementGeometryDataEntry, geomParams: GeometryParams, localToWorld?: Transform): boolean {
    if (!isAppearanceEntry(entry))
      return false;

    let changed = false;

    switch (entry.opcode) {
      case ElementGeometryOpcode.BasicSymbology: {
        const buffer = new flatbuffers.ByteBuffer(entry.data);
        const ppfb = EGFBAccessors.BasicSymbology.getRootAsBasicSymbology(buffer);

        const subcatLong = ppfb.subCategoryId();
        let subcatId = Id64.fromUint32Pair(subcatLong.low, subcatLong.high);

        if (Id64.isInvalid(subcatId))
          subcatId = geomParams.subCategoryId; // Preserve current sub-category if not explicitly stored...

        if (Id64.isValid(subcatId)) {
          geomParams.setSubCategoryId(subcatId); // Reset to sub-category appearance...
          changed = true;
        }

        if (ppfb.useColor()) {
          const lineColor = ColorDef.fromTbgr(ppfb.color());
          if (undefined === geomParams.lineColor || !lineColor.equals(geomParams.lineColor)) {
            geomParams.lineColor = lineColor;
            changed = true;
          }
        }

        if (ppfb.useWeight()) {
          const weight = ppfb.weight();
          if (undefined === geomParams.weight || weight !== geomParams.weight) {
            geomParams.weight = weight;
            changed = true;
          }
        }

        if (ppfb.useStyle()) {
          const styleLong = ppfb.lineStyleId();
          const styleId = Id64.fromUint32Pair(styleLong.low, styleLong.high);
          if (undefined === geomParams.styleInfo || styleId !== geomParams.styleInfo.styleId) {
            geomParams.styleInfo = new LineStyle.Info(styleId);
            changed = true;
          }
        }

        const transparency = ppfb.transparency();
        if (transparency !== (undefined !== geomParams.elmTransparency ? geomParams.elmTransparency : 0)) {
          geomParams.elmTransparency = transparency;
          changed = true;
        }

        const displayPriority = ppfb.displayPriority();
        if (displayPriority !== (undefined !== geomParams.elmPriority ? geomParams.elmPriority : 0)) {
          geomParams.elmPriority = displayPriority;
          changed = true;
        }

        const geometryClass = ppfb.geomClass();
        if (geometryClass !== (undefined !== geomParams.geometryClass ? geomParams.geometryClass : GeometryClass.Primary)) {
          geomParams.geometryClass = geometryClass;
          changed = true;
        }

        return changed;
      }

      case ElementGeometryOpcode.LineStyleModifiers: {
        const buffer = new flatbuffers.ByteBuffer(entry.data);
        const ppfb = EGFBAccessors.LineStyleModifiers.getRootAsLineStyleModifiers(buffer);
        const props: LineStyle.ModifierProps = {};

        if (0 !== (ppfb.modifiers() & StyleMod.Scale))
          props.scale = ppfb.scale();

        if (0 !== (ppfb.modifiers() & StyleMod.GapScale))
          props.gapScale = ppfb.gapScale();

        if (0 !== (ppfb.modifiers() & StyleMod.DashScale))
          props.dashScale = ppfb.dashScale();

        if (0 !== (ppfb.modifiers() & StyleMod.StartWidth))
          props.startWidth = ppfb.startWidth();

        if (0 !== (ppfb.modifiers() & StyleMod.EndWidth))
          props.endWidth = ppfb.endWidth();

        if (0 !== (ppfb.modifiers() & StyleMod.DistPhase))
          props.distPhase = ppfb.distPhase();

        if (0 !== (ppfb.modifiers() & StyleMod.FractPhase))
          props.fractPhase = ppfb.fractPhase();

        if (0 !== (ppfb.modifiers() & StyleMod.CenterPhase))
          props.centerPhase = true;

        if (0 !== (ppfb.modifiers() & StyleMod.SegMode))
          props.segmentMode = true;
        else if (0 !== (ppfb.modifiers() & StyleMod.NoSegMode))
          props.segmentMode = false;

        if (0 !== (ppfb.modifiers() & StyleMod.PhysicalWidth))
          props.physicalWidth = true;

        if (0 !== (ppfb.modifiers() & StyleMod.Normal)) {
          const normal = ppfb.normal();
          if (null !== normal)
            props.normal = Vector3d.create(normal.x(), normal.y(), normal.z());
        }

        if (0 !== (ppfb.modifiers() & StyleMod.Rotation))
          props.rotation = YawPitchRollAngles.createDegrees(ppfb.yaw(), ppfb.pitch(), ppfb.roll());

        const styleMod = new LineStyle.Modifier(props);
        if (undefined !== localToWorld)
          styleMod.applyTransform(localToWorld);

        if (undefined === geomParams.styleInfo) {
          geomParams.styleInfo = new LineStyle.Info(Id64.invalid, styleMod);
          changed = true;
        } else if (undefined === geomParams.styleInfo.styleMod || !styleMod.equals(geomParams.styleInfo.styleMod)) {
          geomParams.styleInfo.styleMod = styleMod;
          changed = true;
        }

        return changed;
      }

      case ElementGeometryOpcode.Fill: {
        const buffer = new flatbuffers.ByteBuffer(entry.data);
        const ppfb = EGFBAccessors.AreaFill.getRootAsAreaFill(buffer);

        const toFillDisplay = (fill: EGFBAccessors.FillDisplay) => {
          switch (fill) {
            case EGFBAccessors.FillDisplay.ByView:
              return FillDisplay.ByView;
            case EGFBAccessors.FillDisplay.Always:
              return FillDisplay.Always;
            case EGFBAccessors.FillDisplay.Blanking:
              return FillDisplay.Blanking;
            default:
              return FillDisplay.Never;
          }
        };

        const fillDisplay = toFillDisplay(ppfb.fill());
        if (fillDisplay !== (undefined !== geomParams.fillDisplay ? geomParams.fillDisplay : FillDisplay.Never)) {
          geomParams.fillDisplay = fillDisplay;
          changed = true;
        }

        if (FillDisplay.Never === fillDisplay)
          return changed;

        const transparency = ppfb.transparency();
        if (transparency !== (undefined !== geomParams.fillTransparency ? geomParams.fillTransparency : 0)) {
          geomParams.fillTransparency = transparency;
          changed = true;
        }

        if (EGFBAccessors.GradientMode.None !== ppfb.mode()) {
          const toGradientMode = (mode: EGFBAccessors.GradientMode) => {
            switch (mode) {
              case EGFBAccessors.GradientMode.Linear:
                return Gradient.Mode.Linear;
              case EGFBAccessors.GradientMode.Curved:
                return Gradient.Mode.Curved;
              case EGFBAccessors.GradientMode.Cylindrical:
                return Gradient.Mode.Cylindrical;
              case EGFBAccessors.GradientMode.Spherical:
                return Gradient.Mode.Spherical;
              case EGFBAccessors.GradientMode.Hemispherical:
                return Gradient.Mode.Hemispherical;
              case EGFBAccessors.GradientMode.Thematic:
                return Gradient.Mode.Thematic;
              default:
                return Gradient.Mode.None;
            }
          };

          const keys: Gradient.KeyColorProps[] = [];
          const colors = ppfb.colorsArray();
          const values = ppfb.valuesArray();
          if (null !== colors && null !== values && colors.length === values.length) {
            for (let iKey = 0; iKey < colors.length; ++iKey)
              keys.push({ value: values[iKey], color: colors[iKey] });
          }

          const props: Gradient.SymbProps = { mode: toGradientMode(ppfb.mode()), keys };

          const flags = ppfb.flags();
          const angle = ppfb.angle();
          const tint = ppfb.tint();
          const shift = ppfb.shift();

          props.flags = (0 !== flags ? flags : undefined);
          props.angle = (0 !== angle ? { radians: angle } : undefined);
          props.tint = (0 !== tint ? tint : undefined);
          props.shift = (0 !== shift ? shift : undefined);

          if (Gradient.Mode.Thematic === props.mode) {
            const thematic = ppfb.thematicSettings();

            if (null !== thematic) {
              const tprops: ThematicGradientSettingsProps = {};

              const mode = thematic.mode();
              const stepCount = thematic.stepCount();
              const marginColor = thematic.marginColor();
              const colorScheme = thematic.colorScheme();

              tprops.mode = (0 !== mode ? mode : undefined);
              tprops.stepCount = (0 !== stepCount ? stepCount : undefined);
              tprops.marginColor = (0 !== marginColor ? marginColor : undefined);
              tprops.colorScheme = (0 !== colorScheme ? colorScheme : undefined);

              props.thematicSettings = tprops;
            }
          }

          const gradient = Gradient.Symb.fromJSON(props);
          if (undefined === geomParams.gradient || !gradient.equals(geomParams.gradient)) {
            geomParams.gradient = gradient;
            changed = true;
          }
        } else if (0 !== ppfb.backgroundFill()) {
          const backgroundFill = (2 === ppfb.backgroundFill() ? BackgroundFill.Outline : BackgroundFill.Solid);
          if (backgroundFill !== geomParams.backgroundFill) {
            geomParams.backgroundFill = backgroundFill;
            changed = true;
          }
        } else if (ppfb.useColor()) {
          const fillColor = ColorDef.fromTbgr(ppfb.color());
          if (undefined === geomParams.fillColor || !fillColor.equals(geomParams.fillColor)) {
            geomParams.fillColor = fillColor;
            changed = true;
          }
        }

        return changed;
      }

      case ElementGeometryOpcode.Pattern: {
        const buffer = new flatbuffers.ByteBuffer(entry.data);
        const ppfb = EGFBAccessors.AreaPattern.getRootAsAreaPattern(buffer);
        const props: AreaPattern.ParamsProps = {};

        const origin = ppfb.origin();
        if (null !== origin) {
          const point = Point3d.create(origin.x(), origin.y(), origin.z());
          if (!point.isAlmostZero)
            props.origin = point;
        }

        const rotation = ppfb.rotation();
        if (null !== rotation) {
          const angles = YawPitchRollAngles.createFromMatrix3d(Matrix3d.createRowValues(
            rotation.x00(), rotation.x01(), rotation.x02(),
            rotation.x10(), rotation.x11(), rotation.x12(),
            rotation.x20(), rotation.x21(), rotation.x22())
          );
          if (undefined !== angles && !angles.isIdentity())
            props.rotation = angles;
        }

        const space1 = ppfb.space1();
        const space2 = ppfb.space2();
        const angle1 = ppfb.angle1();
        const angle2 = ppfb.angle2();
        const scale = ppfb.scale();

        props.space1 = (0 !== space1 ? space1 : undefined);
        props.space2 = (0 !== space2 ? space2 : undefined);
        props.angle1 = (0 !== angle1 ? { radians: angle1 } : undefined);
        props.angle2 = (0 !== angle2 ? { radians: angle2 } : undefined);
        props.scale = (0 !== scale ? scale : undefined);

        if (ppfb.useColor())
          props.color = ppfb.color();

        if (ppfb.useWeight())
          props.weight = ppfb.weight();

        props.invisibleBoundary = (1 === ppfb.invisibleBoundary() ? true : undefined);
        props.snappable = (1 === ppfb.snappable() ? true : undefined);

        const symbolId = Id64.fromUint32Pair(ppfb.symbolId().low, ppfb.symbolId().high);
        props.symbolId = (Id64.isValid(symbolId) ? symbolId : undefined);

        const nDefLines = ppfb.defLineLength();
        if (0 !== nDefLines) {
          const defLines: AreaPattern.HatchDefLineProps[] = [];

          for (let iLine = 0; iLine < nDefLines; ++iLine) {
            const defLine = ppfb.defLine(iLine);
            if (!defLine)
              continue;

            const line: AreaPattern.HatchDefLineProps = {};

            const angle = defLine.angle();
            line.angle = (0 !== angle ? { radians: defLine.angle() } : undefined);

            const through = defLine.through();
            if (through) {
              const thr = Point2d.create(through.x(), through.y());
              if (!thr.isAlmostZero)
                line.through = thr;
            }

            const offset = defLine.offset();
            if (offset) {
              const off = Point2d.create(offset.x(), offset.y());
              if (!off.isAlmostZero)
                line.offset = off;
            }

            const dashArray = defLine.dashesArray();
            if (0 !== defLine.dashesLength() && null !== dashArray) {
              const dashes: number[] = [];
              for (const value of dashArray) {
                dashes.push(value);
              }
              line.dashes = dashes;
            }

            defLines.push(line);
          }

          props.defLines = defLines;
        }

        const pattern = AreaPattern.Params.fromJSON(props);
        if (undefined !== localToWorld)
          pattern.applyTransform(localToWorld);

        if (undefined === geomParams.pattern || !pattern.equals(geomParams.pattern)) {
          geomParams.pattern = pattern;
          changed = true;
        }

        return changed;
      }

      case ElementGeometryOpcode.Material: {
        const buffer = new flatbuffers.ByteBuffer(entry.data);
        const ppfb = EGFBAccessors.Material.getRootAsMaterial(buffer);

        if (ppfb.useMaterial()) {
          const matLong = ppfb.materialId();
          const materialId = Id64.fromUint32Pair(matLong.low, matLong.high);
          if (undefined === geomParams.materialId || materialId !== geomParams.materialId) {
            geomParams.materialId = materialId;
            changed = true;
          }
        }

        return changed;
      }

      default:
        return changed;
    }
  }

  /** Append entries to represent a [[GeometryParams]] */
  export function appendGeometryParams(geomParams: GeometryParams, entries: ElementGeometryDataEntry[], worldToLocal?: Transform): boolean {
    const fbbBas = new flatbuffers.Builder();
    const builder = EGFBAccessors.BasicSymbology;
    builder.startBasicSymbology(fbbBas);

    const subcatIdPair = Id64.getUint32Pair(geomParams.subCategoryId);
    builder.addSubCategoryId(fbbBas, flatbuffers.Long.create(subcatIdPair.lower, subcatIdPair.upper));

    if (undefined !== geomParams.lineColor) {
      builder.addColor(fbbBas, geomParams.lineColor.tbgr);
      builder.addUseColor(fbbBas, 1);
    }

    if (undefined !== geomParams.weight) {
      builder.addWeight(fbbBas, geomParams.weight);
      builder.addUseWeight(fbbBas, 1);
    }

    if (undefined !== geomParams.styleInfo) {
      const styleIdPair = Id64.getUint32Pair(geomParams.styleInfo.styleId);
      builder.addLineStyleId(fbbBas, flatbuffers.Long.create(styleIdPair.lower, styleIdPair.upper));
      builder.addUseStyle(fbbBas, 1);
    }

    if (undefined !== geomParams.elmTransparency && 0 !== geomParams.elmTransparency) {
      builder.addTransparency(fbbBas, geomParams.elmTransparency);
    }

    if (undefined !== geomParams.elmPriority && 0 !== geomParams.elmPriority) {
      builder.addDisplayPriority(fbbBas, geomParams.elmPriority);
    }

    if (undefined !== geomParams.geometryClass && GeometryClass.Primary !== geomParams.geometryClass) {
      builder.addGeomClass(fbbBas, geomParams.geometryClass);
    }

    const mLoc = builder.endBasicSymbology(fbbBas);
    fbbBas.finish(mLoc);
    const data = fbbBas.asUint8Array();

    entries.push({ opcode: ElementGeometryOpcode.BasicSymbology, data });

    if (undefined !== geomParams.styleInfo && undefined !== geomParams.styleInfo.styleMod) {
      const fbbLS = new flatbuffers.Builder();
      const builderLS = EGFBAccessors.LineStyleModifiers;
      builderLS.startLineStyleModifiers(fbbLS);

      let lsMods = geomParams.styleInfo.styleMod;
      if (undefined !== worldToLocal) {
        lsMods = new LineStyle.Modifier(lsMods);
        if (!lsMods.applyTransform(worldToLocal))
          return false;
      }

      let modifiers = 0;

      if (undefined !== lsMods.scale) {
        builderLS.addScale(fbbLS, lsMods.scale);
        modifiers |= StyleMod.Scale;
      }

      if (undefined !== lsMods.dashScale) {
        builderLS.addDashScale(fbbLS, lsMods.dashScale);
        modifiers |= StyleMod.DashScale;
      }

      if (undefined !== lsMods.gapScale) {
        builderLS.addGapScale(fbbLS, lsMods.gapScale);
        modifiers |= StyleMod.GapScale;
      }

      if (undefined !== lsMods.startWidth) {
        builderLS.addStartWidth(fbbLS, lsMods.startWidth);
        modifiers |= StyleMod.StartWidth;
      }

      if (undefined !== lsMods.endWidth) {
        builderLS.addEndWidth(fbbLS, lsMods.endWidth);
        modifiers |= StyleMod.EndWidth;
      }

      if (undefined !== lsMods.distPhase) {
        builderLS.addDistPhase(fbbLS, lsMods.distPhase);
        modifiers |= StyleMod.DistPhase;
      }

      if (undefined !== lsMods.fractPhase) {
        builderLS.addFractPhase(fbbLS, lsMods.fractPhase);
        modifiers |= StyleMod.FractPhase;
      }

      if (lsMods.centerPhase) {
        modifiers |= StyleMod.CenterPhase;
      }

      if (undefined !== lsMods.segmentMode) {
        modifiers |= (lsMods.segmentMode ? StyleMod.SegMode : StyleMod.NoSegMode);
      }

      if (lsMods.physicalWidth) {
        modifiers |= StyleMod.PhysicalWidth;
      }

      if (undefined !== lsMods.normal) {
        const normalOffset = EGFBAccessors.DVec3d.createDVec3d(fbbLS, lsMods.normal.x, lsMods.normal.y, lsMods.normal.z);
        builderLS.addNormal(fbbLS, normalOffset);
        modifiers |= StyleMod.Normal;
      }

      if (undefined !== lsMods.rotation) {
        builderLS.addYaw(fbbLS, lsMods.rotation.yaw.degrees);
        builderLS.addPitch(fbbLS, lsMods.rotation.pitch.degrees);
        builderLS.addRoll(fbbLS, lsMods.rotation.roll.degrees);
        modifiers |= StyleMod.Rotation;
      }

      builderLS.addModifiers(fbbLS, modifiers);

      const mLocLS = builderLS.endLineStyleModifiers(fbbLS);
      fbbLS.finish(mLocLS);
      const dataLS = fbbLS.asUint8Array();

      if (0 !== modifiers)
        entries.push({ opcode: ElementGeometryOpcode.LineStyleModifiers, data: dataLS });
    }

    if (undefined !== geomParams.fillDisplay && FillDisplay.Never !== geomParams.fillDisplay) {
      const fbbFill = new flatbuffers.Builder();
      const builderFill = EGFBAccessors.AreaFill;

      let keyValuesOff;
      let keyColorsOff;
      let thematicOffset;

      if (undefined !== geomParams.gradient) {
        const keyColors: number[] = [];
        const keyValues: number[] = [];

        for (const key of geomParams.gradient.keys) {
          keyColors.push(key.color.tbgr);
          keyValues.push(key.value);
        }

        keyValuesOff = builderFill.createValuesVector(fbbFill, keyValues);
        keyColorsOff = builderFill.createColorsVector(fbbFill, keyColors);

        if (Gradient.Mode.Thematic === geomParams.gradient.mode && undefined !== geomParams.gradient.thematicSettings) {
          const thematic = geomParams.gradient.thematicSettings;
          const builderThematic = EGFBAccessors.ThematicSettings;
          builderThematic.startThematicSettings(fbbFill);

          builderThematic.addMode(fbbFill, thematic.mode);
          builderThematic.addStepCount(fbbFill, thematic.stepCount);
          builderThematic.addMarginColor(fbbFill, thematic.marginColor.tbgr);
          builderThematic.addColorScheme(fbbFill, thematic.colorScheme);

          const rangeOffset = EGFBAccessors.DRange1d.createDRange1d(fbbFill, ThematicGradientSettings.contentRange, ThematicGradientSettings.contentMax);
          builderThematic.addRange(fbbFill, rangeOffset);

          thematicOffset = builderThematic.endThematicSettings(fbbFill);
        }
      }

      builderFill.startAreaFill(fbbFill);

      const toEGFBFillDisplay = (fill: FillDisplay) => {
        switch (fill) {
          case FillDisplay.ByView:
            return EGFBAccessors.FillDisplay.ByView;
          case FillDisplay.Always:
            return EGFBAccessors.FillDisplay.Always;
          case FillDisplay.Blanking:
            return EGFBAccessors.FillDisplay.Blanking;
          default:
            return EGFBAccessors.FillDisplay.None;
        }
      };

      builderFill.addFill(fbbFill, toEGFBFillDisplay(geomParams.fillDisplay));

      if (undefined !== geomParams.fillTransparency)
        builderFill.addTransparency(fbbFill, geomParams.fillTransparency);

      if (undefined !== geomParams.gradient) {
        const toEGFBGradientMode = (mode: Gradient.Mode) => {
          switch (mode) {
            case Gradient.Mode.Linear:
              return EGFBAccessors.GradientMode.Linear;
            case Gradient.Mode.Curved:
              return EGFBAccessors.GradientMode.Curved;
            case Gradient.Mode.Cylindrical:
              return EGFBAccessors.GradientMode.Cylindrical;
            case Gradient.Mode.Spherical:
              return EGFBAccessors.GradientMode.Spherical;
            case Gradient.Mode.Hemispherical:
              return EGFBAccessors.GradientMode.Hemispherical;
            case Gradient.Mode.Thematic:
              return EGFBAccessors.GradientMode.Thematic;
            default:
              return EGFBAccessors.GradientMode.None;
          }
        };

        builderFill.addMode(fbbFill, toEGFBGradientMode(geomParams.gradient.mode));

        builderFill.addFlags(fbbFill, geomParams.gradient.flags);
        builderFill.addShift(fbbFill, geomParams.gradient.shift);

        if (undefined !== geomParams.gradient.tint)
          builderFill.addTint(fbbFill, geomParams.gradient.tint);

        if (undefined !== geomParams.gradient.angle)
          builderFill.addAngle(fbbFill, geomParams.gradient.angle.radians);

        if (undefined !== keyValuesOff)
          builderFill.addValues(fbbFill, keyValuesOff);

        if (undefined !== keyColorsOff)
          builderFill.addColors(fbbFill, keyColorsOff);

        if (undefined !== thematicOffset)
          builderFill.addThematicSettings(fbbFill, thematicOffset);
      } else if (undefined !== geomParams.backgroundFill && BackgroundFill.None !== geomParams.backgroundFill) {
        builderFill.addBackgroundFill(fbbFill, BackgroundFill.Outline === geomParams.backgroundFill ? 2 : 1);
      } else if (undefined !== geomParams.fillColor) {
        builderFill.addColor(fbbFill, geomParams.fillColor.tbgr);
        builderFill.addUseColor(fbbFill, 1);
      }

      const mLocFill = builderFill.endAreaFill(fbbFill);
      fbbFill.finish(mLocFill);
      const dataFill = fbbFill.asUint8Array();

      entries.push({ opcode: ElementGeometryOpcode.Fill, data: dataFill });
    }

    if (undefined !== geomParams.pattern) {
      const fbbPat = new flatbuffers.Builder();
      const builderPat = EGFBAccessors.AreaPattern;

      let pattern = geomParams.pattern;
      if (undefined !== worldToLocal) {
        pattern = pattern.clone();
        if (!pattern.applyTransform(worldToLocal))
          return false;
      }

      let defLineVecOffset;

      if (undefined !== pattern.defLines) {
        const defLines = pattern.defLines;
        const builderDefLines = EGFBAccessors.DwgHatchDefLine;
        const defLineOffsets: number[] = [];

        for (const line of defLines) {
          let dashOffset;

          if (undefined !== line.dashes)
            dashOffset = builderDefLines.createDashesVector(fbbPat, line.dashes);

          builderDefLines.startDwgHatchDefLine(fbbPat);

          if (undefined !== line.angle)
            builderDefLines.addAngle(fbbPat, line.angle.radians);

          // NOTE: Backend requires through and offset to be present...
          const throughOffset = EGFBAccessors.DPoint2d.createDPoint2d(fbbPat, undefined !== line.through ? line.through.x : 0, undefined !== line.through ? line.through.y : 0);
          builderDefLines.addThrough(fbbPat, throughOffset);

          const offsetOffset = EGFBAccessors.DPoint2d.createDPoint2d(fbbPat, undefined !== line.offset ? line.offset.x : 0, undefined !== line.offset ? line.offset.y : 0);
          builderDefLines.addOffset(fbbPat, offsetOffset);

          if (undefined !== dashOffset)
            builderDefLines.addDashes(fbbPat, dashOffset);

          defLineOffsets.push(builderDefLines.endDwgHatchDefLine(fbbPat));
        }

        if (0 !== defLineOffsets.length)
          defLineVecOffset = builderPat.createDefLineVector(fbbPat, defLineOffsets);
      }

      builderPat.startAreaPattern(fbbPat);

      if (undefined !== pattern.origin) {
        const originOffset = EGFBAccessors.DPoint3d.createDPoint3d(fbbPat, pattern.origin.x, pattern.origin.y, pattern.origin.z);
        builderPat.addOrigin(fbbPat, originOffset);
      }

      if (undefined !== pattern.rotation) {
        const matrix = pattern.rotation.toMatrix3d();
        const coffs = matrix.coffs;
        const rotationOffset = EGFBAccessors.RotMatrix.createRotMatrix(fbbPat, coffs[0], coffs[1], coffs[2], coffs[3], coffs[4], coffs[5], coffs[6], coffs[7], coffs[8]);
        builderPat.addRotation(fbbPat, rotationOffset);
      }

      if (undefined !== pattern.space1)
        builderPat.addSpace1(fbbPat, pattern.space1);

      if (undefined !== pattern.space2)
        builderPat.addSpace2(fbbPat, pattern.space2);

      if (undefined !== pattern.angle1)
        builderPat.addAngle1(fbbPat, pattern.angle1.radians);

      if (undefined !== pattern.angle2)
        builderPat.addAngle2(fbbPat, pattern.angle2.radians);

      if (undefined !== pattern.scale)
        builderPat.addScale(fbbPat, pattern.scale);

      if (undefined !== pattern.color) {
        builderPat.addColor(fbbPat, pattern.color.tbgr);
        builderPat.addUseColor(fbbPat, 1);
      }

      if (undefined !== pattern.weight) {
        builderPat.addWeight(fbbPat, pattern.weight);
        builderPat.addUseWeight(fbbPat, 1);
      }

      if (undefined !== pattern.invisibleBoundary && pattern.invisibleBoundary)
        builderPat.addInvisibleBoundary(fbbPat, 1);

      if (undefined !== pattern.snappable && pattern.snappable)
        builderPat.addSnappable(fbbPat, 1);

      if (undefined !== pattern.symbolId) {
        const symbolIdPair = Id64.getUint32Pair(pattern.symbolId);
        builderPat.addSymbolId(fbbPat, flatbuffers.Long.create(symbolIdPair.lower, symbolIdPair.upper));
      }

      if (undefined !== defLineVecOffset)
        builderPat.addDefLine(fbbPat, defLineVecOffset);

      const mLocPat = builderPat.endAreaPattern(fbbPat);
      fbbPat.finish(mLocPat);
      const dataPat = fbbPat.asUint8Array();

      entries.push({ opcode: ElementGeometryOpcode.Pattern, data: dataPat });
    }

    if (undefined !== geomParams.materialId) {
      const fbbMat = new flatbuffers.Builder();
      const builderMat = EGFBAccessors.Material;
      builderMat.startMaterial(fbbMat);

      const matIdPair = Id64.getUint32Pair(geomParams.materialId);
      builderMat.addMaterialId(fbbMat, flatbuffers.Long.create(matIdPair.lower, matIdPair.upper));
      builderMat.addUseMaterial(fbbMat, 1);

      const mLocMat = builderMat.endMaterial(fbbMat);
      fbbMat.finish(mLocMat);
      const dataMat = fbbMat.asUint8Array();

      entries.push({ opcode: ElementGeometryOpcode.Material, data: dataMat });
    }

    return true;
  }

  /** Return entry as [[GeometryPart]] id and instance transform */
  export function toGeometryPart(entry: ElementGeometryDataEntry, partToElement?: Transform): Id64String | undefined {
    if (ElementGeometryOpcode.PartReference !== entry.opcode)
      return undefined;

    const buffer = new flatbuffers.ByteBuffer(entry.data);
    const ppfb = EGFBAccessors.GeometryPart.getRootAsGeometryPart(buffer);

    const partLong = ppfb.geomPartId();
    const partId = Id64.fromUint32Pair(partLong.low, partLong.high);

    if (undefined !== partToElement) {
      let origin;
      const originfb = ppfb.origin();
      if (null !== originfb)
        origin = Point3d.create(originfb.x(), originfb.y(), originfb.z());
      else
        origin = Point3d.createZero();

      const angles = YawPitchRollAngles.createDegrees(ppfb.yaw(), ppfb.pitch(), ppfb.roll());
      const matrix = angles.toMatrix3d();
      if (1.0 !== ppfb.scale())
        matrix.scaleColumnsInPlace(ppfb.scale(), ppfb.scale(), ppfb.scale());

      Transform.createOriginAndMatrix(origin, matrix, partToElement);
    }

    return partId;
  }

  /** Create entry from a [[GeometryPart]] id and instance transform */
  export function fromGeometryPart(partId: Id64String, partTransform?: Transform, worldToLocal?: Transform): ElementGeometryDataEntry | undefined {
    let partToElement = partTransform;
    if (undefined !== worldToLocal)
      partToElement = worldToLocal.multiplyTransformTransform(undefined !== partTransform ? partTransform : Transform.createIdentity());

    const fbb = new flatbuffers.Builder();
    const builder = EGFBAccessors.GeometryPart;
    builder.startGeometryPart(fbb);

    const idPair = Id64.getUint32Pair(partId);
    builder.addGeomPartId(fbb, flatbuffers.Long.create(idPair.lower, idPair.upper));

    if (undefined !== partToElement && !partToElement.isIdentity) {
      const originOffset = EGFBAccessors.DPoint3d.createDPoint3d(fbb, partToElement.origin.x, partToElement.origin.y, partToElement.origin.z);
      builder.addOrigin(fbb, originOffset);

      const angles = YawPitchRollAngles.createFromMatrix3d(partToElement.matrix);
      if (undefined !== angles) {
        builder.addYaw(fbb, angles.yaw.degrees);
        builder.addPitch(fbb, angles.pitch.degrees);
        builder.addRoll(fbb, angles.roll.degrees);
      }

      const result = partToElement.matrix.factorRigidWithSignedScale();
      if (undefined !== result && result.scale > 0.0)
        builder.addScale(fbb, result.scale);
    }

    const mLoc = builder.endGeometryPart(fbb);
    fbb.finish(mLoc);
    const data = fbb.asUint8Array();

    return { opcode: ElementGeometryOpcode.PartReference, data };
  }

  /** Return entry as a [[ElementAlignedBox3d]] representing the local range of a geometric entry */
  export function toSubGraphicRange(entry: ElementGeometryDataEntry): ElementAlignedBox3d | undefined {
    if (ElementGeometryOpcode.SubGraphicRange !== entry.opcode)
      return undefined;

    const buffer = new flatbuffers.ByteBuffer(entry.data);
    const ppfb = EGFBAccessors.PointPrimitive.getRootAsPointPrimitive(buffer);

    if (2 !== ppfb.coordsLength())
      return undefined;

    const low = Point3d.create(ppfb.coords(0)!.x(), ppfb.coords(0)!.y(), ppfb.coords(0)!.z());
    const high = Point3d.create(ppfb.coords(1)!.x(), ppfb.coords(1)!.y(), ppfb.coords(1)!.z());

    return Range3d.create(low, high);
  }

  /** Create entry from a [[ElementAlignedBox3d]] to compute and store local ranges for subsequent geometric entries */
  export function fromSubGraphicRange(bbox: ElementAlignedBox3d): ElementGeometryDataEntry | undefined {
    const fbb = new flatbuffers.Builder();
    const builder = EGFBAccessors.PointPrimitive;

    builder.startCoordsVector(fbb, 2);
    fbb.addFloat64(bbox.high.z);
    fbb.addFloat64(bbox.high.y);
    fbb.addFloat64(bbox.high.x);
    fbb.addFloat64(bbox.low.z);
    fbb.addFloat64(bbox.low.y);
    fbb.addFloat64(bbox.low.x);
    const offset = fbb.endVector();

    builder.startPointPrimitive(fbb);
    builder.addCoords(fbb, offset);

    const mLoc = builder.endPointPrimitive(fbb);
    fbb.finish(mLoc);
    const data = fbb.asUint8Array();

    return { opcode: ElementGeometryOpcode.SubGraphicRange, data };
  }

  /** Create [[Transform]] from row-major storage 4x3 Float64Array */
  export function toTransform(sourceToWorld: Float64Array): Transform | undefined {
    if (12 !== sourceToWorld.length)
      return undefined;
    return Transform.createRowValues(
      sourceToWorld[0], sourceToWorld[1], sourceToWorld[2], sourceToWorld[3],
      sourceToWorld[4], sourceToWorld[5], sourceToWorld[6], sourceToWorld[7],
      sourceToWorld[8], sourceToWorld[9], sourceToWorld[10], sourceToWorld[11]
    );
  }

  /** Create [[ElementAlignedBox3d]] from lowX, lowY, lowZ, highX, highY, highZ Float64Array */
  export function toElementAlignedBox3d(bbox: Float64Array): ElementAlignedBox3d | undefined {
    if (6 !== bbox.length)
      return undefined;
    return Range3d.fromFloat64Array(bbox);
  }
}

<|MERGE_RESOLUTION|>--- conflicted
+++ resolved
@@ -1,2224 +1,2214 @@
-/*---------------------------------------------------------------------------------------------
-* Copyright (c) Bentley Systems, Incorporated. All rights reserved.
-* See LICENSE.md in the project root for license terms and full copyright notice.
-*--------------------------------------------------------------------------------------------*/
-/** @packageDocumentation
- * @module Geometry
- */
-import { flatbuffers } from "flatbuffers";
-import { Id64, Id64String } from "@bentley/bentleyjs-core";
-import { Angle, AngleSweep, Arc3d, BentleyGeometryFlatBuffer, CurveCollection, FrameBuilder, GeometryQuery, LineString3d, Loop, Matrix3d, Plane3dByOriginAndUnitNormal, Point2d, Point3d, Point3dArray, PointString3d, Polyface, PolyfaceQuery, Range3d, SolidPrimitive, Transform, Vector3d, YawPitchRollAngles } from "@bentley/geometry-core";
-import { EGFBAccessors } from "./ElementGeometryFB";
-import { Base64EncodedString } from "../Base64EncodedString";
-import { TextString, TextStringProps } from "./TextString";
-import { ColorDef } from "../ColorDef";
-import { BackgroundFill, FillDisplay, GeometryClass, GeometryParams } from "../GeometryParams";
-import { Gradient } from "../Gradient";
-import { ThematicGradientSettings, ThematicGradientSettingsProps } from "../ThematicDisplay";
-import { AreaPattern } from "./AreaPattern";
-import { BRepEntity } from "./GeometryStream";
-import { ImageGraphic, ImageGraphicCorners, ImageGraphicProps } from "./ImageGraphic";
-import { LineStyle } from "./LineStyle";
-import { ElementAlignedBox3d, Placement2d, Placement3d } from "./Placement";
-import { isPlacement2dProps, PlacementProps } from "../ElementProps";
-
-/** Specifies the type of an entry in a geometry stream.
- * @see [[ElementGeometryDataEntry.opcode]].
- * @public
- */
-export enum ElementGeometryOpcode {
-  /** Local range of the next geometric primitive in the geometry stream. */
-  SubGraphicRange = 2,
-  /** A reference to a [GeometryPart]($backend). */
-  PartReference = 3,
-  /** Sets symbology for subsequent geometry to override [SubCategory]($backend) appearance */
-  BasicSymbology = 4,
-  /** A line, line string, shape, or point string (automatic simplification of a [CurvePrimitive]($geometry-core) or [CurveCollection]($geometry-core)) */
-  PointPrimitive = 5,
-  /** A 2d line, line string, shape, or point string (automatic simplification of a [CurvePrimitive]($geometry-core) or [CurveCollection]($geometry-core)) */
-  PointPrimitive2d = 6,
-  /** Arc or ellipse (automatic simplification of a [CurvePrimitive]($geometry-core) or [CurveCollection]($geometry-core)) */
-  ArcPrimitive = 7,
-<<<<<<< HEAD
-  /** [CurveCollection]($geometry-core) */
-  CurveCollection = 8,
-  /** [Polyface]($geometry-core) */
-=======
-  /** [[CurveCollection]] */
-  // eslint-disable-next-line @typescript-eslint/no-shadow
-  CurveCollection = 8,
-  /** [[Polyface]] */
-  // eslint-disable-next-line @typescript-eslint/no-shadow
->>>>>>> c091bae8
-  Polyface = 9,
-  /** [CurvePrimitive]($geometry-core) */
-  CurvePrimitive = 10,
-<<<<<<< HEAD
-  /** [SolidPrimitive]($geometry-core) */
-=======
-  /** [[SolidPrimitive]] */
-  // eslint-disable-next-line @typescript-eslint/no-shadow
->>>>>>> c091bae8
-  SolidPrimitive = 11,
-  /** [BSplineSurface3d]($geometry-core) */
-  BsplineSurface = 12,
-  /** Opaque and [[Gradient]] fills. */
-  Fill = 19,
-  /** Hatch, cross-hatch, or [[AreaPattern]]. */
-  Pattern = 20,
-  /** [[RenderMaterial]] */
-  Material = 21,
-  /** [[TextString]] */
-  // eslint-disable-next-line @typescript-eslint/no-shadow
-  TextString = 22,
-  /** Specifies line style overrides as a [[LineStyle.Modifier]] */
-  LineStyleModifiers = 23,
-  /** Boundary represention solid, sheet, or wire body as a [[BRepEntity.DataProps]] */
-  BRep = 25,
-  /** Small single-tile raster image as an [[ImageGraphic]] */
-  Image = 28,
-}
-
-/** Describes an entry in a geometry stream as an op-code plus the binary flatbuffer representation of the associated data.
- * @see [[FlatBufferGeometryStream]].
- * @public
- */
-export interface ElementGeometryDataEntry {
-  /** The type of this entry. */
-  opcode: ElementGeometryOpcode;
-  /** Zero-based flatbuffer-encoded data. */
-  data: Uint8Array;
-}
-
-/** Information provided to [[ElementGeometryFunction]].
- * @alpha
- */
-export interface ElementGeometryInfo {
-  /** ID for the [Category]($imodeljs-backend), undefined for geometry parts */
-  categoryId?: Id64String;
-  /** A row-major storage 4x3 transform to world coordinate, undefined for geometry parts */
-  sourceToWorld?: Float64Array;
-  /** The element aligned bounding box for the geometry stream stored as 6 values for low/high */
-  bbox?: Float64Array;
-  /** If true, geometry displays oriented to face the camera */
-  viewIndependent?: boolean;
-  /** If true, geometry stream contained breps that were omitted or replaced as requested */
-  brepsPresent?: boolean;
-  /** The geometry stream data */
-  entryArray: ElementGeometryDataEntry[];
-}
-
-/** A callback function that receives geometry stream data.
- * @see [IModelDb.elementGeometryRequest]($imodeljs-backend)
- * @alpha
- */
-export type ElementGeometryFunction = (info: ElementGeometryInfo) => void;
-
-/** Parameters for [IModelDb.elementGeometryRequest]($imodeljs-backend)
- * @alpha
- */
-export interface ElementGeometryRequest {
-  /** The source element for the geometry stream */
-  elementId: Id64String;
-  /** A function to call for the geometry stream data */
-  onGeometry: ElementGeometryFunction;
-  /** Whether to omit BRep data */
-  skipBReps?: boolean;
-  /** When not omitting BReps, whether to return a mesh or curve representation instead of the brep data */
-  replaceBReps?: boolean;
-  /** Option for replaceBReps, max distance from a face to the original geometry, see [StrokeOptions]($geometry-core) */
-  chordTol?: number;
-  /** Option for replaceBReps, max angle difference in radians for approximated face, see [StrokeOptions]($geometry-core) */
-  angleTol?: number;
-  /** Option for replaceBReps, max length of any edge in generated faces, see [StrokeOptions]($geometry-core) */
-  maxEdgeLength?: number;
-  /** Option for replaceBReps, ignore faces with bounding boxes smaller than this size when facetting */
-  minBRepFeatureSize?: number;
-}
-
-/** Parameters for [IModelDb.elementGeometryUpdate]($imodeljs-backend)
- * @alpha
- */
-export interface ElementGeometryUpdate {
-  /** The source element for the geometry stream */
-  elementId: Id64String;
-  /** The geometry stream data */
-  entryArray: ElementGeometryDataEntry[];
-  /** Whether entries are supplied local to placement transform or in world coordinates */
-  isWorld?: boolean;
-  /** If true, create geometry part with 2d geometry */
-  is2dPart?: boolean;
-  /** If true, create geometry that displays oriented to face the camera */
-  viewIndependent?: boolean;
-}
-
-/** Values for [[BRepGeometryCreate.operation]]
- * @alpha
- */
-export enum BRepGeometryOperation {
-  /** Unite target (first entry) with one or more tool entities. */
-  Unite = 0,
-  /** Subtract one or more tool entities from target entity (first entry) */
-  Subtract = 1,
-  /** Intersect target (first entry) with one or more tool entities */
-  Intersect = 2,
-  /** Sew the given set of surfaces together by joining those that share edges in common */
-  Sew = 3,
-  /** Create a cut in the target (first entry) using a planar region (second entry) and optional depth */
-  Cut = 4,
-  /** Create a pad or pocket in the target (first entry) using a planar region (second entry) */
-  Emboss = 5,
-  /** Create a solid from a surface by offsetting using the specified forward and backward distances */
-  Thicken = 6,
-  /** Create a shelled solid by offsetting all faces by the supplied distance */
-  Hollow = 7,
-  /** Create a solid or surface by sweeping a planar profile (first entry) along a path (second entry) */
-  Sweep = 8,
-  /** Create a solid or surface by lofting through a set of paths or regions */
-  Loft = 9,
-  /** Create a solid or sheet with all non-smooth/non-laminar edges rounded */
-  Round = 10,
-}
-
-/** Parameters for [[BRepGeometryOperation.Cut]]
- * @alpha
- */
-export interface BRepCutProps {
-  /** Optional cut depth; through solid if not specified */
-  distance?: number;
-  /** Optional cut direction; in direction of profile normal if not specified */
-  bothDirections?: boolean;
-}
-
-/** Parameters for [[BRepGeometryOperation.Thicken]]
- * @alpha
- */
-export interface BRepThickenProps {
-  /** Offset to apply in surface normal direction; at least one of frontDistance or backDistance must be specified */
-  frontDistance?: number;
-  /** Offset to apply in reverse surface normal direction */
-  backDistance?: number;
-}
-
-/** Parameters for [[BRepGeometryOperation.Hollow]]
- * @alpha
- */
-export interface BRepHollowProps {
-  /** Offset to apply to all faces; positive value shells outwards, negative value shells inwards */
-  distance: number;
-}
-
-/** Parameters for [[BRepGeometryOperation.Round]]
- * @alpha
- */
-export interface BRepRoundProps {
-  /** Radius to apply to all non-laminar/non-smooth edges */
-  radius: number;
-}
-
-/** Parameters for [IModelDb.createBRepGeometry]($imodeljs-backend)
- * @alpha
- */
-export interface BRepGeometryCreate {
-  /** The operation to perform on the input geometry */
-  operation: BRepGeometryOperation;
-  /** The input target and tool geometry (curves, surfaces, and solids) to perform the given operation on */
-  entryArray: ElementGeometryDataEntry[];
-  /** A function to call for the result geometry */
-  onResult: BRepGeometryFunction;
-  /** Whether disjoint results should be returned as multiple entries or a single disjoint body */
-  separateDisjoint?: boolean;
-  /** Options and parameters for this operation */
-  parameters?: BRepCutProps | BRepThickenProps | BRepHollowProps | BRepRoundProps;
-}
-
-/** Information provided to [[BRepGeometryFunction]].
- * @alpha
- */
-export interface BRepGeometryInfo {
-  /** The result geometry if the operation was successful */
-  entryArray: ElementGeometryDataEntry[];
-}
-
-/** A callback function that receives brep operation result geometry.
- * @see [IModelDb.createBRepGeometry]($imodeljs-backend)
- * @alpha
- */
-export type BRepGeometryFunction = (info: BRepGeometryInfo) => void;
-
-/** Provides utility functions for working with [[ElementGeometryDataEntry]].
- * @alpha
- */
-export namespace ElementGeometry {
-  /** [[ElementGeometry.Builder]] is a helper class for populating a [[ElementGeometryDataEntry]] array needed to create a [[GeometricElement]] or [[GeometryPart]]. */
-  export class Builder {
-    private _localToWorld?: Transform;
-    private _worldToLocal?: Transform;
-    /** GeometryStream entries */
-    public readonly entries: ElementGeometryDataEntry[] = [];
-
-    /** Current placement transform, converts local coordinate (placement relative) input to world */
-    public get localToWorld() { return this._localToWorld; }
-
-    /** Current inverse placement transform, converts world coordinate input to local (placement relative) */
-    public get worldToLocal() { return this._worldToLocal; }
-
-    /** Supply optional local to world transform. Used to transform world coordinate input relative to element placement.
-     * For a [[GeometricElement]]'s placement to be meaningful, world coordinate geometry should never be appended to an element with an identity placement.
-     * Can be called with undefined or identity transform to start appending geometry supplied in local coordinates again.
-     */
-    public setLocalToWorld(localToWorld?: Transform) {
-      this._localToWorld = (undefined === localToWorld || localToWorld.isIdentity ? undefined : localToWorld.clone());
-      this._worldToLocal = (undefined === this._localToWorld ? undefined : this._localToWorld.inverse());
-    }
-
-    /** Supply local to world transform from a Point3d and optional YawPitchRollAngles.
-     * @see [[Placement3d]]
-     */
-    public setLocalToWorld3d(origin: Point3d, angles: YawPitchRollAngles = YawPitchRollAngles.createDegrees(0.0, 0.0, 0.0)) {
-      this.setLocalToWorld(Transform.createOriginAndMatrix(origin, angles.toMatrix3d()));
-    }
-
-    /** Supply local to world transform from a Point2d and optional Angle.
-     * @see [[Placement2d]]
-     */
-    public setLocalToWorld2d(origin: Point2d, angle: Angle = Angle.createDegrees(0.0)) {
-      this.setLocalToWorld(Transform.createOriginAndMatrix(Point3d.createFrom(origin), Matrix3d.createRotationAroundVector(Vector3d.unitZ(), angle)));
-    }
-
-    /** Supply local to world transform from a PlacementProps2d or PlacementProps3d.
-     * @see [[PlacementProps]]
-     */
-    public setLocalToWorldFromPlacement(props: PlacementProps) {
-      const placement = isPlacement2dProps(props) ? Placement2d.fromJSON(props) : Placement3d.fromJSON(props);
-      this.setLocalToWorld(placement.transform);
-    }
-
-    /** Compute angles suitable for passing to [[setLocalToWorld3d]] from an array of 3d points. */
-    public static placementAnglesFromPoints(pts: Point3d[], defaultUp?: Vector3d, result?: YawPitchRollAngles): YawPitchRollAngles {
-      const angles = result ? result : new YawPitchRollAngles();
-      const zVec = defaultUp ? defaultUp.clone() : Vector3d.unitZ();
-      const matrix = Matrix3d.createRigidHeadsUp(zVec);
-
-      YawPitchRollAngles.createFromMatrix3d(matrix, angles);
-
-      if (pts.length < 2 || pts[0].isAlmostEqual(pts[1]))
-        return angles;
-
-      // Check if points have a well defined normal to use instead of defaultUp...
-      const frameTransform = FrameBuilder.createFrameToDistantPoints(pts);
-      if (undefined !== frameTransform) {
-        const plane = Plane3dByOriginAndUnitNormal.create(pts[0], frameTransform.matrix.getColumn(2));
-        if (undefined !== plane && Point3dArray.isCloseToPlane(pts, plane))
-          zVec.setFrom(plane.getNormalRef());
-      }
-
-      const xVec = Vector3d.createStartEnd(pts[0], pts[1]);
-      if (xVec.isParallelTo(zVec, true))
-        return angles;
-
-      const yVec = xVec.unitCrossProduct(zVec);
-      if (undefined === yVec)
-        return angles;
-
-      Matrix3d.createColumns(xVec, yVec, zVec, matrix);
-      if (undefined === Matrix3d.createRigidFromMatrix3d(matrix, undefined, matrix))
-        return angles;
-
-      YawPitchRollAngles.createFromMatrix3d(matrix, angles);
-      return angles;
-    }
-
-    /** Compute angle suitable for passing to [[setLocalToWorld2d]] from an array of xy plane points. */
-    public static placementAngleFromPoints(pts: Point3d[], result?: Angle): Angle {
-      const angles = ElementGeometry.Builder.placementAnglesFromPoints(pts);
-      if (undefined === result)
-        return angles.yaw;
-      result.setFrom(angles.yaw);
-      return result;
-    }
-
-    /** Store local ranges for all subsequent geometry appended. Can improve performance of range testing for elements with a GeometryStream
-     * containing more than one [[GeometryQuery]] differentiable by range. Not useful for a single [[GeometryQuery]] as its range and that of the [[GeometricElement]] are the same.
-     * Ignored when defining a [[GeometryPart]] and not needed when only appending [[GeometryPart]] instances to a [[GeometricElement]] as these store their own range.
-     */
-    public appendGeometryRanges(): boolean {
-      const entry = fromSubGraphicRange(Range3d.create()); // Computed on backend, just need opcode...
-      if (undefined === entry)
-        return false;
-      this.entries.push(entry);
-      return true;
-    }
-
-    /** Change [[GeometryParams]] for subsequent geometry.
-     * It is not valid to change the sub-category when defining a [[GeometryPart]]. A [[GeometryPart]] inherits the symbology of their instance for anything not explicitly overridden.
-     */
-    public appendGeometryParamsChange(geomParams: GeometryParams): boolean {
-      return appendGeometryParams(geomParams, this.entries, this._worldToLocal);
-    }
-
-    /** Append a [[GeometryQuery]] supplied in either local or world coordinates to the [[ElementGeometryDataEntry]] array */
-    public appendGeometryQuery(geometry: GeometryQuery): boolean {
-      const entry = ElementGeometry.fromGeometryQuery(geometry, this._worldToLocal);
-      if (undefined === entry)
-        return false;
-      this.entries.push(entry);
-      return true;
-    }
-
-    /** Append a [[TextString]] supplied in either local or world coordinates to the [[ElementGeometryDataEntry]] array */
-    public appendTextString(text: TextString): boolean {
-      const entry = ElementGeometry.fromTextString(text.toJSON(), this._worldToLocal);
-      if (undefined === entry)
-        return false;
-      this.entries.push(entry);
-      return true;
-    }
-
-    /** Append a [[ImageGraphic]] supplied in either local or world coordinates to the [[ElementGeometryDataEntry]] array */
-    public appendImageGraphic(image: ImageGraphic): boolean {
-      const entry = ElementGeometry.fromImageGraphic(image.toJSON(), this._worldToLocal);
-      if (undefined === entry)
-        return false;
-      this.entries.push(entry);
-      return true;
-    }
-
-    /** Append a [[BRepEntity.DataProps]] supplied in either local or world coordinates to the [[ElementGeometryDataEntry]] array.
-     * Provided for compatibility with GeometryStreamBuilder only.
-     * Backend code should use IModelDb.createBRepGeometry to create a brep [[ElementGeometryDataEntry]] directly.
-     */
-    public appendBRepData(brep: BRepEntity.DataProps): boolean {
-      const entry = ElementGeometry.fromBRep(brep, this._worldToLocal);
-      if (undefined === entry)
-        return false;
-      this.entries.push(entry);
-      return true;
-    }
-
-    /** Append a [[GeometryPart]] instance with relative transform to the [[ElementGeometryDataEntry]] array for creating a [[GeometricElement]].
-     * Not valid when defining a [[GeometryPart]] as nesting of parts is not supported.
-     */
-    public appendGeometryPart(partId: Id64String, partTransform?: Transform): boolean {
-      const entry = ElementGeometry.fromGeometryPart(partId, partTransform, this._worldToLocal);
-      if (undefined === entry)
-        return false;
-      this.entries.push(entry);
-      return true;
-    }
-
-    /** Append a [[GeometryPart]] instance with relative position, orientation, and scale to the [[ElementGeometryDataEntry]] array for creating a [[GeometricElement3d]].
-     * Not valid when defining a [[GeometryPart]] as nesting of parts is not supported.
-     */
-    public appendGeometryPart3d(partId: Id64String, instanceOrigin?: Point3d, instanceRotation?: YawPitchRollAngles, instanceScale?: number): boolean {
-      const partTransform = Transform.createOriginAndMatrix(instanceOrigin, instanceRotation ? instanceRotation.toMatrix3d() : Matrix3d.createIdentity());
-      if (undefined !== instanceScale)
-        partTransform.matrix.scaleColumnsInPlace(instanceScale, instanceScale, instanceScale);
-      return this.appendGeometryPart(partId, partTransform);
-    }
-
-    /** Append a [[GeometryPart]] instance with relative position, orientation, and scale to the [[ElementGeometryDataEntry]] array for creating a [[GeometricElement2d]].
-     * Not valid when defining a [[GeometryPart]] as nesting of parts is not supported.
-     */
-    public appendGeometryPart2d(partId: Id64String, instanceOrigin?: Point2d, instanceRotation?: Angle, instanceScale?: number): boolean {
-      return this.appendGeometryPart3d(partId, instanceOrigin ? Point3d.createFrom(instanceOrigin) : undefined, instanceRotation ? new YawPitchRollAngles(instanceRotation) : undefined, instanceScale);
-    }
-  }
-
-  /** Current state information for [[ElementGeometry.Iterator]] */
-  export interface IteratorData {
-    /** A [[GeometryParams]] representing the appearance of the current geometric entry */
-    readonly geomParams: GeometryParams;
-    /** Placement transform, used for converting placement relative, local coordinate entries to world */
-    readonly localToWorld?: Transform;
-    /** Optional stored local range for the current geometric entry */
-    readonly localRange?: Range3d;
-    /** The current displayable opcode */
-    readonly value: ElementGeometryDataEntry;
-  }
-
-  export class IteratorEntry implements IteratorData {
-    public readonly geomParams: GeometryParams;
-    public readonly localToWorld?: Transform;
-    public localRange?: Range3d;
-    private _value?: ElementGeometryDataEntry;
-    private readonly _applyLocalToWorld: boolean;
-
-    public constructor(geomParams: GeometryParams, localToWorld: Transform, applyLocalToWorld?: boolean) {
-      this.geomParams = geomParams;
-      this.localToWorld = localToWorld;
-      this._applyLocalToWorld = applyLocalToWorld ? !localToWorld.isIdentity : false;
-    }
-
-    public get value() { return this._value!; }
-    public set value(value: ElementGeometryDataEntry) { this._value = value; }
-
-    public get outputTransform(): Transform | undefined {
-      return this._applyLocalToWorld ? this.localToWorld : undefined;
-    }
-
-    /** Return the [[GeometryQuery]] representation for the current entry */
-    public toGeometryQuery(): GeometryQuery | undefined {
-      return toGeometryQuery(this.value, this.outputTransform);
-    }
-
-    /** Return the [[BRepEntity.DataProps]] representation for the current entry for checking brep type and face attachments. */
-    public toBRepData(wantBRepData: boolean = false): BRepEntity.DataProps | undefined {
-      return toBRep(this.value, wantBRepData, this.outputTransform);
-    }
-
-    /** Return the [[TextString]] representation for the current entry */
-    public toTextString(): TextString | undefined {
-      const props = toTextString(this.value, this.outputTransform);
-      return (undefined !== props ? new TextString(props) : undefined);
-    }
-
-    /** Return the [[ImageGraphic]] representation for the current entry */
-    public toImageGraphic(): ImageGraphic | undefined {
-      const props = toImageGraphic(this.value, this.outputTransform);
-      return (undefined !== props ? ImageGraphic.fromJSON(props) : undefined);
-    }
-
-    /** Return the GeometryPart information for the current entry */
-    public toGeometryPart(partToLocal?: Transform, partToWorld?: Transform): Id64String | undefined {
-      if (undefined === partToLocal && undefined !== partToWorld)
-        partToLocal = Transform.createIdentity();
-
-      const partId = toGeometryPart(this.value, partToLocal);
-      if (undefined === partId || undefined === partToLocal || undefined === partToWorld)
-        return partId;
-
-      if (undefined !== this.localToWorld)
-        this.localToWorld.multiplyTransformTransform(partToLocal, partToWorld);
-
-      return partId;
-    }
-  }
-
-  /** [[ElementGeometry.Iterator]] is a helper class for iterating a [[ElementGeometryDataEntry]] array.
-   * Each [[ElementGeometryDataEntry]] returned by the iterator represents exactly one displayable entry.
-   */
-  export class Iterator implements IterableIterator<IteratorEntry> {
-    /** GeometryStream entries */
-    public readonly entryArray: ElementGeometryDataEntry[];
-    /** The geometric element's placement or geometry part's local range (placement.bbox) */
-    public readonly placement: Placement3d;
-    /** If true, geometry displays oriented to face the camera */
-    public readonly viewIndependent?: boolean;
-    /** If true, geometry stream contained breps that were omitted or replaced as requested */
-    public readonly brepsPresent?: boolean;
-    /** Current entry position */
-    private _index = 0;
-    /** Allocated on first call to next() and reused thereafter */
-    private _entry?: IteratorEntry;
-    /** Used to initialize this._entry */
-    private readonly _appearance: GeometryParams;
-    private readonly _localToWorld: Transform;
-    /** Whether deserialized entry data is returned in world or local coordinates */
-    private _applyLocalToWorld = false;
-
-    /** Construct a new Iterator given a [[ElementGeometryInfo]] from either a [[GeometricElement3d]], [[GeometricElement2d]], or [[GeometryPart]].
-     * Supply the optional [[GeometryParams]] and localToWorld transform to iterate a [[GeometryPart]] in the context of a [[GeometricElement]] reference.
-    */
-    public constructor(info: ElementGeometryInfo, categoryOrGeometryParams?: Id64String | GeometryParams, localToWorld?: Transform) {
-      this.entryArray = info.entryArray;
-      this.viewIndependent = info.viewIndependent;
-      this.brepsPresent = info.brepsPresent;
-
-      if (undefined !== info.categoryId)
-        categoryOrGeometryParams = info.categoryId;
-
-      if (undefined !== categoryOrGeometryParams)
-        this._appearance = typeof categoryOrGeometryParams === "string" ? new GeometryParams(categoryOrGeometryParams) : categoryOrGeometryParams;
-      else
-        this._appearance = new GeometryParams(Id64.invalid);
-
-      if (undefined !== info.sourceToWorld)
-        localToWorld = ElementGeometry.toTransform(info.sourceToWorld);
-
-      if (undefined !== localToWorld)
-        this._localToWorld = localToWorld;
-      else
-        this._localToWorld = Transform.createIdentity();
-
-      const orgAng = YawPitchRollAngles.tryFromTransform(this._localToWorld);
-      if (undefined === orgAng.angles)
-        orgAng.angles = YawPitchRollAngles.createDegrees(0, 0, 0);
-
-      let bbox = (undefined !== info.bbox ? ElementGeometry.toElementAlignedBox3d(info.bbox) : undefined);
-      if (undefined === bbox)
-        bbox = Range3d.createNull();
-
-      this.placement = new Placement3d(orgAng.origin, orgAng.angles, bbox);
-    }
-
-    /** Call to return deserialized entry data in world coordinates */
-    public requestWorldCoordinates(): void {
-      this._applyLocalToWorld = !this._localToWorld.isIdentity;
-    }
-
-    // eslint-disable-next-line @typescript-eslint/naming-convention
-    private get entry() {
-      if (undefined === this._entry)
-        this._entry = new IteratorEntry(this._appearance, this._localToWorld, this._applyLocalToWorld);
-
-      return this._entry;
-    }
-
-    /** Advance to next displayable opcode (geometric entry or geometry part) while updating the current [[GeometryParams]] from appearance related opcodes. */
-    public next(): IteratorResult<IteratorEntry> {
-      while (this._index < this.entryArray.length) {
-        const value = this.entryArray[this._index++];
-        if (ElementGeometry.isAppearanceEntry(value)) {
-          const localToWorld = (this._applyLocalToWorld ? this._localToWorld : undefined);
-          ElementGeometry.updateGeometryParams(value, this.entry.geomParams, localToWorld);
-        } else if (ElementGeometryOpcode.SubGraphicRange === value.opcode) {
-          // NOTE: localRange remains valid until the next sub-range entry is encountered...
-          this.entry.localRange = ElementGeometry.toSubGraphicRange(value);
-        } else if (ElementGeometryOpcode.PartReference === value.opcode) {
-          this.entry.value = value;
-          return { value: this.entry, done: false };
-        } else if (ElementGeometry.isGeometricEntry(value)) {
-          this.entry.value = value;
-          return { value: this.entry, done: false };
-        }
-      }
-
-      return { value: this.entry, done: true };
-    }
-
-    public [Symbol.iterator](): IterableIterator<IteratorEntry> {
-      return this;
-    }
-  }
-
-  /** Return whether the supplied entry can be represented as a [[GeometryQuery]] */
-  export function isGeometryQueryEntry(entry: ElementGeometryDataEntry): boolean {
-    switch (entry.opcode) {
-      case ElementGeometryOpcode.PointPrimitive:
-      case ElementGeometryOpcode.PointPrimitive2d:
-      case ElementGeometryOpcode.ArcPrimitive:
-      case ElementGeometryOpcode.CurveCollection:
-      case ElementGeometryOpcode.Polyface:
-      case ElementGeometryOpcode.CurvePrimitive:
-      case ElementGeometryOpcode.SolidPrimitive:
-      case ElementGeometryOpcode.BsplineSurface:
-        return true;
-
-      default:
-        return false;
-    }
-  }
-
-  /** Return whether the supplied entry is displayable geometry [[GeometryQuery]], [[BRepEntity.DataProps]], [[TextString]], or [[ImageGraphic]] */
-  export function isGeometricEntry(entry: ElementGeometryDataEntry): boolean {
-    switch (entry.opcode) {
-      case ElementGeometryOpcode.BRep:
-      case ElementGeometryOpcode.TextString:
-      case ElementGeometryOpcode.Image:
-        return true;
-
-      default:
-        return isGeometryQueryEntry(entry);
-    }
-  }
-
-  /** Return whether the supplied entry is geometric or a part reference */
-  export function isDisplayableEntry(entry: ElementGeometryDataEntry): boolean {
-    switch (entry.opcode) {
-      case ElementGeometryOpcode.PartReference:
-        return true;
-
-      default:
-        return isGeometricEntry(entry);
-    }
-  }
-
-  /** Return whether the supplied entry represents appearance information */
-  export function isAppearanceEntry(entry: ElementGeometryDataEntry): boolean {
-    switch (entry.opcode) {
-      case ElementGeometryOpcode.BasicSymbology:
-      case ElementGeometryOpcode.Fill:
-      case ElementGeometryOpcode.Pattern:
-      case ElementGeometryOpcode.Material:
-      case ElementGeometryOpcode.LineStyleModifiers:
-        return true;
-
-      default:
-        return false;
-    }
-  }
-
-  /** Return whether the supplied entry represents a single open curve or path */
-  export function isCurve(entry: ElementGeometryDataEntry): boolean {
-    switch (entry.opcode) {
-      case ElementGeometryOpcode.PointPrimitive: {
-        const buffer = new flatbuffers.ByteBuffer(entry.data);
-        const ppfb = EGFBAccessors.PointPrimitive.getRootAsPointPrimitive(buffer);
-        return (EGFBAccessors.BoundaryType.Open === ppfb.boundary());
-      }
-
-      case ElementGeometryOpcode.PointPrimitive2d: {
-        const buffer = new flatbuffers.ByteBuffer(entry.data);
-        const ppfb = EGFBAccessors.PointPrimitive2d.getRootAsPointPrimitive2d(buffer);
-        return (EGFBAccessors.BoundaryType.Open === ppfb.boundary());
-      }
-
-      case ElementGeometryOpcode.ArcPrimitive: {
-        const buffer = new flatbuffers.ByteBuffer(entry.data);
-        const ppfb = EGFBAccessors.ArcPrimitive.getRootAsArcPrimitive(buffer);
-        return (EGFBAccessors.BoundaryType.Open === ppfb.boundary());
-      }
-
-      case ElementGeometryOpcode.CurvePrimitive: {
-        // should never be a point string or closed bcurve...
-        return true;
-      }
-
-      case ElementGeometryOpcode.CurveCollection: {
-        const geom = BentleyGeometryFlatBuffer.bytesToGeometry(entry.data, true);
-        if (undefined === geom || Array.isArray(geom))
-          return false;
-        return ("curveCollection" === geom.geometryCategory && !(geom as CurveCollection).isAnyRegionType);
-      }
-
-      default:
-        return false;
-    }
-  }
-
-  /** Return whether the supplied entry represents a loop, planar region, open polyface, or sheet body */
-  export function isSurface(entry: ElementGeometryDataEntry): boolean {
-    switch (entry.opcode) {
-      case ElementGeometryOpcode.PointPrimitive: {
-        const buffer = new flatbuffers.ByteBuffer(entry.data);
-        const ppfb = EGFBAccessors.PointPrimitive.getRootAsPointPrimitive(buffer);
-        return (EGFBAccessors.BoundaryType.Closed === ppfb.boundary());
-      }
-
-      case ElementGeometryOpcode.PointPrimitive2d: {
-        const buffer = new flatbuffers.ByteBuffer(entry.data);
-        const ppfb = EGFBAccessors.PointPrimitive2d.getRootAsPointPrimitive2d(buffer);
-        return (EGFBAccessors.BoundaryType.Closed === ppfb.boundary());
-      }
-
-      case ElementGeometryOpcode.ArcPrimitive: {
-        const buffer = new flatbuffers.ByteBuffer(entry.data);
-        const ppfb = EGFBAccessors.ArcPrimitive.getRootAsArcPrimitive(buffer);
-        return (EGFBAccessors.BoundaryType.Closed === ppfb.boundary());
-      }
-
-      case ElementGeometryOpcode.CurvePrimitive: {
-        // should never be a closed bcurve...
-        return false;
-      }
-
-      case ElementGeometryOpcode.CurveCollection: {
-        const geom = BentleyGeometryFlatBuffer.bytesToGeometry(entry.data, true);
-        if (undefined === geom || Array.isArray(geom))
-          return false;
-        return ("curveCollection" === geom.geometryCategory && (geom as CurveCollection).isAnyRegionType);
-      }
-
-      case ElementGeometryOpcode.SolidPrimitive: {
-        const geom = BentleyGeometryFlatBuffer.bytesToGeometry(entry.data, true);
-        if (undefined === geom || Array.isArray(geom))
-          return false;
-        return ("solid" === geom.geometryCategory && !(geom as SolidPrimitive).isClosedVolume);
-      }
-
-      case ElementGeometryOpcode.Polyface: {
-        const geom = BentleyGeometryFlatBuffer.bytesToGeometry(entry.data, true);
-        if (undefined === geom || Array.isArray(geom))
-          return false;
-        if ("polyface" !== geom.geometryCategory)
-          return false;
-        const polyface = (geom as Polyface);
-        switch (polyface.expectedClosure) {
-          case 0:
-            return !PolyfaceQuery.isPolyfaceClosedByEdgePairing(polyface);
-          case 1:
-            return true;
-          case 2:
-          default:
-            return false;
-        }
-      }
-
-      case ElementGeometryOpcode.BsplineSurface: {
-        // never treated as a solid even if closed/periodic in u/v...
-        return true;
-      }
-
-      case ElementGeometryOpcode.BRep: {
-        const buffer = new flatbuffers.ByteBuffer(entry.data);
-        const ppfb = EGFBAccessors.BRepData.getRootAsBRepData(buffer);
-        return (EGFBAccessors.BRepType.Sheet === ppfb.brepType());
-      }
-
-      default:
-        return false;
-    }
-  }
-
-  /** Return whether the supplied entry represents a capped solid, closed polyface, or solid body */
-  export function isSolid(entry: ElementGeometryDataEntry): boolean {
-    switch (entry.opcode) {
-      case ElementGeometryOpcode.SolidPrimitive: {
-        const geom = BentleyGeometryFlatBuffer.bytesToGeometry(entry.data, true);
-        if (undefined === geom || Array.isArray(geom))
-          return false;
-        return ("solid" === geom.geometryCategory && (geom as SolidPrimitive).isClosedVolume);
-      }
-
-      case ElementGeometryOpcode.Polyface: {
-        const geom = BentleyGeometryFlatBuffer.bytesToGeometry(entry.data, true);
-        if (undefined === geom || Array.isArray(geom))
-          return false;
-        if ("polyface" !== geom.geometryCategory)
-          return false;
-        const polyface = (geom as Polyface);
-        switch (polyface.expectedClosure) {
-          case 0:
-            return PolyfaceQuery.isPolyfaceClosedByEdgePairing(polyface);
-          case 2:
-            return true;
-          case 1:
-          default:
-            return false;
-        }
-      }
-
-      case ElementGeometryOpcode.BRep: {
-        const buffer = new flatbuffers.ByteBuffer(entry.data);
-        const ppfb = EGFBAccessors.BRepData.getRootAsBRepData(buffer);
-        return (EGFBAccessors.BRepType.Solid === ppfb.brepType());
-      }
-
-      default:
-        return false;
-    }
-  }
-
-  /** Return the body type that would be used to represent the supplied entry */
-  export function getBRepEntityType(entry: ElementGeometryDataEntry): BRepEntity.Type | undefined {
-    switch (entry.opcode) {
-      case ElementGeometryOpcode.PointPrimitive: {
-        const buffer = new flatbuffers.ByteBuffer(entry.data);
-        const ppfb = EGFBAccessors.PointPrimitive.getRootAsPointPrimitive(buffer);
-        if (EGFBAccessors.BoundaryType.None === ppfb.boundary())
-          return undefined;
-        return (EGFBAccessors.BoundaryType.Closed === ppfb.boundary() ? BRepEntity.Type.Sheet : BRepEntity.Type.Wire);
-      }
-
-      case ElementGeometryOpcode.PointPrimitive2d: {
-        const buffer = new flatbuffers.ByteBuffer(entry.data);
-        const ppfb = EGFBAccessors.PointPrimitive2d.getRootAsPointPrimitive2d(buffer);
-        if (EGFBAccessors.BoundaryType.None === ppfb.boundary())
-          return undefined;
-        return (EGFBAccessors.BoundaryType.Closed === ppfb.boundary() ? BRepEntity.Type.Sheet : BRepEntity.Type.Wire);
-      }
-
-      case ElementGeometryOpcode.ArcPrimitive: {
-        const buffer = new flatbuffers.ByteBuffer(entry.data);
-        const ppfb = EGFBAccessors.ArcPrimitive.getRootAsArcPrimitive(buffer);
-        return (EGFBAccessors.BoundaryType.Closed === ppfb.boundary() ? BRepEntity.Type.Sheet : BRepEntity.Type.Wire);
-      }
-
-      case ElementGeometryOpcode.CurvePrimitive: {
-        // should never be a point string or closed bcurve...
-        return BRepEntity.Type.Wire;
-      }
-
-      case ElementGeometryOpcode.CurveCollection: {
-        const geom = BentleyGeometryFlatBuffer.bytesToGeometry(entry.data, true);
-        if (undefined === geom || Array.isArray(geom))
-          return undefined;
-        if ("curveCollection" !== geom.geometryCategory)
-          return undefined;
-        const curves = geom as CurveCollection;
-        return (curves.isAnyRegionType ? BRepEntity.Type.Sheet : BRepEntity.Type.Wire);
-      }
-
-      case ElementGeometryOpcode.SolidPrimitive: {
-        const geom = BentleyGeometryFlatBuffer.bytesToGeometry(entry.data, true);
-        if (undefined === geom || Array.isArray(geom))
-          return undefined;
-        if ("solid" !== geom.geometryCategory)
-          return undefined;
-        const solid = geom as SolidPrimitive;
-        return (solid.isClosedVolume ? BRepEntity.Type.Solid : BRepEntity.Type.Sheet);
-      }
-
-      case ElementGeometryOpcode.BsplineSurface: {
-        // always a surface...
-        return BRepEntity.Type.Sheet;
-      }
-
-      case ElementGeometryOpcode.Polyface: {
-        const geom = BentleyGeometryFlatBuffer.bytesToGeometry(entry.data, true);
-        if (undefined === geom || Array.isArray(geom))
-          return undefined;
-        if ("polyface" !== geom.geometryCategory)
-          return undefined;
-        const polyface = (geom as Polyface);
-        switch (polyface.expectedClosure) {
-          case 0:
-            return PolyfaceQuery.isPolyfaceClosedByEdgePairing(polyface) ? BRepEntity.Type.Solid : BRepEntity.Type.Sheet;
-          case 1:
-            return BRepEntity.Type.Sheet;
-          case 2:
-            return BRepEntity.Type.Solid;
-          default:
-            return undefined;
-        }
-      }
-
-      case ElementGeometryOpcode.BRep: {
-        const buffer = new flatbuffers.ByteBuffer(entry.data);
-        const ppfb = EGFBAccessors.BRepData.getRootAsBRepData(buffer);
-        switch (ppfb.brepType()) {
-          case EGFBAccessors.BRepType.Wire:
-            return BRepEntity.Type.Wire; // always be persisted as a curve type...
-          case EGFBAccessors.BRepType.Sheet:
-            return BRepEntity.Type.Sheet;
-          case EGFBAccessors.BRepType.Solid:
-            return BRepEntity.Type.Solid;
-          default:
-            return undefined;
-        }
-      }
-
-      default:
-        return undefined;
-    }
-  }
-
-  /** Return entry as a [[GeometryQuery]] */
-  export function toGeometryQuery(entry: ElementGeometryDataEntry, localToWorld?: Transform): GeometryQuery | undefined {
-    if (!isGeometryQueryEntry(entry))
-      return undefined;
-
-    switch (entry.opcode) {
-      case ElementGeometryOpcode.PointPrimitive: {
-        const buffer = new flatbuffers.ByteBuffer(entry.data);
-        const ppfb = EGFBAccessors.PointPrimitive.getRootAsPointPrimitive(buffer);
-
-        const pts: Point3d[] = [];
-        for (let i = 0; i < ppfb.coordsLength(); i++)
-          pts.push(Point3d.create(ppfb.coords(i)!.x(), ppfb.coords(i)!.y(), ppfb.coords(i)!.z()));
-
-        if (0 === pts.length)
-          return undefined;
-
-        if (undefined !== localToWorld)
-          localToWorld.multiplyPoint3dArrayInPlace(pts);
-
-        switch (ppfb.boundary()) {
-          case EGFBAccessors.BoundaryType.Open:
-            return LineString3d.createPoints(pts);
-          case EGFBAccessors.BoundaryType.Closed:
-            return Loop.createPolygon(pts);
-          default:
-            return PointString3d.createPoints(pts);
-        }
-      }
-
-      case ElementGeometryOpcode.PointPrimitive2d: {
-        const buffer = new flatbuffers.ByteBuffer(entry.data);
-        const ppfb = EGFBAccessors.PointPrimitive2d.getRootAsPointPrimitive2d(buffer);
-
-        const pts: Point3d[] = [];
-        for (let i = 0; i < ppfb.coordsLength(); i++)
-          pts.push(Point3d.create(ppfb.coords(i)!.x(), ppfb.coords(i)!.y()));
-
-        if (0 === pts.length)
-          return undefined;
-
-        if (undefined !== localToWorld)
-          localToWorld.multiplyPoint3dArrayInPlace(pts);
-
-        switch (ppfb.boundary()) {
-          case EGFBAccessors.BoundaryType.Open:
-            return LineString3d.createPoints(pts);
-          case EGFBAccessors.BoundaryType.Closed:
-            return Loop.createPolygon(pts);
-          default:
-            return PointString3d.createPoints(pts);
-        }
-      }
-
-      case ElementGeometryOpcode.ArcPrimitive: {
-        const buffer = new flatbuffers.ByteBuffer(entry.data);
-        const ppfb = EGFBAccessors.ArcPrimitive.getRootAsArcPrimitive(buffer);
-
-        const center = Point3d.create(ppfb.center()!.x(), ppfb.center()!.y(), ppfb.center()!.z());
-        const vector0 = Vector3d.create(ppfb.vector0()!.x(), ppfb.vector0()!.y(), ppfb.vector0()!.z());
-        const vector90 = Vector3d.create(ppfb.vector90()!.x(), ppfb.vector90()!.y(), ppfb.vector90()!.z());
-        const arc = Arc3d.create(center, vector0, vector90, AngleSweep.createStartSweepRadians(ppfb.start(), ppfb.sweep()));
-
-        if (undefined !== localToWorld && !arc.tryTransformInPlace(localToWorld))
-          return undefined;
-
-        return (EGFBAccessors.BoundaryType.Closed === ppfb.boundary() ? Loop.create(arc) : arc);
-      }
-
-      case ElementGeometryOpcode.CurvePrimitive:
-      case ElementGeometryOpcode.CurveCollection:
-      case ElementGeometryOpcode.SolidPrimitive:
-      case ElementGeometryOpcode.BsplineSurface:
-      case ElementGeometryOpcode.Polyface:
-        const geom = BentleyGeometryFlatBuffer.bytesToGeometry(entry.data, true);
-        if (undefined === geom || Array.isArray(geom))
-          return undefined; // Should always be a single entry not an array...
-        if (undefined !== localToWorld && !geom.tryTransformInPlace(localToWorld))
-          return undefined;
-        return geom;
-
-      default:
-        return undefined; // Not a GeometryQuery, need to be handled explicitly...
-    }
-  }
-
-  /** Create entry from a [[GeometryQuery]] */
-  export function fromGeometryQuery(geom: GeometryQuery, worldToLocal?: Transform): ElementGeometryDataEntry | undefined {
-    let opcode;
-    switch (geom.geometryCategory) {
-      case "bsurf":
-        opcode = ElementGeometryOpcode.BsplineSurface;
-        break;
-      case "curveCollection":
-        opcode = ElementGeometryOpcode.CurveCollection;
-        break;
-      case "curvePrimitive":
-      case "pointCollection":
-        opcode = ElementGeometryOpcode.CurvePrimitive;
-        break;
-      case "polyface":
-        opcode = ElementGeometryOpcode.Polyface;
-        break;
-      case "solid":
-        opcode = ElementGeometryOpcode.SolidPrimitive;
-        break;
-      default:
-        return undefined;
-    }
-
-    if (undefined !== worldToLocal) {
-      const localGeom = geom.cloneTransformed(worldToLocal);
-      if (undefined === localGeom)
-        return undefined;
-      geom = localGeom;
-    }
-
-    const data = BentleyGeometryFlatBuffer.geometryToBytes(geom, true);
-    if (undefined === data)
-      return undefined;
-
-    return { opcode, data };
-  }
-
-  /** Return entry as a [[TextString]] */
-  export function toTextString(entry: ElementGeometryDataEntry, localToWorld?: Transform): TextStringProps | undefined {
-    if (ElementGeometryOpcode.TextString !== entry.opcode)
-      return undefined;
-
-    const buffer = new flatbuffers.ByteBuffer(entry.data);
-    const ppfb = EGFBAccessors.TextString.getRootAsTextString(buffer);
-
-    const style = ppfb.style();
-    if (null === style)
-      return undefined;
-
-    const text = ppfb.text();
-    const props: TextStringProps = { text: (null !== text ? text : ""), font: style.fontId(), height: style.height() };
-
-    props.widthFactor = style.widthFactor();
-    props.bold = style.isBold();
-    props.italic = style.isItalic();
-    props.underline = style.isUnderlined();
-
-    const transform = ppfb.transform();
-    if (null !== transform) {
-      props.origin = Point3d.create(transform.form3d03(), transform.form3d13(), transform.form3d23());
-      props.rotation = YawPitchRollAngles.createFromMatrix3d(Matrix3d.createRowValues(transform.form3d00(), transform.form3d01(), transform.form3d02(), transform.form3d10(), transform.form3d11(), transform.form3d12(), transform.form3d20(), transform.form3d21(), transform.form3d22()));
-    }
-
-    if (undefined === localToWorld)
-      return props;
-
-    const textString = new TextString(props);
-    if (!textString.transformInPlace(localToWorld))
-      return undefined;
-
-    return textString.toJSON();
-  }
-
-  /** Create entry from a [[TextString]] */
-  export function fromTextString(text: TextStringProps, worldToLocal?: Transform): ElementGeometryDataEntry | undefined {
-    if (undefined !== worldToLocal) {
-      const localText = new TextString(text);
-      if (!localText.transformInPlace(worldToLocal))
-        return undefined;
-      text = localText.toJSON();
-    }
-
-    const fbb = new flatbuffers.Builder();
-    const builder = EGFBAccessors.TextString;
-
-    const textOffset = fbb.createString(text.text);
-    const styleOffset = EGFBAccessors.TextStringStyle.createTextStringStyle(fbb, 1, 0, text.font, undefined === text.bold ? false : text.bold, undefined === text.italic ? false : text.italic, undefined === text.underline ? false : text.underline, text.height, undefined === text.widthFactor ? 1.0 : text.widthFactor);
-
-    builder.startTextString(fbb);
-
-    builder.addMajorVersion(fbb, 1);
-    builder.addMinorVersion(fbb, 0);
-
-    builder.addText(fbb, textOffset);
-    builder.addStyle(fbb, styleOffset);
-
-    if (undefined !== text.origin || undefined !== text.rotation) {
-      const origin = Point3d.fromJSON(text.origin);
-      const angles = YawPitchRollAngles.fromJSON(text.rotation);
-      const matrix = angles.toMatrix3d();
-      const coffs = matrix.coffs;
-      const transformOffset = EGFBAccessors.TextStringTransform.createTextStringTransform(fbb, coffs[0], coffs[1], coffs[2], origin.x, coffs[3], coffs[4], coffs[5], origin.y, coffs[6], coffs[7], coffs[8], origin.z);
-      builder.addTransform(fbb, transformOffset);
-    }
-
-    const mLoc = builder.endTextString(fbb);
-    fbb.finish(mLoc);
-    const data = fbb.asUint8Array();
-
-    return { opcode: ElementGeometryOpcode.TextString, data };
-  }
-
-  /** Return entry as a [[ImageGraphic]] */
-  export function toImageGraphic(entry: ElementGeometryDataEntry, localToWorld?: Transform): ImageGraphicProps | undefined {
-    if (ElementGeometryOpcode.Image !== entry.opcode)
-      return undefined;
-
-    const buffer = new flatbuffers.ByteBuffer(entry.data);
-    const ppfb = EGFBAccessors.Image.getRootAsImage(buffer);
-
-    const textureLong = ppfb.textureId();
-    const textureId = Id64.fromUint32Pair(textureLong.low, textureLong.high);
-    const hasBorder = (1 === ppfb.drawBorder());
-
-    const corners = new ImageGraphicCorners(Point3d.createZero(), Point3d.createZero(), Point3d.createZero(), Point3d.createZero());
-    const corner0 = ppfb.tileCorner0();
-    const corner1 = ppfb.tileCorner1();
-    const corner2 = ppfb.tileCorner2();
-    const corner3 = ppfb.tileCorner3();
-
-    if (null !== corner0)
-      corners[0].setFrom(Point3d.create(corner0.x(), corner0.y(), corner0.z()));
-    if (null !== corner1)
-      corners[1].setFrom(Point3d.create(corner1.x(), corner1.y(), corner1.z()));
-    if (null !== corner2)
-      corners[2].setFrom(Point3d.create(corner2.x(), corner2.y(), corner2.z()));
-    if (null !== corner3)
-      corners[3].setFrom(Point3d.create(corner3.x(), corner3.y(), corner3.z()));
-
-    if (undefined !== localToWorld) {
-      localToWorld.multiplyXYAndZInPlace(corners[0]);
-      localToWorld.multiplyXYAndZInPlace(corners[1]);
-      localToWorld.multiplyXYAndZInPlace(corners[2]);
-      localToWorld.multiplyXYAndZInPlace(corners[3]);
-    }
-
-    return { corners: corners.toJSON(), textureId, hasBorder };
-  }
-
-  /** Create entry from a [[ImageGraphic]] */
-  export function fromImageGraphic(image: ImageGraphicProps, worldToLocal?: Transform): ElementGeometryDataEntry | undefined {
-    if (undefined !== worldToLocal) {
-      const localImage = ImageGraphic.fromJSON(image).cloneTransformed(worldToLocal);
-      image = localImage.toJSON();
-    }
-
-    const fbb = new flatbuffers.Builder();
-    const builder = EGFBAccessors.Image;
-    builder.startImage(fbb);
-
-    const textudeIdPair = Id64.getUint32Pair(image.textureId);
-    builder.addTextureId(fbb, flatbuffers.Long.create(textudeIdPair.lower, textudeIdPair.upper));
-    builder.addDrawBorder(fbb, image.hasBorder ? 1 : 0);
-
-    const corners = ImageGraphicCorners.fromJSON(image.corners);
-    const cornerOffset0 = EGFBAccessors.DPoint3d.createDPoint3d(fbb, corners[0].x, corners[0].y, corners[0].z);
-    builder.addTileCorner0(fbb, cornerOffset0);
-    const cornerOffset1 = EGFBAccessors.DPoint3d.createDPoint3d(fbb, corners[1].x, corners[1].y, corners[1].z);
-    builder.addTileCorner1(fbb, cornerOffset1);
-    const cornerOffset2 = EGFBAccessors.DPoint3d.createDPoint3d(fbb, corners[2].x, corners[2].y, corners[2].z);
-    builder.addTileCorner2(fbb, cornerOffset2);
-    const cornerOffset3 = EGFBAccessors.DPoint3d.createDPoint3d(fbb, corners[3].x, corners[3].y, corners[3].z);
-    builder.addTileCorner3(fbb, cornerOffset3);
-
-    const mLoc = builder.endImage(fbb);
-    fbb.finish(mLoc);
-    const data = fbb.asUint8Array();
-
-    return { opcode: ElementGeometryOpcode.Image, data };
-  }
-
-  /** Return entry as a [[BRepEntity.DataProps]] for checking brep type and face attachments. */
-  export function toBRep(entry: ElementGeometryDataEntry, wantBRepData: boolean = false, localToWorld?: Transform): BRepEntity.DataProps | undefined {
-    if (ElementGeometryOpcode.BRep !== entry.opcode)
-      return undefined;
-
-    const buffer = new flatbuffers.ByteBuffer(entry.data);
-    const ppfb = EGFBAccessors.BRepData.getRootAsBRepData(buffer);
-
-    const toBRepType = (typeFb: EGFBAccessors.BRepType) => {
-      switch (typeFb) {
-        case EGFBAccessors.BRepType.Wire:
-          return BRepEntity.Type.Wire;
-        case EGFBAccessors.BRepType.Sheet:
-          return BRepEntity.Type.Sheet;
-        default:
-          return BRepEntity.Type.Solid;
-      }
-    };
-
-    const type = toBRepType(ppfb.brepType());
-
-    let transform;
-    const entityTransform = ppfb.entityTransform();
-    if (null !== entityTransform)
-      transform = Transform.createRowValues(entityTransform.x00(), entityTransform.x01(), entityTransform.x02(), entityTransform.tx(), entityTransform.x10(), entityTransform.x11(), entityTransform.x12(), entityTransform.ty(), entityTransform.x20(), entityTransform.x21(), entityTransform.x22(), entityTransform.tz());
-
-    if (undefined !== localToWorld) {
-      if (undefined !== transform)
-        transform.multiplyTransformTransform(localToWorld, transform);
-      else
-        transform = localToWorld;
-    }
-
-    const faceSymbLen = ppfb.symbologyLength();
-    let faceSymbology;
-    if (0 !== faceSymbLen) {
-      const faceSymbPropsArray: BRepEntity.FaceSymbologyProps[] = [];
-      for (let index = 0; index < faceSymbLen; ++index) {
-        const faceSymbFb = ppfb.symbology(index);
-        const faceSymbProps: BRepEntity.FaceSymbologyProps = {};
-        if (null !== faceSymbFb) {
-          if (1 === faceSymbFb.useColor())
-            faceSymbProps.color = faceSymbFb.color();
-          if (1 === faceSymbFb.useMaterial())
-            faceSymbProps.materialId = Id64.fromUint32Pair(faceSymbFb.materialId().low, faceSymbFb.materialId().high);
-          faceSymbProps.transparency = faceSymbFb.transparency();
-        }
-        faceSymbPropsArray.push(faceSymbProps);
-      }
-      faceSymbology = faceSymbPropsArray;
-    }
-
-    let data;
-    const entityData = ppfb.entityDataArray();
-    if (wantBRepData && null !== entityData)
-      data = Base64EncodedString.fromUint8Array(entityData);
-
-    return { data, type, transform: transform?.toJSON(), faceSymbology };
-  }
-
-  /** Create entry from a [[BRepEntity.DataProps]]. Provided for compatibility with GeometryStreamBuilder only. */
-  export function fromBRep(brep: BRepEntity.DataProps, worldToLocal?: Transform): ElementGeometryDataEntry | undefined {
-    if (undefined !== worldToLocal) {
-      const entityTrans = Transform.fromJSON(brep.transform);
-      const localTrans = entityTrans.multiplyTransformTransform(worldToLocal);
-      brep = {
-        data: brep.data,
-        type: brep.type,
-        transform: localTrans.isIdentity ? undefined : localTrans.toJSON(),
-        faceSymbology: brep.faceSymbology,
-      };
-    }
-
-    const fbb = new flatbuffers.Builder();
-    const builder = EGFBAccessors.BRepData;
-    let dataOffset;
-    let faceSymbOffset;
-
-    if (undefined !== brep.data) {
-      const entityData = Base64EncodedString.toUint8Array(brep.data);
-      if (entityData.length === 0)
-        return undefined;
-
-      dataOffset = builder.createEntityDataVector(fbb, entityData);
-    }
-
-    if (undefined !== brep.faceSymbology) {
-      builder.startSymbologyVector(fbb, brep.faceSymbology.length);
-      for (let i = brep.faceSymbology.length - 1; i >= 0; i--) {
-        const symb = brep.faceSymbology[i];
-        const materialIdPair = Id64.getUint32Pair(symb.materialId ? symb.materialId : Id64.invalid);
-        const matLong = flatbuffers.Long.create(materialIdPair.lower, materialIdPair.upper);
-        EGFBAccessors.FaceSymbology.createFaceSymbology(fbb, symb.color ? 1 : 0, symb.materialId ? 1 : 0, symb.color ? symb.color : 0, matLong, symb.transparency ? symb.transparency : 0, 0, 0);
-      }
-      faceSymbOffset = fbb.endVector();
-    }
-
-    builder.startBRepData(fbb);
-
-    const toEGFBBRepType = (type: BRepEntity.Type) => {
-      switch (type) {
-        case BRepEntity.Type.Wire:
-          return EGFBAccessors.BRepType.Wire;
-        case BRepEntity.Type.Sheet:
-          return EGFBAccessors.BRepType.Sheet;
-        default:
-          return EGFBAccessors.BRepType.Solid;
-      }
-    };
-
-    if (undefined !== brep.type)
-      builder.addBrepType(fbb, toEGFBBRepType(brep.type));
-
-    if (undefined !== brep.transform) {
-      const transform = Transform.fromJSON(brep.transform);
-      const transformOffset = EGFBAccessors.Transform.createTransform(fbb, transform.matrix.coffs[0], transform.matrix.coffs[1], transform.matrix.coffs[2], transform.origin.x, transform.matrix.coffs[3], transform.matrix.coffs[4], transform.matrix.coffs[5], transform.origin.y, transform.matrix.coffs[6], transform.matrix.coffs[7], transform.matrix.coffs[8], transform.origin.z);
-      builder.addEntityTransform(fbb, transformOffset);
-    }
-
-    if (undefined !== dataOffset)
-      builder.addEntityData(fbb, dataOffset);
-
-    if (undefined !== faceSymbOffset)
-      builder.addSymbology(fbb, faceSymbOffset);
-
-    const mLoc = builder.endBRepData(fbb);
-    fbb.finish(mLoc);
-    const data = fbb.asUint8Array();
-
-    return { opcode: ElementGeometryOpcode.BRep, data };
-  }
-
-  /** Apply transform directly to ElementGeometryDataEntry for a BRep */
-  export function transformBRep(entry: ElementGeometryDataEntry, inputTransform: Transform): boolean {
-    if (ElementGeometryOpcode.BRep !== entry.opcode)
-      return false;
-
-    const buffer = new flatbuffers.ByteBuffer(entry.data);
-    const ppfb = EGFBAccessors.BRepData.getRootAsBRepData(buffer);
-
-    const fbb = new flatbuffers.Builder();
-    const builder = EGFBAccessors.BRepData;
-
-    const entityData = ppfb.entityDataArray();
-    const dataOffset = (null !== entityData ? builder.createEntityDataVector(fbb, entityData) : undefined);
-
-    let faceSymbOffset;
-    const faceSymbLen = ppfb.symbologyLength();
-    if (0 !== faceSymbLen) {
-      builder.startSymbologyVector(fbb, faceSymbLen);
-      for (let i = faceSymbLen - 1; i >= 0; i--) {
-        const faceSymbFb = ppfb.symbology(i);
-        if (null === faceSymbFb)
-          continue;
-        EGFBAccessors.FaceSymbology.createFaceSymbology(fbb, faceSymbFb.useColor(), faceSymbFb.useMaterial(), faceSymbFb.color(), faceSymbFb.materialId(), faceSymbFb.transparency(), 0, 0);
-      }
-      faceSymbOffset = fbb.endVector();
-    }
-
-    builder.startBRepData(fbb);
-    builder.addBrepType(fbb, ppfb.brepType());
-
-    let transform;
-    const entityTransform = ppfb.entityTransform();
-    if (null !== entityTransform)
-      transform = Transform.createRowValues(entityTransform.x00(), entityTransform.x01(), entityTransform.x02(), entityTransform.tx(), entityTransform.x10(), entityTransform.x11(), entityTransform.x12(), entityTransform.ty(), entityTransform.x20(), entityTransform.x21(), entityTransform.x22(), entityTransform.tz());
-
-    if (undefined !== transform)
-      transform.multiplyTransformTransform(inputTransform, transform);
-    else
-      transform = inputTransform;
-
-    const transformOffset = EGFBAccessors.Transform.createTransform(fbb, transform.matrix.coffs[0], transform.matrix.coffs[1], transform.matrix.coffs[2], transform.origin.x, transform.matrix.coffs[3], transform.matrix.coffs[4], transform.matrix.coffs[5], transform.origin.y, transform.matrix.coffs[6], transform.matrix.coffs[7], transform.matrix.coffs[8], transform.origin.z);
-    builder.addEntityTransform(fbb, transformOffset);
-
-    if (undefined !== dataOffset)
-      builder.addEntityData(fbb, dataOffset);
-
-    if (undefined !== faceSymbOffset)
-      builder.addSymbology(fbb, faceSymbOffset);
-
-    const mLoc = builder.endBRepData(fbb);
-    fbb.finish(mLoc);
-    entry.data = fbb.asUint8Array();
-
-    return true;
-  }
-
-  /** @internal */
-  enum StyleMod {
-    Scale = 0x01,
-    DashScale = 0x02,
-    GapScale = 0x04,
-    StartWidth = 0x08,
-    EndWidth = 0x10,
-    DistPhase = 0x20,
-    FractPhase = 0x40,
-    CenterPhase = 0x80,
-    Normal = 0x0100,
-    Rotation = 0x0200,
-    PhysicalWidth = 0x02000,
-    SegMode = 0x40000000,
-    NoSegMode = 0x80000000,
-  }
-
-  /** Update the supplied [[GeometryParams]] from an entry with appearance information */
-  export function updateGeometryParams(entry: ElementGeometryDataEntry, geomParams: GeometryParams, localToWorld?: Transform): boolean {
-    if (!isAppearanceEntry(entry))
-      return false;
-
-    let changed = false;
-
-    switch (entry.opcode) {
-      case ElementGeometryOpcode.BasicSymbology: {
-        const buffer = new flatbuffers.ByteBuffer(entry.data);
-        const ppfb = EGFBAccessors.BasicSymbology.getRootAsBasicSymbology(buffer);
-
-        const subcatLong = ppfb.subCategoryId();
-        let subcatId = Id64.fromUint32Pair(subcatLong.low, subcatLong.high);
-
-        if (Id64.isInvalid(subcatId))
-          subcatId = geomParams.subCategoryId; // Preserve current sub-category if not explicitly stored...
-
-        if (Id64.isValid(subcatId)) {
-          geomParams.setSubCategoryId(subcatId); // Reset to sub-category appearance...
-          changed = true;
-        }
-
-        if (ppfb.useColor()) {
-          const lineColor = ColorDef.fromTbgr(ppfb.color());
-          if (undefined === geomParams.lineColor || !lineColor.equals(geomParams.lineColor)) {
-            geomParams.lineColor = lineColor;
-            changed = true;
-          }
-        }
-
-        if (ppfb.useWeight()) {
-          const weight = ppfb.weight();
-          if (undefined === geomParams.weight || weight !== geomParams.weight) {
-            geomParams.weight = weight;
-            changed = true;
-          }
-        }
-
-        if (ppfb.useStyle()) {
-          const styleLong = ppfb.lineStyleId();
-          const styleId = Id64.fromUint32Pair(styleLong.low, styleLong.high);
-          if (undefined === geomParams.styleInfo || styleId !== geomParams.styleInfo.styleId) {
-            geomParams.styleInfo = new LineStyle.Info(styleId);
-            changed = true;
-          }
-        }
-
-        const transparency = ppfb.transparency();
-        if (transparency !== (undefined !== geomParams.elmTransparency ? geomParams.elmTransparency : 0)) {
-          geomParams.elmTransparency = transparency;
-          changed = true;
-        }
-
-        const displayPriority = ppfb.displayPriority();
-        if (displayPriority !== (undefined !== geomParams.elmPriority ? geomParams.elmPriority : 0)) {
-          geomParams.elmPriority = displayPriority;
-          changed = true;
-        }
-
-        const geometryClass = ppfb.geomClass();
-        if (geometryClass !== (undefined !== geomParams.geometryClass ? geomParams.geometryClass : GeometryClass.Primary)) {
-          geomParams.geometryClass = geometryClass;
-          changed = true;
-        }
-
-        return changed;
-      }
-
-      case ElementGeometryOpcode.LineStyleModifiers: {
-        const buffer = new flatbuffers.ByteBuffer(entry.data);
-        const ppfb = EGFBAccessors.LineStyleModifiers.getRootAsLineStyleModifiers(buffer);
-        const props: LineStyle.ModifierProps = {};
-
-        if (0 !== (ppfb.modifiers() & StyleMod.Scale))
-          props.scale = ppfb.scale();
-
-        if (0 !== (ppfb.modifiers() & StyleMod.GapScale))
-          props.gapScale = ppfb.gapScale();
-
-        if (0 !== (ppfb.modifiers() & StyleMod.DashScale))
-          props.dashScale = ppfb.dashScale();
-
-        if (0 !== (ppfb.modifiers() & StyleMod.StartWidth))
-          props.startWidth = ppfb.startWidth();
-
-        if (0 !== (ppfb.modifiers() & StyleMod.EndWidth))
-          props.endWidth = ppfb.endWidth();
-
-        if (0 !== (ppfb.modifiers() & StyleMod.DistPhase))
-          props.distPhase = ppfb.distPhase();
-
-        if (0 !== (ppfb.modifiers() & StyleMod.FractPhase))
-          props.fractPhase = ppfb.fractPhase();
-
-        if (0 !== (ppfb.modifiers() & StyleMod.CenterPhase))
-          props.centerPhase = true;
-
-        if (0 !== (ppfb.modifiers() & StyleMod.SegMode))
-          props.segmentMode = true;
-        else if (0 !== (ppfb.modifiers() & StyleMod.NoSegMode))
-          props.segmentMode = false;
-
-        if (0 !== (ppfb.modifiers() & StyleMod.PhysicalWidth))
-          props.physicalWidth = true;
-
-        if (0 !== (ppfb.modifiers() & StyleMod.Normal)) {
-          const normal = ppfb.normal();
-          if (null !== normal)
-            props.normal = Vector3d.create(normal.x(), normal.y(), normal.z());
-        }
-
-        if (0 !== (ppfb.modifiers() & StyleMod.Rotation))
-          props.rotation = YawPitchRollAngles.createDegrees(ppfb.yaw(), ppfb.pitch(), ppfb.roll());
-
-        const styleMod = new LineStyle.Modifier(props);
-        if (undefined !== localToWorld)
-          styleMod.applyTransform(localToWorld);
-
-        if (undefined === geomParams.styleInfo) {
-          geomParams.styleInfo = new LineStyle.Info(Id64.invalid, styleMod);
-          changed = true;
-        } else if (undefined === geomParams.styleInfo.styleMod || !styleMod.equals(geomParams.styleInfo.styleMod)) {
-          geomParams.styleInfo.styleMod = styleMod;
-          changed = true;
-        }
-
-        return changed;
-      }
-
-      case ElementGeometryOpcode.Fill: {
-        const buffer = new flatbuffers.ByteBuffer(entry.data);
-        const ppfb = EGFBAccessors.AreaFill.getRootAsAreaFill(buffer);
-
-        const toFillDisplay = (fill: EGFBAccessors.FillDisplay) => {
-          switch (fill) {
-            case EGFBAccessors.FillDisplay.ByView:
-              return FillDisplay.ByView;
-            case EGFBAccessors.FillDisplay.Always:
-              return FillDisplay.Always;
-            case EGFBAccessors.FillDisplay.Blanking:
-              return FillDisplay.Blanking;
-            default:
-              return FillDisplay.Never;
-          }
-        };
-
-        const fillDisplay = toFillDisplay(ppfb.fill());
-        if (fillDisplay !== (undefined !== geomParams.fillDisplay ? geomParams.fillDisplay : FillDisplay.Never)) {
-          geomParams.fillDisplay = fillDisplay;
-          changed = true;
-        }
-
-        if (FillDisplay.Never === fillDisplay)
-          return changed;
-
-        const transparency = ppfb.transparency();
-        if (transparency !== (undefined !== geomParams.fillTransparency ? geomParams.fillTransparency : 0)) {
-          geomParams.fillTransparency = transparency;
-          changed = true;
-        }
-
-        if (EGFBAccessors.GradientMode.None !== ppfb.mode()) {
-          const toGradientMode = (mode: EGFBAccessors.GradientMode) => {
-            switch (mode) {
-              case EGFBAccessors.GradientMode.Linear:
-                return Gradient.Mode.Linear;
-              case EGFBAccessors.GradientMode.Curved:
-                return Gradient.Mode.Curved;
-              case EGFBAccessors.GradientMode.Cylindrical:
-                return Gradient.Mode.Cylindrical;
-              case EGFBAccessors.GradientMode.Spherical:
-                return Gradient.Mode.Spherical;
-              case EGFBAccessors.GradientMode.Hemispherical:
-                return Gradient.Mode.Hemispherical;
-              case EGFBAccessors.GradientMode.Thematic:
-                return Gradient.Mode.Thematic;
-              default:
-                return Gradient.Mode.None;
-            }
-          };
-
-          const keys: Gradient.KeyColorProps[] = [];
-          const colors = ppfb.colorsArray();
-          const values = ppfb.valuesArray();
-          if (null !== colors && null !== values && colors.length === values.length) {
-            for (let iKey = 0; iKey < colors.length; ++iKey)
-              keys.push({ value: values[iKey], color: colors[iKey] });
-          }
-
-          const props: Gradient.SymbProps = { mode: toGradientMode(ppfb.mode()), keys };
-
-          const flags = ppfb.flags();
-          const angle = ppfb.angle();
-          const tint = ppfb.tint();
-          const shift = ppfb.shift();
-
-          props.flags = (0 !== flags ? flags : undefined);
-          props.angle = (0 !== angle ? { radians: angle } : undefined);
-          props.tint = (0 !== tint ? tint : undefined);
-          props.shift = (0 !== shift ? shift : undefined);
-
-          if (Gradient.Mode.Thematic === props.mode) {
-            const thematic = ppfb.thematicSettings();
-
-            if (null !== thematic) {
-              const tprops: ThematicGradientSettingsProps = {};
-
-              const mode = thematic.mode();
-              const stepCount = thematic.stepCount();
-              const marginColor = thematic.marginColor();
-              const colorScheme = thematic.colorScheme();
-
-              tprops.mode = (0 !== mode ? mode : undefined);
-              tprops.stepCount = (0 !== stepCount ? stepCount : undefined);
-              tprops.marginColor = (0 !== marginColor ? marginColor : undefined);
-              tprops.colorScheme = (0 !== colorScheme ? colorScheme : undefined);
-
-              props.thematicSettings = tprops;
-            }
-          }
-
-          const gradient = Gradient.Symb.fromJSON(props);
-          if (undefined === geomParams.gradient || !gradient.equals(geomParams.gradient)) {
-            geomParams.gradient = gradient;
-            changed = true;
-          }
-        } else if (0 !== ppfb.backgroundFill()) {
-          const backgroundFill = (2 === ppfb.backgroundFill() ? BackgroundFill.Outline : BackgroundFill.Solid);
-          if (backgroundFill !== geomParams.backgroundFill) {
-            geomParams.backgroundFill = backgroundFill;
-            changed = true;
-          }
-        } else if (ppfb.useColor()) {
-          const fillColor = ColorDef.fromTbgr(ppfb.color());
-          if (undefined === geomParams.fillColor || !fillColor.equals(geomParams.fillColor)) {
-            geomParams.fillColor = fillColor;
-            changed = true;
-          }
-        }
-
-        return changed;
-      }
-
-      case ElementGeometryOpcode.Pattern: {
-        const buffer = new flatbuffers.ByteBuffer(entry.data);
-        const ppfb = EGFBAccessors.AreaPattern.getRootAsAreaPattern(buffer);
-        const props: AreaPattern.ParamsProps = {};
-
-        const origin = ppfb.origin();
-        if (null !== origin) {
-          const point = Point3d.create(origin.x(), origin.y(), origin.z());
-          if (!point.isAlmostZero)
-            props.origin = point;
-        }
-
-        const rotation = ppfb.rotation();
-        if (null !== rotation) {
-          const angles = YawPitchRollAngles.createFromMatrix3d(Matrix3d.createRowValues(
-            rotation.x00(), rotation.x01(), rotation.x02(),
-            rotation.x10(), rotation.x11(), rotation.x12(),
-            rotation.x20(), rotation.x21(), rotation.x22())
-          );
-          if (undefined !== angles && !angles.isIdentity())
-            props.rotation = angles;
-        }
-
-        const space1 = ppfb.space1();
-        const space2 = ppfb.space2();
-        const angle1 = ppfb.angle1();
-        const angle2 = ppfb.angle2();
-        const scale = ppfb.scale();
-
-        props.space1 = (0 !== space1 ? space1 : undefined);
-        props.space2 = (0 !== space2 ? space2 : undefined);
-        props.angle1 = (0 !== angle1 ? { radians: angle1 } : undefined);
-        props.angle2 = (0 !== angle2 ? { radians: angle2 } : undefined);
-        props.scale = (0 !== scale ? scale : undefined);
-
-        if (ppfb.useColor())
-          props.color = ppfb.color();
-
-        if (ppfb.useWeight())
-          props.weight = ppfb.weight();
-
-        props.invisibleBoundary = (1 === ppfb.invisibleBoundary() ? true : undefined);
-        props.snappable = (1 === ppfb.snappable() ? true : undefined);
-
-        const symbolId = Id64.fromUint32Pair(ppfb.symbolId().low, ppfb.symbolId().high);
-        props.symbolId = (Id64.isValid(symbolId) ? symbolId : undefined);
-
-        const nDefLines = ppfb.defLineLength();
-        if (0 !== nDefLines) {
-          const defLines: AreaPattern.HatchDefLineProps[] = [];
-
-          for (let iLine = 0; iLine < nDefLines; ++iLine) {
-            const defLine = ppfb.defLine(iLine);
-            if (!defLine)
-              continue;
-
-            const line: AreaPattern.HatchDefLineProps = {};
-
-            const angle = defLine.angle();
-            line.angle = (0 !== angle ? { radians: defLine.angle() } : undefined);
-
-            const through = defLine.through();
-            if (through) {
-              const thr = Point2d.create(through.x(), through.y());
-              if (!thr.isAlmostZero)
-                line.through = thr;
-            }
-
-            const offset = defLine.offset();
-            if (offset) {
-              const off = Point2d.create(offset.x(), offset.y());
-              if (!off.isAlmostZero)
-                line.offset = off;
-            }
-
-            const dashArray = defLine.dashesArray();
-            if (0 !== defLine.dashesLength() && null !== dashArray) {
-              const dashes: number[] = [];
-              for (const value of dashArray) {
-                dashes.push(value);
-              }
-              line.dashes = dashes;
-            }
-
-            defLines.push(line);
-          }
-
-          props.defLines = defLines;
-        }
-
-        const pattern = AreaPattern.Params.fromJSON(props);
-        if (undefined !== localToWorld)
-          pattern.applyTransform(localToWorld);
-
-        if (undefined === geomParams.pattern || !pattern.equals(geomParams.pattern)) {
-          geomParams.pattern = pattern;
-          changed = true;
-        }
-
-        return changed;
-      }
-
-      case ElementGeometryOpcode.Material: {
-        const buffer = new flatbuffers.ByteBuffer(entry.data);
-        const ppfb = EGFBAccessors.Material.getRootAsMaterial(buffer);
-
-        if (ppfb.useMaterial()) {
-          const matLong = ppfb.materialId();
-          const materialId = Id64.fromUint32Pair(matLong.low, matLong.high);
-          if (undefined === geomParams.materialId || materialId !== geomParams.materialId) {
-            geomParams.materialId = materialId;
-            changed = true;
-          }
-        }
-
-        return changed;
-      }
-
-      default:
-        return changed;
-    }
-  }
-
-  /** Append entries to represent a [[GeometryParams]] */
-  export function appendGeometryParams(geomParams: GeometryParams, entries: ElementGeometryDataEntry[], worldToLocal?: Transform): boolean {
-    const fbbBas = new flatbuffers.Builder();
-    const builder = EGFBAccessors.BasicSymbology;
-    builder.startBasicSymbology(fbbBas);
-
-    const subcatIdPair = Id64.getUint32Pair(geomParams.subCategoryId);
-    builder.addSubCategoryId(fbbBas, flatbuffers.Long.create(subcatIdPair.lower, subcatIdPair.upper));
-
-    if (undefined !== geomParams.lineColor) {
-      builder.addColor(fbbBas, geomParams.lineColor.tbgr);
-      builder.addUseColor(fbbBas, 1);
-    }
-
-    if (undefined !== geomParams.weight) {
-      builder.addWeight(fbbBas, geomParams.weight);
-      builder.addUseWeight(fbbBas, 1);
-    }
-
-    if (undefined !== geomParams.styleInfo) {
-      const styleIdPair = Id64.getUint32Pair(geomParams.styleInfo.styleId);
-      builder.addLineStyleId(fbbBas, flatbuffers.Long.create(styleIdPair.lower, styleIdPair.upper));
-      builder.addUseStyle(fbbBas, 1);
-    }
-
-    if (undefined !== geomParams.elmTransparency && 0 !== geomParams.elmTransparency) {
-      builder.addTransparency(fbbBas, geomParams.elmTransparency);
-    }
-
-    if (undefined !== geomParams.elmPriority && 0 !== geomParams.elmPriority) {
-      builder.addDisplayPriority(fbbBas, geomParams.elmPriority);
-    }
-
-    if (undefined !== geomParams.geometryClass && GeometryClass.Primary !== geomParams.geometryClass) {
-      builder.addGeomClass(fbbBas, geomParams.geometryClass);
-    }
-
-    const mLoc = builder.endBasicSymbology(fbbBas);
-    fbbBas.finish(mLoc);
-    const data = fbbBas.asUint8Array();
-
-    entries.push({ opcode: ElementGeometryOpcode.BasicSymbology, data });
-
-    if (undefined !== geomParams.styleInfo && undefined !== geomParams.styleInfo.styleMod) {
-      const fbbLS = new flatbuffers.Builder();
-      const builderLS = EGFBAccessors.LineStyleModifiers;
-      builderLS.startLineStyleModifiers(fbbLS);
-
-      let lsMods = geomParams.styleInfo.styleMod;
-      if (undefined !== worldToLocal) {
-        lsMods = new LineStyle.Modifier(lsMods);
-        if (!lsMods.applyTransform(worldToLocal))
-          return false;
-      }
-
-      let modifiers = 0;
-
-      if (undefined !== lsMods.scale) {
-        builderLS.addScale(fbbLS, lsMods.scale);
-        modifiers |= StyleMod.Scale;
-      }
-
-      if (undefined !== lsMods.dashScale) {
-        builderLS.addDashScale(fbbLS, lsMods.dashScale);
-        modifiers |= StyleMod.DashScale;
-      }
-
-      if (undefined !== lsMods.gapScale) {
-        builderLS.addGapScale(fbbLS, lsMods.gapScale);
-        modifiers |= StyleMod.GapScale;
-      }
-
-      if (undefined !== lsMods.startWidth) {
-        builderLS.addStartWidth(fbbLS, lsMods.startWidth);
-        modifiers |= StyleMod.StartWidth;
-      }
-
-      if (undefined !== lsMods.endWidth) {
-        builderLS.addEndWidth(fbbLS, lsMods.endWidth);
-        modifiers |= StyleMod.EndWidth;
-      }
-
-      if (undefined !== lsMods.distPhase) {
-        builderLS.addDistPhase(fbbLS, lsMods.distPhase);
-        modifiers |= StyleMod.DistPhase;
-      }
-
-      if (undefined !== lsMods.fractPhase) {
-        builderLS.addFractPhase(fbbLS, lsMods.fractPhase);
-        modifiers |= StyleMod.FractPhase;
-      }
-
-      if (lsMods.centerPhase) {
-        modifiers |= StyleMod.CenterPhase;
-      }
-
-      if (undefined !== lsMods.segmentMode) {
-        modifiers |= (lsMods.segmentMode ? StyleMod.SegMode : StyleMod.NoSegMode);
-      }
-
-      if (lsMods.physicalWidth) {
-        modifiers |= StyleMod.PhysicalWidth;
-      }
-
-      if (undefined !== lsMods.normal) {
-        const normalOffset = EGFBAccessors.DVec3d.createDVec3d(fbbLS, lsMods.normal.x, lsMods.normal.y, lsMods.normal.z);
-        builderLS.addNormal(fbbLS, normalOffset);
-        modifiers |= StyleMod.Normal;
-      }
-
-      if (undefined !== lsMods.rotation) {
-        builderLS.addYaw(fbbLS, lsMods.rotation.yaw.degrees);
-        builderLS.addPitch(fbbLS, lsMods.rotation.pitch.degrees);
-        builderLS.addRoll(fbbLS, lsMods.rotation.roll.degrees);
-        modifiers |= StyleMod.Rotation;
-      }
-
-      builderLS.addModifiers(fbbLS, modifiers);
-
-      const mLocLS = builderLS.endLineStyleModifiers(fbbLS);
-      fbbLS.finish(mLocLS);
-      const dataLS = fbbLS.asUint8Array();
-
-      if (0 !== modifiers)
-        entries.push({ opcode: ElementGeometryOpcode.LineStyleModifiers, data: dataLS });
-    }
-
-    if (undefined !== geomParams.fillDisplay && FillDisplay.Never !== geomParams.fillDisplay) {
-      const fbbFill = new flatbuffers.Builder();
-      const builderFill = EGFBAccessors.AreaFill;
-
-      let keyValuesOff;
-      let keyColorsOff;
-      let thematicOffset;
-
-      if (undefined !== geomParams.gradient) {
-        const keyColors: number[] = [];
-        const keyValues: number[] = [];
-
-        for (const key of geomParams.gradient.keys) {
-          keyColors.push(key.color.tbgr);
-          keyValues.push(key.value);
-        }
-
-        keyValuesOff = builderFill.createValuesVector(fbbFill, keyValues);
-        keyColorsOff = builderFill.createColorsVector(fbbFill, keyColors);
-
-        if (Gradient.Mode.Thematic === geomParams.gradient.mode && undefined !== geomParams.gradient.thematicSettings) {
-          const thematic = geomParams.gradient.thematicSettings;
-          const builderThematic = EGFBAccessors.ThematicSettings;
-          builderThematic.startThematicSettings(fbbFill);
-
-          builderThematic.addMode(fbbFill, thematic.mode);
-          builderThematic.addStepCount(fbbFill, thematic.stepCount);
-          builderThematic.addMarginColor(fbbFill, thematic.marginColor.tbgr);
-          builderThematic.addColorScheme(fbbFill, thematic.colorScheme);
-
-          const rangeOffset = EGFBAccessors.DRange1d.createDRange1d(fbbFill, ThematicGradientSettings.contentRange, ThematicGradientSettings.contentMax);
-          builderThematic.addRange(fbbFill, rangeOffset);
-
-          thematicOffset = builderThematic.endThematicSettings(fbbFill);
-        }
-      }
-
-      builderFill.startAreaFill(fbbFill);
-
-      const toEGFBFillDisplay = (fill: FillDisplay) => {
-        switch (fill) {
-          case FillDisplay.ByView:
-            return EGFBAccessors.FillDisplay.ByView;
-          case FillDisplay.Always:
-            return EGFBAccessors.FillDisplay.Always;
-          case FillDisplay.Blanking:
-            return EGFBAccessors.FillDisplay.Blanking;
-          default:
-            return EGFBAccessors.FillDisplay.None;
-        }
-      };
-
-      builderFill.addFill(fbbFill, toEGFBFillDisplay(geomParams.fillDisplay));
-
-      if (undefined !== geomParams.fillTransparency)
-        builderFill.addTransparency(fbbFill, geomParams.fillTransparency);
-
-      if (undefined !== geomParams.gradient) {
-        const toEGFBGradientMode = (mode: Gradient.Mode) => {
-          switch (mode) {
-            case Gradient.Mode.Linear:
-              return EGFBAccessors.GradientMode.Linear;
-            case Gradient.Mode.Curved:
-              return EGFBAccessors.GradientMode.Curved;
-            case Gradient.Mode.Cylindrical:
-              return EGFBAccessors.GradientMode.Cylindrical;
-            case Gradient.Mode.Spherical:
-              return EGFBAccessors.GradientMode.Spherical;
-            case Gradient.Mode.Hemispherical:
-              return EGFBAccessors.GradientMode.Hemispherical;
-            case Gradient.Mode.Thematic:
-              return EGFBAccessors.GradientMode.Thematic;
-            default:
-              return EGFBAccessors.GradientMode.None;
-          }
-        };
-
-        builderFill.addMode(fbbFill, toEGFBGradientMode(geomParams.gradient.mode));
-
-        builderFill.addFlags(fbbFill, geomParams.gradient.flags);
-        builderFill.addShift(fbbFill, geomParams.gradient.shift);
-
-        if (undefined !== geomParams.gradient.tint)
-          builderFill.addTint(fbbFill, geomParams.gradient.tint);
-
-        if (undefined !== geomParams.gradient.angle)
-          builderFill.addAngle(fbbFill, geomParams.gradient.angle.radians);
-
-        if (undefined !== keyValuesOff)
-          builderFill.addValues(fbbFill, keyValuesOff);
-
-        if (undefined !== keyColorsOff)
-          builderFill.addColors(fbbFill, keyColorsOff);
-
-        if (undefined !== thematicOffset)
-          builderFill.addThematicSettings(fbbFill, thematicOffset);
-      } else if (undefined !== geomParams.backgroundFill && BackgroundFill.None !== geomParams.backgroundFill) {
-        builderFill.addBackgroundFill(fbbFill, BackgroundFill.Outline === geomParams.backgroundFill ? 2 : 1);
-      } else if (undefined !== geomParams.fillColor) {
-        builderFill.addColor(fbbFill, geomParams.fillColor.tbgr);
-        builderFill.addUseColor(fbbFill, 1);
-      }
-
-      const mLocFill = builderFill.endAreaFill(fbbFill);
-      fbbFill.finish(mLocFill);
-      const dataFill = fbbFill.asUint8Array();
-
-      entries.push({ opcode: ElementGeometryOpcode.Fill, data: dataFill });
-    }
-
-    if (undefined !== geomParams.pattern) {
-      const fbbPat = new flatbuffers.Builder();
-      const builderPat = EGFBAccessors.AreaPattern;
-
-      let pattern = geomParams.pattern;
-      if (undefined !== worldToLocal) {
-        pattern = pattern.clone();
-        if (!pattern.applyTransform(worldToLocal))
-          return false;
-      }
-
-      let defLineVecOffset;
-
-      if (undefined !== pattern.defLines) {
-        const defLines = pattern.defLines;
-        const builderDefLines = EGFBAccessors.DwgHatchDefLine;
-        const defLineOffsets: number[] = [];
-
-        for (const line of defLines) {
-          let dashOffset;
-
-          if (undefined !== line.dashes)
-            dashOffset = builderDefLines.createDashesVector(fbbPat, line.dashes);
-
-          builderDefLines.startDwgHatchDefLine(fbbPat);
-
-          if (undefined !== line.angle)
-            builderDefLines.addAngle(fbbPat, line.angle.radians);
-
-          // NOTE: Backend requires through and offset to be present...
-          const throughOffset = EGFBAccessors.DPoint2d.createDPoint2d(fbbPat, undefined !== line.through ? line.through.x : 0, undefined !== line.through ? line.through.y : 0);
-          builderDefLines.addThrough(fbbPat, throughOffset);
-
-          const offsetOffset = EGFBAccessors.DPoint2d.createDPoint2d(fbbPat, undefined !== line.offset ? line.offset.x : 0, undefined !== line.offset ? line.offset.y : 0);
-          builderDefLines.addOffset(fbbPat, offsetOffset);
-
-          if (undefined !== dashOffset)
-            builderDefLines.addDashes(fbbPat, dashOffset);
-
-          defLineOffsets.push(builderDefLines.endDwgHatchDefLine(fbbPat));
-        }
-
-        if (0 !== defLineOffsets.length)
-          defLineVecOffset = builderPat.createDefLineVector(fbbPat, defLineOffsets);
-      }
-
-      builderPat.startAreaPattern(fbbPat);
-
-      if (undefined !== pattern.origin) {
-        const originOffset = EGFBAccessors.DPoint3d.createDPoint3d(fbbPat, pattern.origin.x, pattern.origin.y, pattern.origin.z);
-        builderPat.addOrigin(fbbPat, originOffset);
-      }
-
-      if (undefined !== pattern.rotation) {
-        const matrix = pattern.rotation.toMatrix3d();
-        const coffs = matrix.coffs;
-        const rotationOffset = EGFBAccessors.RotMatrix.createRotMatrix(fbbPat, coffs[0], coffs[1], coffs[2], coffs[3], coffs[4], coffs[5], coffs[6], coffs[7], coffs[8]);
-        builderPat.addRotation(fbbPat, rotationOffset);
-      }
-
-      if (undefined !== pattern.space1)
-        builderPat.addSpace1(fbbPat, pattern.space1);
-
-      if (undefined !== pattern.space2)
-        builderPat.addSpace2(fbbPat, pattern.space2);
-
-      if (undefined !== pattern.angle1)
-        builderPat.addAngle1(fbbPat, pattern.angle1.radians);
-
-      if (undefined !== pattern.angle2)
-        builderPat.addAngle2(fbbPat, pattern.angle2.radians);
-
-      if (undefined !== pattern.scale)
-        builderPat.addScale(fbbPat, pattern.scale);
-
-      if (undefined !== pattern.color) {
-        builderPat.addColor(fbbPat, pattern.color.tbgr);
-        builderPat.addUseColor(fbbPat, 1);
-      }
-
-      if (undefined !== pattern.weight) {
-        builderPat.addWeight(fbbPat, pattern.weight);
-        builderPat.addUseWeight(fbbPat, 1);
-      }
-
-      if (undefined !== pattern.invisibleBoundary && pattern.invisibleBoundary)
-        builderPat.addInvisibleBoundary(fbbPat, 1);
-
-      if (undefined !== pattern.snappable && pattern.snappable)
-        builderPat.addSnappable(fbbPat, 1);
-
-      if (undefined !== pattern.symbolId) {
-        const symbolIdPair = Id64.getUint32Pair(pattern.symbolId);
-        builderPat.addSymbolId(fbbPat, flatbuffers.Long.create(symbolIdPair.lower, symbolIdPair.upper));
-      }
-
-      if (undefined !== defLineVecOffset)
-        builderPat.addDefLine(fbbPat, defLineVecOffset);
-
-      const mLocPat = builderPat.endAreaPattern(fbbPat);
-      fbbPat.finish(mLocPat);
-      const dataPat = fbbPat.asUint8Array();
-
-      entries.push({ opcode: ElementGeometryOpcode.Pattern, data: dataPat });
-    }
-
-    if (undefined !== geomParams.materialId) {
-      const fbbMat = new flatbuffers.Builder();
-      const builderMat = EGFBAccessors.Material;
-      builderMat.startMaterial(fbbMat);
-
-      const matIdPair = Id64.getUint32Pair(geomParams.materialId);
-      builderMat.addMaterialId(fbbMat, flatbuffers.Long.create(matIdPair.lower, matIdPair.upper));
-      builderMat.addUseMaterial(fbbMat, 1);
-
-      const mLocMat = builderMat.endMaterial(fbbMat);
-      fbbMat.finish(mLocMat);
-      const dataMat = fbbMat.asUint8Array();
-
-      entries.push({ opcode: ElementGeometryOpcode.Material, data: dataMat });
-    }
-
-    return true;
-  }
-
-  /** Return entry as [[GeometryPart]] id and instance transform */
-  export function toGeometryPart(entry: ElementGeometryDataEntry, partToElement?: Transform): Id64String | undefined {
-    if (ElementGeometryOpcode.PartReference !== entry.opcode)
-      return undefined;
-
-    const buffer = new flatbuffers.ByteBuffer(entry.data);
-    const ppfb = EGFBAccessors.GeometryPart.getRootAsGeometryPart(buffer);
-
-    const partLong = ppfb.geomPartId();
-    const partId = Id64.fromUint32Pair(partLong.low, partLong.high);
-
-    if (undefined !== partToElement) {
-      let origin;
-      const originfb = ppfb.origin();
-      if (null !== originfb)
-        origin = Point3d.create(originfb.x(), originfb.y(), originfb.z());
-      else
-        origin = Point3d.createZero();
-
-      const angles = YawPitchRollAngles.createDegrees(ppfb.yaw(), ppfb.pitch(), ppfb.roll());
-      const matrix = angles.toMatrix3d();
-      if (1.0 !== ppfb.scale())
-        matrix.scaleColumnsInPlace(ppfb.scale(), ppfb.scale(), ppfb.scale());
-
-      Transform.createOriginAndMatrix(origin, matrix, partToElement);
-    }
-
-    return partId;
-  }
-
-  /** Create entry from a [[GeometryPart]] id and instance transform */
-  export function fromGeometryPart(partId: Id64String, partTransform?: Transform, worldToLocal?: Transform): ElementGeometryDataEntry | undefined {
-    let partToElement = partTransform;
-    if (undefined !== worldToLocal)
-      partToElement = worldToLocal.multiplyTransformTransform(undefined !== partTransform ? partTransform : Transform.createIdentity());
-
-    const fbb = new flatbuffers.Builder();
-    const builder = EGFBAccessors.GeometryPart;
-    builder.startGeometryPart(fbb);
-
-    const idPair = Id64.getUint32Pair(partId);
-    builder.addGeomPartId(fbb, flatbuffers.Long.create(idPair.lower, idPair.upper));
-
-    if (undefined !== partToElement && !partToElement.isIdentity) {
-      const originOffset = EGFBAccessors.DPoint3d.createDPoint3d(fbb, partToElement.origin.x, partToElement.origin.y, partToElement.origin.z);
-      builder.addOrigin(fbb, originOffset);
-
-      const angles = YawPitchRollAngles.createFromMatrix3d(partToElement.matrix);
-      if (undefined !== angles) {
-        builder.addYaw(fbb, angles.yaw.degrees);
-        builder.addPitch(fbb, angles.pitch.degrees);
-        builder.addRoll(fbb, angles.roll.degrees);
-      }
-
-      const result = partToElement.matrix.factorRigidWithSignedScale();
-      if (undefined !== result && result.scale > 0.0)
-        builder.addScale(fbb, result.scale);
-    }
-
-    const mLoc = builder.endGeometryPart(fbb);
-    fbb.finish(mLoc);
-    const data = fbb.asUint8Array();
-
-    return { opcode: ElementGeometryOpcode.PartReference, data };
-  }
-
-  /** Return entry as a [[ElementAlignedBox3d]] representing the local range of a geometric entry */
-  export function toSubGraphicRange(entry: ElementGeometryDataEntry): ElementAlignedBox3d | undefined {
-    if (ElementGeometryOpcode.SubGraphicRange !== entry.opcode)
-      return undefined;
-
-    const buffer = new flatbuffers.ByteBuffer(entry.data);
-    const ppfb = EGFBAccessors.PointPrimitive.getRootAsPointPrimitive(buffer);
-
-    if (2 !== ppfb.coordsLength())
-      return undefined;
-
-    const low = Point3d.create(ppfb.coords(0)!.x(), ppfb.coords(0)!.y(), ppfb.coords(0)!.z());
-    const high = Point3d.create(ppfb.coords(1)!.x(), ppfb.coords(1)!.y(), ppfb.coords(1)!.z());
-
-    return Range3d.create(low, high);
-  }
-
-  /** Create entry from a [[ElementAlignedBox3d]] to compute and store local ranges for subsequent geometric entries */
-  export function fromSubGraphicRange(bbox: ElementAlignedBox3d): ElementGeometryDataEntry | undefined {
-    const fbb = new flatbuffers.Builder();
-    const builder = EGFBAccessors.PointPrimitive;
-
-    builder.startCoordsVector(fbb, 2);
-    fbb.addFloat64(bbox.high.z);
-    fbb.addFloat64(bbox.high.y);
-    fbb.addFloat64(bbox.high.x);
-    fbb.addFloat64(bbox.low.z);
-    fbb.addFloat64(bbox.low.y);
-    fbb.addFloat64(bbox.low.x);
-    const offset = fbb.endVector();
-
-    builder.startPointPrimitive(fbb);
-    builder.addCoords(fbb, offset);
-
-    const mLoc = builder.endPointPrimitive(fbb);
-    fbb.finish(mLoc);
-    const data = fbb.asUint8Array();
-
-    return { opcode: ElementGeometryOpcode.SubGraphicRange, data };
-  }
-
-  /** Create [[Transform]] from row-major storage 4x3 Float64Array */
-  export function toTransform(sourceToWorld: Float64Array): Transform | undefined {
-    if (12 !== sourceToWorld.length)
-      return undefined;
-    return Transform.createRowValues(
-      sourceToWorld[0], sourceToWorld[1], sourceToWorld[2], sourceToWorld[3],
-      sourceToWorld[4], sourceToWorld[5], sourceToWorld[6], sourceToWorld[7],
-      sourceToWorld[8], sourceToWorld[9], sourceToWorld[10], sourceToWorld[11]
-    );
-  }
-
-  /** Create [[ElementAlignedBox3d]] from lowX, lowY, lowZ, highX, highY, highZ Float64Array */
-  export function toElementAlignedBox3d(bbox: Float64Array): ElementAlignedBox3d | undefined {
-    if (6 !== bbox.length)
-      return undefined;
-    return Range3d.fromFloat64Array(bbox);
-  }
-}
-
+/*---------------------------------------------------------------------------------------------
+* Copyright (c) Bentley Systems, Incorporated. All rights reserved.
+* See LICENSE.md in the project root for license terms and full copyright notice.
+*--------------------------------------------------------------------------------------------*/
+/** @packageDocumentation
+ * @module Geometry
+ */
+import { flatbuffers } from "flatbuffers";
+import { Id64, Id64String } from "@bentley/bentleyjs-core";
+import { Angle, AngleSweep, Arc3d, BentleyGeometryFlatBuffer, CurveCollection, FrameBuilder, GeometryQuery, LineString3d, Loop, Matrix3d, Plane3dByOriginAndUnitNormal, Point2d, Point3d, Point3dArray, PointString3d, Polyface, PolyfaceQuery, Range3d, SolidPrimitive, Transform, Vector3d, YawPitchRollAngles } from "@bentley/geometry-core";
+import { EGFBAccessors } from "./ElementGeometryFB";
+import { Base64EncodedString } from "../Base64EncodedString";
+import { TextString, TextStringProps } from "./TextString";
+import { ColorDef } from "../ColorDef";
+import { BackgroundFill, FillDisplay, GeometryClass, GeometryParams } from "../GeometryParams";
+import { Gradient } from "../Gradient";
+import { ThematicGradientSettings, ThematicGradientSettingsProps } from "../ThematicDisplay";
+import { AreaPattern } from "./AreaPattern";
+import { BRepEntity } from "./GeometryStream";
+import { ImageGraphic, ImageGraphicCorners, ImageGraphicProps } from "./ImageGraphic";
+import { LineStyle } from "./LineStyle";
+import { ElementAlignedBox3d, Placement2d, Placement3d } from "./Placement";
+import { isPlacement2dProps, PlacementProps } from "../ElementProps";
+
+/** Specifies the type of an entry in a geometry stream.
+ * @see [[ElementGeometryDataEntry.opcode]].
+ * @public
+ */
+export enum ElementGeometryOpcode {
+  /** Local range of the next geometric primitive in the geometry stream. */
+  SubGraphicRange = 2,
+  /** A reference to a [GeometryPart]($backend). */
+  PartReference = 3,
+  /** Sets symbology for subsequent geometry to override [SubCategory]($backend) appearance */
+  BasicSymbology = 4,
+  /** A line, line string, shape, or point string (automatic simplification of a [CurvePrimitive]($geometry-core) or [CurveCollection]($geometry-core)) */
+  PointPrimitive = 5,
+  /** A 2d line, line string, shape, or point string (automatic simplification of a [CurvePrimitive]($geometry-core) or [CurveCollection]($geometry-core)) */
+  PointPrimitive2d = 6,
+  /** Arc or ellipse (automatic simplification of a [CurvePrimitive]($geometry-core) or [CurveCollection]($geometry-core)) */
+  ArcPrimitive = 7,
+  /** [CurveCollection]($geometry-core) */
+  // eslint-disable-next-line @typescript-eslint/no-shadow
+  CurveCollection = 8,
+  /** [Polyface]($geometry-core) */
+  // eslint-disable-next-line @typescript-eslint/no-shadow
+  Polyface = 9,
+  /** [CurvePrimitive]($geometry-core) */
+  CurvePrimitive = 10,
+  /** [SolidPrimitive]($geometry-core) */
+  // eslint-disable-next-line @typescript-eslint/no-shadow
+  SolidPrimitive = 11,
+  /** [BSplineSurface3d]($geometry-core) */
+  BsplineSurface = 12,
+  /** Opaque and [[Gradient]] fills. */
+  Fill = 19,
+  /** Hatch, cross-hatch, or [[AreaPattern]]. */
+  Pattern = 20,
+  /** [[RenderMaterial]] */
+  Material = 21,
+  /** [[TextString]] */
+  // eslint-disable-next-line @typescript-eslint/no-shadow
+  TextString = 22,
+  /** Specifies line style overrides as a [[LineStyle.Modifier]] */
+  LineStyleModifiers = 23,
+  /** Boundary represention solid, sheet, or wire body as a [[BRepEntity.DataProps]] */
+  BRep = 25,
+  /** Small single-tile raster image as an [[ImageGraphic]] */
+  Image = 28,
+}
+
+/** Describes an entry in a geometry stream as an op-code plus the binary flatbuffer representation of the associated data.
+ * @see [[FlatBufferGeometryStream]].
+ * @public
+ */
+export interface ElementGeometryDataEntry {
+  /** The type of this entry. */
+  opcode: ElementGeometryOpcode;
+  /** Zero-based flatbuffer-encoded data. */
+  data: Uint8Array;
+}
+
+/** Information provided to [[ElementGeometryFunction]].
+ * @alpha
+ */
+export interface ElementGeometryInfo {
+  /** ID for the [Category]($imodeljs-backend), undefined for geometry parts */
+  categoryId?: Id64String;
+  /** A row-major storage 4x3 transform to world coordinate, undefined for geometry parts */
+  sourceToWorld?: Float64Array;
+  /** The element aligned bounding box for the geometry stream stored as 6 values for low/high */
+  bbox?: Float64Array;
+  /** If true, geometry displays oriented to face the camera */
+  viewIndependent?: boolean;
+  /** If true, geometry stream contained breps that were omitted or replaced as requested */
+  brepsPresent?: boolean;
+  /** The geometry stream data */
+  entryArray: ElementGeometryDataEntry[];
+}
+
+/** A callback function that receives geometry stream data.
+ * @see [IModelDb.elementGeometryRequest]($imodeljs-backend)
+ * @alpha
+ */
+export type ElementGeometryFunction = (info: ElementGeometryInfo) => void;
+
+/** Parameters for [IModelDb.elementGeometryRequest]($imodeljs-backend)
+ * @alpha
+ */
+export interface ElementGeometryRequest {
+  /** The source element for the geometry stream */
+  elementId: Id64String;
+  /** A function to call for the geometry stream data */
+  onGeometry: ElementGeometryFunction;
+  /** Whether to omit BRep data */
+  skipBReps?: boolean;
+  /** When not omitting BReps, whether to return a mesh or curve representation instead of the brep data */
+  replaceBReps?: boolean;
+  /** Option for replaceBReps, max distance from a face to the original geometry, see [StrokeOptions]($geometry-core) */
+  chordTol?: number;
+  /** Option for replaceBReps, max angle difference in radians for approximated face, see [StrokeOptions]($geometry-core) */
+  angleTol?: number;
+  /** Option for replaceBReps, max length of any edge in generated faces, see [StrokeOptions]($geometry-core) */
+  maxEdgeLength?: number;
+  /** Option for replaceBReps, ignore faces with bounding boxes smaller than this size when facetting */
+  minBRepFeatureSize?: number;
+}
+
+/** Parameters for [IModelDb.elementGeometryUpdate]($imodeljs-backend)
+ * @alpha
+ */
+export interface ElementGeometryUpdate {
+  /** The source element for the geometry stream */
+  elementId: Id64String;
+  /** The geometry stream data */
+  entryArray: ElementGeometryDataEntry[];
+  /** Whether entries are supplied local to placement transform or in world coordinates */
+  isWorld?: boolean;
+  /** If true, create geometry part with 2d geometry */
+  is2dPart?: boolean;
+  /** If true, create geometry that displays oriented to face the camera */
+  viewIndependent?: boolean;
+}
+
+/** Values for [[BRepGeometryCreate.operation]]
+ * @alpha
+ */
+export enum BRepGeometryOperation {
+  /** Unite target (first entry) with one or more tool entities. */
+  Unite = 0,
+  /** Subtract one or more tool entities from target entity (first entry) */
+  Subtract = 1,
+  /** Intersect target (first entry) with one or more tool entities */
+  Intersect = 2,
+  /** Sew the given set of surfaces together by joining those that share edges in common */
+  Sew = 3,
+  /** Create a cut in the target (first entry) using a planar region (second entry) and optional depth */
+  Cut = 4,
+  /** Create a pad or pocket in the target (first entry) using a planar region (second entry) */
+  Emboss = 5,
+  /** Create a solid from a surface by offsetting using the specified forward and backward distances */
+  Thicken = 6,
+  /** Create a shelled solid by offsetting all faces by the supplied distance */
+  Hollow = 7,
+  /** Create a solid or surface by sweeping a planar profile (first entry) along a path (second entry) */
+  Sweep = 8,
+  /** Create a solid or surface by lofting through a set of paths or regions */
+  Loft = 9,
+  /** Create a solid or sheet with all non-smooth/non-laminar edges rounded */
+  Round = 10,
+}
+
+/** Parameters for [[BRepGeometryOperation.Cut]]
+ * @alpha
+ */
+export interface BRepCutProps {
+  /** Optional cut depth; through solid if not specified */
+  distance?: number;
+  /** Optional cut direction; in direction of profile normal if not specified */
+  bothDirections?: boolean;
+}
+
+/** Parameters for [[BRepGeometryOperation.Thicken]]
+ * @alpha
+ */
+export interface BRepThickenProps {
+  /** Offset to apply in surface normal direction; at least one of frontDistance or backDistance must be specified */
+  frontDistance?: number;
+  /** Offset to apply in reverse surface normal direction */
+  backDistance?: number;
+}
+
+/** Parameters for [[BRepGeometryOperation.Hollow]]
+ * @alpha
+ */
+export interface BRepHollowProps {
+  /** Offset to apply to all faces; positive value shells outwards, negative value shells inwards */
+  distance: number;
+}
+
+/** Parameters for [[BRepGeometryOperation.Round]]
+ * @alpha
+ */
+export interface BRepRoundProps {
+  /** Radius to apply to all non-laminar/non-smooth edges */
+  radius: number;
+}
+
+/** Parameters for [IModelDb.createBRepGeometry]($imodeljs-backend)
+ * @alpha
+ */
+export interface BRepGeometryCreate {
+  /** The operation to perform on the input geometry */
+  operation: BRepGeometryOperation;
+  /** The input target and tool geometry (curves, surfaces, and solids) to perform the given operation on */
+  entryArray: ElementGeometryDataEntry[];
+  /** A function to call for the result geometry */
+  onResult: BRepGeometryFunction;
+  /** Whether disjoint results should be returned as multiple entries or a single disjoint body */
+  separateDisjoint?: boolean;
+  /** Options and parameters for this operation */
+  parameters?: BRepCutProps | BRepThickenProps | BRepHollowProps | BRepRoundProps;
+}
+
+/** Information provided to [[BRepGeometryFunction]].
+ * @alpha
+ */
+export interface BRepGeometryInfo {
+  /** The result geometry if the operation was successful */
+  entryArray: ElementGeometryDataEntry[];
+}
+
+/** A callback function that receives brep operation result geometry.
+ * @see [IModelDb.createBRepGeometry]($imodeljs-backend)
+ * @alpha
+ */
+export type BRepGeometryFunction = (info: BRepGeometryInfo) => void;
+
+/** Provides utility functions for working with [[ElementGeometryDataEntry]].
+ * @alpha
+ */
+export namespace ElementGeometry {
+  /** [[ElementGeometry.Builder]] is a helper class for populating a [[ElementGeometryDataEntry]] array needed to create a [[GeometricElement]] or [[GeometryPart]]. */
+  export class Builder {
+    private _localToWorld?: Transform;
+    private _worldToLocal?: Transform;
+    /** GeometryStream entries */
+    public readonly entries: ElementGeometryDataEntry[] = [];
+
+    /** Current placement transform, converts local coordinate (placement relative) input to world */
+    public get localToWorld() { return this._localToWorld; }
+
+    /** Current inverse placement transform, converts world coordinate input to local (placement relative) */
+    public get worldToLocal() { return this._worldToLocal; }
+
+    /** Supply optional local to world transform. Used to transform world coordinate input relative to element placement.
+     * For a [[GeometricElement]]'s placement to be meaningful, world coordinate geometry should never be appended to an element with an identity placement.
+     * Can be called with undefined or identity transform to start appending geometry supplied in local coordinates again.
+     */
+    public setLocalToWorld(localToWorld?: Transform) {
+      this._localToWorld = (undefined === localToWorld || localToWorld.isIdentity ? undefined : localToWorld.clone());
+      this._worldToLocal = (undefined === this._localToWorld ? undefined : this._localToWorld.inverse());
+    }
+
+    /** Supply local to world transform from a Point3d and optional YawPitchRollAngles.
+     * @see [[Placement3d]]
+     */
+    public setLocalToWorld3d(origin: Point3d, angles: YawPitchRollAngles = YawPitchRollAngles.createDegrees(0.0, 0.0, 0.0)) {
+      this.setLocalToWorld(Transform.createOriginAndMatrix(origin, angles.toMatrix3d()));
+    }
+
+    /** Supply local to world transform from a Point2d and optional Angle.
+     * @see [[Placement2d]]
+     */
+    public setLocalToWorld2d(origin: Point2d, angle: Angle = Angle.createDegrees(0.0)) {
+      this.setLocalToWorld(Transform.createOriginAndMatrix(Point3d.createFrom(origin), Matrix3d.createRotationAroundVector(Vector3d.unitZ(), angle)));
+    }
+
+    /** Supply local to world transform from a PlacementProps2d or PlacementProps3d.
+     * @see [[PlacementProps]]
+     */
+    public setLocalToWorldFromPlacement(props: PlacementProps) {
+      const placement = isPlacement2dProps(props) ? Placement2d.fromJSON(props) : Placement3d.fromJSON(props);
+      this.setLocalToWorld(placement.transform);
+    }
+
+    /** Compute angles suitable for passing to [[setLocalToWorld3d]] from an array of 3d points. */
+    public static placementAnglesFromPoints(pts: Point3d[], defaultUp?: Vector3d, result?: YawPitchRollAngles): YawPitchRollAngles {
+      const angles = result ? result : new YawPitchRollAngles();
+      const zVec = defaultUp ? defaultUp.clone() : Vector3d.unitZ();
+      const matrix = Matrix3d.createRigidHeadsUp(zVec);
+
+      YawPitchRollAngles.createFromMatrix3d(matrix, angles);
+
+      if (pts.length < 2 || pts[0].isAlmostEqual(pts[1]))
+        return angles;
+
+      // Check if points have a well defined normal to use instead of defaultUp...
+      const frameTransform = FrameBuilder.createFrameToDistantPoints(pts);
+      if (undefined !== frameTransform) {
+        const plane = Plane3dByOriginAndUnitNormal.create(pts[0], frameTransform.matrix.getColumn(2));
+        if (undefined !== plane && Point3dArray.isCloseToPlane(pts, plane))
+          zVec.setFrom(plane.getNormalRef());
+      }
+
+      const xVec = Vector3d.createStartEnd(pts[0], pts[1]);
+      if (xVec.isParallelTo(zVec, true))
+        return angles;
+
+      const yVec = xVec.unitCrossProduct(zVec);
+      if (undefined === yVec)
+        return angles;
+
+      Matrix3d.createColumns(xVec, yVec, zVec, matrix);
+      if (undefined === Matrix3d.createRigidFromMatrix3d(matrix, undefined, matrix))
+        return angles;
+
+      YawPitchRollAngles.createFromMatrix3d(matrix, angles);
+      return angles;
+    }
+
+    /** Compute angle suitable for passing to [[setLocalToWorld2d]] from an array of xy plane points. */
+    public static placementAngleFromPoints(pts: Point3d[], result?: Angle): Angle {
+      const angles = ElementGeometry.Builder.placementAnglesFromPoints(pts);
+      if (undefined === result)
+        return angles.yaw;
+      result.setFrom(angles.yaw);
+      return result;
+    }
+
+    /** Store local ranges for all subsequent geometry appended. Can improve performance of range testing for elements with a GeometryStream
+     * containing more than one [[GeometryQuery]] differentiable by range. Not useful for a single [[GeometryQuery]] as its range and that of the [[GeometricElement]] are the same.
+     * Ignored when defining a [[GeometryPart]] and not needed when only appending [[GeometryPart]] instances to a [[GeometricElement]] as these store their own range.
+     */
+    public appendGeometryRanges(): boolean {
+      const entry = fromSubGraphicRange(Range3d.create()); // Computed on backend, just need opcode...
+      if (undefined === entry)
+        return false;
+      this.entries.push(entry);
+      return true;
+    }
+
+    /** Change [[GeometryParams]] for subsequent geometry.
+     * It is not valid to change the sub-category when defining a [[GeometryPart]]. A [[GeometryPart]] inherits the symbology of their instance for anything not explicitly overridden.
+     */
+    public appendGeometryParamsChange(geomParams: GeometryParams): boolean {
+      return appendGeometryParams(geomParams, this.entries, this._worldToLocal);
+    }
+
+    /** Append a [[GeometryQuery]] supplied in either local or world coordinates to the [[ElementGeometryDataEntry]] array */
+    public appendGeometryQuery(geometry: GeometryQuery): boolean {
+      const entry = ElementGeometry.fromGeometryQuery(geometry, this._worldToLocal);
+      if (undefined === entry)
+        return false;
+      this.entries.push(entry);
+      return true;
+    }
+
+    /** Append a [[TextString]] supplied in either local or world coordinates to the [[ElementGeometryDataEntry]] array */
+    public appendTextString(text: TextString): boolean {
+      const entry = ElementGeometry.fromTextString(text.toJSON(), this._worldToLocal);
+      if (undefined === entry)
+        return false;
+      this.entries.push(entry);
+      return true;
+    }
+
+    /** Append a [[ImageGraphic]] supplied in either local or world coordinates to the [[ElementGeometryDataEntry]] array */
+    public appendImageGraphic(image: ImageGraphic): boolean {
+      const entry = ElementGeometry.fromImageGraphic(image.toJSON(), this._worldToLocal);
+      if (undefined === entry)
+        return false;
+      this.entries.push(entry);
+      return true;
+    }
+
+    /** Append a [[BRepEntity.DataProps]] supplied in either local or world coordinates to the [[ElementGeometryDataEntry]] array.
+     * Provided for compatibility with GeometryStreamBuilder only.
+     * Backend code should use IModelDb.createBRepGeometry to create a brep [[ElementGeometryDataEntry]] directly.
+     */
+    public appendBRepData(brep: BRepEntity.DataProps): boolean {
+      const entry = ElementGeometry.fromBRep(brep, this._worldToLocal);
+      if (undefined === entry)
+        return false;
+      this.entries.push(entry);
+      return true;
+    }
+
+    /** Append a [[GeometryPart]] instance with relative transform to the [[ElementGeometryDataEntry]] array for creating a [[GeometricElement]].
+     * Not valid when defining a [[GeometryPart]] as nesting of parts is not supported.
+     */
+    public appendGeometryPart(partId: Id64String, partTransform?: Transform): boolean {
+      const entry = ElementGeometry.fromGeometryPart(partId, partTransform, this._worldToLocal);
+      if (undefined === entry)
+        return false;
+      this.entries.push(entry);
+      return true;
+    }
+
+    /** Append a [[GeometryPart]] instance with relative position, orientation, and scale to the [[ElementGeometryDataEntry]] array for creating a [[GeometricElement3d]].
+     * Not valid when defining a [[GeometryPart]] as nesting of parts is not supported.
+     */
+    public appendGeometryPart3d(partId: Id64String, instanceOrigin?: Point3d, instanceRotation?: YawPitchRollAngles, instanceScale?: number): boolean {
+      const partTransform = Transform.createOriginAndMatrix(instanceOrigin, instanceRotation ? instanceRotation.toMatrix3d() : Matrix3d.createIdentity());
+      if (undefined !== instanceScale)
+        partTransform.matrix.scaleColumnsInPlace(instanceScale, instanceScale, instanceScale);
+      return this.appendGeometryPart(partId, partTransform);
+    }
+
+    /** Append a [[GeometryPart]] instance with relative position, orientation, and scale to the [[ElementGeometryDataEntry]] array for creating a [[GeometricElement2d]].
+     * Not valid when defining a [[GeometryPart]] as nesting of parts is not supported.
+     */
+    public appendGeometryPart2d(partId: Id64String, instanceOrigin?: Point2d, instanceRotation?: Angle, instanceScale?: number): boolean {
+      return this.appendGeometryPart3d(partId, instanceOrigin ? Point3d.createFrom(instanceOrigin) : undefined, instanceRotation ? new YawPitchRollAngles(instanceRotation) : undefined, instanceScale);
+    }
+  }
+
+  /** Current state information for [[ElementGeometry.Iterator]] */
+  export interface IteratorData {
+    /** A [[GeometryParams]] representing the appearance of the current geometric entry */
+    readonly geomParams: GeometryParams;
+    /** Placement transform, used for converting placement relative, local coordinate entries to world */
+    readonly localToWorld?: Transform;
+    /** Optional stored local range for the current geometric entry */
+    readonly localRange?: Range3d;
+    /** The current displayable opcode */
+    readonly value: ElementGeometryDataEntry;
+  }
+
+  export class IteratorEntry implements IteratorData {
+    public readonly geomParams: GeometryParams;
+    public readonly localToWorld?: Transform;
+    public localRange?: Range3d;
+    private _value?: ElementGeometryDataEntry;
+    private readonly _applyLocalToWorld: boolean;
+
+    public constructor(geomParams: GeometryParams, localToWorld: Transform, applyLocalToWorld?: boolean) {
+      this.geomParams = geomParams;
+      this.localToWorld = localToWorld;
+      this._applyLocalToWorld = applyLocalToWorld ? !localToWorld.isIdentity : false;
+    }
+
+    public get value() { return this._value!; }
+    public set value(value: ElementGeometryDataEntry) { this._value = value; }
+
+    public get outputTransform(): Transform | undefined {
+      return this._applyLocalToWorld ? this.localToWorld : undefined;
+    }
+
+    /** Return the [[GeometryQuery]] representation for the current entry */
+    public toGeometryQuery(): GeometryQuery | undefined {
+      return toGeometryQuery(this.value, this.outputTransform);
+    }
+
+    /** Return the [[BRepEntity.DataProps]] representation for the current entry for checking brep type and face attachments. */
+    public toBRepData(wantBRepData: boolean = false): BRepEntity.DataProps | undefined {
+      return toBRep(this.value, wantBRepData, this.outputTransform);
+    }
+
+    /** Return the [[TextString]] representation for the current entry */
+    public toTextString(): TextString | undefined {
+      const props = toTextString(this.value, this.outputTransform);
+      return (undefined !== props ? new TextString(props) : undefined);
+    }
+
+    /** Return the [[ImageGraphic]] representation for the current entry */
+    public toImageGraphic(): ImageGraphic | undefined {
+      const props = toImageGraphic(this.value, this.outputTransform);
+      return (undefined !== props ? ImageGraphic.fromJSON(props) : undefined);
+    }
+
+    /** Return the GeometryPart information for the current entry */
+    public toGeometryPart(partToLocal?: Transform, partToWorld?: Transform): Id64String | undefined {
+      if (undefined === partToLocal && undefined !== partToWorld)
+        partToLocal = Transform.createIdentity();
+
+      const partId = toGeometryPart(this.value, partToLocal);
+      if (undefined === partId || undefined === partToLocal || undefined === partToWorld)
+        return partId;
+
+      if (undefined !== this.localToWorld)
+        this.localToWorld.multiplyTransformTransform(partToLocal, partToWorld);
+
+      return partId;
+    }
+  }
+
+  /** [[ElementGeometry.Iterator]] is a helper class for iterating a [[ElementGeometryDataEntry]] array.
+   * Each [[ElementGeometryDataEntry]] returned by the iterator represents exactly one displayable entry.
+   */
+  export class Iterator implements IterableIterator<IteratorEntry> {
+    /** GeometryStream entries */
+    public readonly entryArray: ElementGeometryDataEntry[];
+    /** The geometric element's placement or geometry part's local range (placement.bbox) */
+    public readonly placement: Placement3d;
+    /** If true, geometry displays oriented to face the camera */
+    public readonly viewIndependent?: boolean;
+    /** If true, geometry stream contained breps that were omitted or replaced as requested */
+    public readonly brepsPresent?: boolean;
+    /** Current entry position */
+    private _index = 0;
+    /** Allocated on first call to next() and reused thereafter */
+    private _entry?: IteratorEntry;
+    /** Used to initialize this._entry */
+    private readonly _appearance: GeometryParams;
+    private readonly _localToWorld: Transform;
+    /** Whether deserialized entry data is returned in world or local coordinates */
+    private _applyLocalToWorld = false;
+
+    /** Construct a new Iterator given a [[ElementGeometryInfo]] from either a [[GeometricElement3d]], [[GeometricElement2d]], or [[GeometryPart]].
+     * Supply the optional [[GeometryParams]] and localToWorld transform to iterate a [[GeometryPart]] in the context of a [[GeometricElement]] reference.
+    */
+    public constructor(info: ElementGeometryInfo, categoryOrGeometryParams?: Id64String | GeometryParams, localToWorld?: Transform) {
+      this.entryArray = info.entryArray;
+      this.viewIndependent = info.viewIndependent;
+      this.brepsPresent = info.brepsPresent;
+
+      if (undefined !== info.categoryId)
+        categoryOrGeometryParams = info.categoryId;
+
+      if (undefined !== categoryOrGeometryParams)
+        this._appearance = typeof categoryOrGeometryParams === "string" ? new GeometryParams(categoryOrGeometryParams) : categoryOrGeometryParams;
+      else
+        this._appearance = new GeometryParams(Id64.invalid);
+
+      if (undefined !== info.sourceToWorld)
+        localToWorld = ElementGeometry.toTransform(info.sourceToWorld);
+
+      if (undefined !== localToWorld)
+        this._localToWorld = localToWorld;
+      else
+        this._localToWorld = Transform.createIdentity();
+
+      const orgAng = YawPitchRollAngles.tryFromTransform(this._localToWorld);
+      if (undefined === orgAng.angles)
+        orgAng.angles = YawPitchRollAngles.createDegrees(0, 0, 0);
+
+      let bbox = (undefined !== info.bbox ? ElementGeometry.toElementAlignedBox3d(info.bbox) : undefined);
+      if (undefined === bbox)
+        bbox = Range3d.createNull();
+
+      this.placement = new Placement3d(orgAng.origin, orgAng.angles, bbox);
+    }
+
+    /** Call to return deserialized entry data in world coordinates */
+    public requestWorldCoordinates(): void {
+      this._applyLocalToWorld = !this._localToWorld.isIdentity;
+    }
+
+    // eslint-disable-next-line @typescript-eslint/naming-convention
+    private get entry() {
+      if (undefined === this._entry)
+        this._entry = new IteratorEntry(this._appearance, this._localToWorld, this._applyLocalToWorld);
+
+      return this._entry;
+    }
+
+    /** Advance to next displayable opcode (geometric entry or geometry part) while updating the current [[GeometryParams]] from appearance related opcodes. */
+    public next(): IteratorResult<IteratorEntry> {
+      while (this._index < this.entryArray.length) {
+        const value = this.entryArray[this._index++];
+        if (ElementGeometry.isAppearanceEntry(value)) {
+          const localToWorld = (this._applyLocalToWorld ? this._localToWorld : undefined);
+          ElementGeometry.updateGeometryParams(value, this.entry.geomParams, localToWorld);
+        } else if (ElementGeometryOpcode.SubGraphicRange === value.opcode) {
+          // NOTE: localRange remains valid until the next sub-range entry is encountered...
+          this.entry.localRange = ElementGeometry.toSubGraphicRange(value);
+        } else if (ElementGeometryOpcode.PartReference === value.opcode) {
+          this.entry.value = value;
+          return { value: this.entry, done: false };
+        } else if (ElementGeometry.isGeometricEntry(value)) {
+          this.entry.value = value;
+          return { value: this.entry, done: false };
+        }
+      }
+
+      return { value: this.entry, done: true };
+    }
+
+    public [Symbol.iterator](): IterableIterator<IteratorEntry> {
+      return this;
+    }
+  }
+
+  /** Return whether the supplied entry can be represented as a [[GeometryQuery]] */
+  export function isGeometryQueryEntry(entry: ElementGeometryDataEntry): boolean {
+    switch (entry.opcode) {
+      case ElementGeometryOpcode.PointPrimitive:
+      case ElementGeometryOpcode.PointPrimitive2d:
+      case ElementGeometryOpcode.ArcPrimitive:
+      case ElementGeometryOpcode.CurveCollection:
+      case ElementGeometryOpcode.Polyface:
+      case ElementGeometryOpcode.CurvePrimitive:
+      case ElementGeometryOpcode.SolidPrimitive:
+      case ElementGeometryOpcode.BsplineSurface:
+        return true;
+
+      default:
+        return false;
+    }
+  }
+
+  /** Return whether the supplied entry is displayable geometry [[GeometryQuery]], [[BRepEntity.DataProps]], [[TextString]], or [[ImageGraphic]] */
+  export function isGeometricEntry(entry: ElementGeometryDataEntry): boolean {
+    switch (entry.opcode) {
+      case ElementGeometryOpcode.BRep:
+      case ElementGeometryOpcode.TextString:
+      case ElementGeometryOpcode.Image:
+        return true;
+
+      default:
+        return isGeometryQueryEntry(entry);
+    }
+  }
+
+  /** Return whether the supplied entry is geometric or a part reference */
+  export function isDisplayableEntry(entry: ElementGeometryDataEntry): boolean {
+    switch (entry.opcode) {
+      case ElementGeometryOpcode.PartReference:
+        return true;
+
+      default:
+        return isGeometricEntry(entry);
+    }
+  }
+
+  /** Return whether the supplied entry represents appearance information */
+  export function isAppearanceEntry(entry: ElementGeometryDataEntry): boolean {
+    switch (entry.opcode) {
+      case ElementGeometryOpcode.BasicSymbology:
+      case ElementGeometryOpcode.Fill:
+      case ElementGeometryOpcode.Pattern:
+      case ElementGeometryOpcode.Material:
+      case ElementGeometryOpcode.LineStyleModifiers:
+        return true;
+
+      default:
+        return false;
+    }
+  }
+
+  /** Return whether the supplied entry represents a single open curve or path */
+  export function isCurve(entry: ElementGeometryDataEntry): boolean {
+    switch (entry.opcode) {
+      case ElementGeometryOpcode.PointPrimitive: {
+        const buffer = new flatbuffers.ByteBuffer(entry.data);
+        const ppfb = EGFBAccessors.PointPrimitive.getRootAsPointPrimitive(buffer);
+        return (EGFBAccessors.BoundaryType.Open === ppfb.boundary());
+      }
+
+      case ElementGeometryOpcode.PointPrimitive2d: {
+        const buffer = new flatbuffers.ByteBuffer(entry.data);
+        const ppfb = EGFBAccessors.PointPrimitive2d.getRootAsPointPrimitive2d(buffer);
+        return (EGFBAccessors.BoundaryType.Open === ppfb.boundary());
+      }
+
+      case ElementGeometryOpcode.ArcPrimitive: {
+        const buffer = new flatbuffers.ByteBuffer(entry.data);
+        const ppfb = EGFBAccessors.ArcPrimitive.getRootAsArcPrimitive(buffer);
+        return (EGFBAccessors.BoundaryType.Open === ppfb.boundary());
+      }
+
+      case ElementGeometryOpcode.CurvePrimitive: {
+        // should never be a point string or closed bcurve...
+        return true;
+      }
+
+      case ElementGeometryOpcode.CurveCollection: {
+        const geom = BentleyGeometryFlatBuffer.bytesToGeometry(entry.data, true);
+        if (undefined === geom || Array.isArray(geom))
+          return false;
+        return ("curveCollection" === geom.geometryCategory && !(geom as CurveCollection).isAnyRegionType);
+      }
+
+      default:
+        return false;
+    }
+  }
+
+  /** Return whether the supplied entry represents a loop, planar region, open polyface, or sheet body */
+  export function isSurface(entry: ElementGeometryDataEntry): boolean {
+    switch (entry.opcode) {
+      case ElementGeometryOpcode.PointPrimitive: {
+        const buffer = new flatbuffers.ByteBuffer(entry.data);
+        const ppfb = EGFBAccessors.PointPrimitive.getRootAsPointPrimitive(buffer);
+        return (EGFBAccessors.BoundaryType.Closed === ppfb.boundary());
+      }
+
+      case ElementGeometryOpcode.PointPrimitive2d: {
+        const buffer = new flatbuffers.ByteBuffer(entry.data);
+        const ppfb = EGFBAccessors.PointPrimitive2d.getRootAsPointPrimitive2d(buffer);
+        return (EGFBAccessors.BoundaryType.Closed === ppfb.boundary());
+      }
+
+      case ElementGeometryOpcode.ArcPrimitive: {
+        const buffer = new flatbuffers.ByteBuffer(entry.data);
+        const ppfb = EGFBAccessors.ArcPrimitive.getRootAsArcPrimitive(buffer);
+        return (EGFBAccessors.BoundaryType.Closed === ppfb.boundary());
+      }
+
+      case ElementGeometryOpcode.CurvePrimitive: {
+        // should never be a closed bcurve...
+        return false;
+      }
+
+      case ElementGeometryOpcode.CurveCollection: {
+        const geom = BentleyGeometryFlatBuffer.bytesToGeometry(entry.data, true);
+        if (undefined === geom || Array.isArray(geom))
+          return false;
+        return ("curveCollection" === geom.geometryCategory && (geom as CurveCollection).isAnyRegionType);
+      }
+
+      case ElementGeometryOpcode.SolidPrimitive: {
+        const geom = BentleyGeometryFlatBuffer.bytesToGeometry(entry.data, true);
+        if (undefined === geom || Array.isArray(geom))
+          return false;
+        return ("solid" === geom.geometryCategory && !(geom as SolidPrimitive).isClosedVolume);
+      }
+
+      case ElementGeometryOpcode.Polyface: {
+        const geom = BentleyGeometryFlatBuffer.bytesToGeometry(entry.data, true);
+        if (undefined === geom || Array.isArray(geom))
+          return false;
+        if ("polyface" !== geom.geometryCategory)
+          return false;
+        const polyface = (geom as Polyface);
+        switch (polyface.expectedClosure) {
+          case 0:
+            return !PolyfaceQuery.isPolyfaceClosedByEdgePairing(polyface);
+          case 1:
+            return true;
+          case 2:
+          default:
+            return false;
+        }
+      }
+
+      case ElementGeometryOpcode.BsplineSurface: {
+        // never treated as a solid even if closed/periodic in u/v...
+        return true;
+      }
+
+      case ElementGeometryOpcode.BRep: {
+        const buffer = new flatbuffers.ByteBuffer(entry.data);
+        const ppfb = EGFBAccessors.BRepData.getRootAsBRepData(buffer);
+        return (EGFBAccessors.BRepType.Sheet === ppfb.brepType());
+      }
+
+      default:
+        return false;
+    }
+  }
+
+  /** Return whether the supplied entry represents a capped solid, closed polyface, or solid body */
+  export function isSolid(entry: ElementGeometryDataEntry): boolean {
+    switch (entry.opcode) {
+      case ElementGeometryOpcode.SolidPrimitive: {
+        const geom = BentleyGeometryFlatBuffer.bytesToGeometry(entry.data, true);
+        if (undefined === geom || Array.isArray(geom))
+          return false;
+        return ("solid" === geom.geometryCategory && (geom as SolidPrimitive).isClosedVolume);
+      }
+
+      case ElementGeometryOpcode.Polyface: {
+        const geom = BentleyGeometryFlatBuffer.bytesToGeometry(entry.data, true);
+        if (undefined === geom || Array.isArray(geom))
+          return false;
+        if ("polyface" !== geom.geometryCategory)
+          return false;
+        const polyface = (geom as Polyface);
+        switch (polyface.expectedClosure) {
+          case 0:
+            return PolyfaceQuery.isPolyfaceClosedByEdgePairing(polyface);
+          case 2:
+            return true;
+          case 1:
+          default:
+            return false;
+        }
+      }
+
+      case ElementGeometryOpcode.BRep: {
+        const buffer = new flatbuffers.ByteBuffer(entry.data);
+        const ppfb = EGFBAccessors.BRepData.getRootAsBRepData(buffer);
+        return (EGFBAccessors.BRepType.Solid === ppfb.brepType());
+      }
+
+      default:
+        return false;
+    }
+  }
+
+  /** Return the body type that would be used to represent the supplied entry */
+  export function getBRepEntityType(entry: ElementGeometryDataEntry): BRepEntity.Type | undefined {
+    switch (entry.opcode) {
+      case ElementGeometryOpcode.PointPrimitive: {
+        const buffer = new flatbuffers.ByteBuffer(entry.data);
+        const ppfb = EGFBAccessors.PointPrimitive.getRootAsPointPrimitive(buffer);
+        if (EGFBAccessors.BoundaryType.None === ppfb.boundary())
+          return undefined;
+        return (EGFBAccessors.BoundaryType.Closed === ppfb.boundary() ? BRepEntity.Type.Sheet : BRepEntity.Type.Wire);
+      }
+
+      case ElementGeometryOpcode.PointPrimitive2d: {
+        const buffer = new flatbuffers.ByteBuffer(entry.data);
+        const ppfb = EGFBAccessors.PointPrimitive2d.getRootAsPointPrimitive2d(buffer);
+        if (EGFBAccessors.BoundaryType.None === ppfb.boundary())
+          return undefined;
+        return (EGFBAccessors.BoundaryType.Closed === ppfb.boundary() ? BRepEntity.Type.Sheet : BRepEntity.Type.Wire);
+      }
+
+      case ElementGeometryOpcode.ArcPrimitive: {
+        const buffer = new flatbuffers.ByteBuffer(entry.data);
+        const ppfb = EGFBAccessors.ArcPrimitive.getRootAsArcPrimitive(buffer);
+        return (EGFBAccessors.BoundaryType.Closed === ppfb.boundary() ? BRepEntity.Type.Sheet : BRepEntity.Type.Wire);
+      }
+
+      case ElementGeometryOpcode.CurvePrimitive: {
+        // should never be a point string or closed bcurve...
+        return BRepEntity.Type.Wire;
+      }
+
+      case ElementGeometryOpcode.CurveCollection: {
+        const geom = BentleyGeometryFlatBuffer.bytesToGeometry(entry.data, true);
+        if (undefined === geom || Array.isArray(geom))
+          return undefined;
+        if ("curveCollection" !== geom.geometryCategory)
+          return undefined;
+        const curves = geom as CurveCollection;
+        return (curves.isAnyRegionType ? BRepEntity.Type.Sheet : BRepEntity.Type.Wire);
+      }
+
+      case ElementGeometryOpcode.SolidPrimitive: {
+        const geom = BentleyGeometryFlatBuffer.bytesToGeometry(entry.data, true);
+        if (undefined === geom || Array.isArray(geom))
+          return undefined;
+        if ("solid" !== geom.geometryCategory)
+          return undefined;
+        const solid = geom as SolidPrimitive;
+        return (solid.isClosedVolume ? BRepEntity.Type.Solid : BRepEntity.Type.Sheet);
+      }
+
+      case ElementGeometryOpcode.BsplineSurface: {
+        // always a surface...
+        return BRepEntity.Type.Sheet;
+      }
+
+      case ElementGeometryOpcode.Polyface: {
+        const geom = BentleyGeometryFlatBuffer.bytesToGeometry(entry.data, true);
+        if (undefined === geom || Array.isArray(geom))
+          return undefined;
+        if ("polyface" !== geom.geometryCategory)
+          return undefined;
+        const polyface = (geom as Polyface);
+        switch (polyface.expectedClosure) {
+          case 0:
+            return PolyfaceQuery.isPolyfaceClosedByEdgePairing(polyface) ? BRepEntity.Type.Solid : BRepEntity.Type.Sheet;
+          case 1:
+            return BRepEntity.Type.Sheet;
+          case 2:
+            return BRepEntity.Type.Solid;
+          default:
+            return undefined;
+        }
+      }
+
+      case ElementGeometryOpcode.BRep: {
+        const buffer = new flatbuffers.ByteBuffer(entry.data);
+        const ppfb = EGFBAccessors.BRepData.getRootAsBRepData(buffer);
+        switch (ppfb.brepType()) {
+          case EGFBAccessors.BRepType.Wire:
+            return BRepEntity.Type.Wire; // always be persisted as a curve type...
+          case EGFBAccessors.BRepType.Sheet:
+            return BRepEntity.Type.Sheet;
+          case EGFBAccessors.BRepType.Solid:
+            return BRepEntity.Type.Solid;
+          default:
+            return undefined;
+        }
+      }
+
+      default:
+        return undefined;
+    }
+  }
+
+  /** Return entry as a [[GeometryQuery]] */
+  export function toGeometryQuery(entry: ElementGeometryDataEntry, localToWorld?: Transform): GeometryQuery | undefined {
+    if (!isGeometryQueryEntry(entry))
+      return undefined;
+
+    switch (entry.opcode) {
+      case ElementGeometryOpcode.PointPrimitive: {
+        const buffer = new flatbuffers.ByteBuffer(entry.data);
+        const ppfb = EGFBAccessors.PointPrimitive.getRootAsPointPrimitive(buffer);
+
+        const pts: Point3d[] = [];
+        for (let i = 0; i < ppfb.coordsLength(); i++)
+          pts.push(Point3d.create(ppfb.coords(i)!.x(), ppfb.coords(i)!.y(), ppfb.coords(i)!.z()));
+
+        if (0 === pts.length)
+          return undefined;
+
+        if (undefined !== localToWorld)
+          localToWorld.multiplyPoint3dArrayInPlace(pts);
+
+        switch (ppfb.boundary()) {
+          case EGFBAccessors.BoundaryType.Open:
+            return LineString3d.createPoints(pts);
+          case EGFBAccessors.BoundaryType.Closed:
+            return Loop.createPolygon(pts);
+          default:
+            return PointString3d.createPoints(pts);
+        }
+      }
+
+      case ElementGeometryOpcode.PointPrimitive2d: {
+        const buffer = new flatbuffers.ByteBuffer(entry.data);
+        const ppfb = EGFBAccessors.PointPrimitive2d.getRootAsPointPrimitive2d(buffer);
+
+        const pts: Point3d[] = [];
+        for (let i = 0; i < ppfb.coordsLength(); i++)
+          pts.push(Point3d.create(ppfb.coords(i)!.x(), ppfb.coords(i)!.y()));
+
+        if (0 === pts.length)
+          return undefined;
+
+        if (undefined !== localToWorld)
+          localToWorld.multiplyPoint3dArrayInPlace(pts);
+
+        switch (ppfb.boundary()) {
+          case EGFBAccessors.BoundaryType.Open:
+            return LineString3d.createPoints(pts);
+          case EGFBAccessors.BoundaryType.Closed:
+            return Loop.createPolygon(pts);
+          default:
+            return PointString3d.createPoints(pts);
+        }
+      }
+
+      case ElementGeometryOpcode.ArcPrimitive: {
+        const buffer = new flatbuffers.ByteBuffer(entry.data);
+        const ppfb = EGFBAccessors.ArcPrimitive.getRootAsArcPrimitive(buffer);
+
+        const center = Point3d.create(ppfb.center()!.x(), ppfb.center()!.y(), ppfb.center()!.z());
+        const vector0 = Vector3d.create(ppfb.vector0()!.x(), ppfb.vector0()!.y(), ppfb.vector0()!.z());
+        const vector90 = Vector3d.create(ppfb.vector90()!.x(), ppfb.vector90()!.y(), ppfb.vector90()!.z());
+        const arc = Arc3d.create(center, vector0, vector90, AngleSweep.createStartSweepRadians(ppfb.start(), ppfb.sweep()));
+
+        if (undefined !== localToWorld && !arc.tryTransformInPlace(localToWorld))
+          return undefined;
+
+        return (EGFBAccessors.BoundaryType.Closed === ppfb.boundary() ? Loop.create(arc) : arc);
+      }
+
+      case ElementGeometryOpcode.CurvePrimitive:
+      case ElementGeometryOpcode.CurveCollection:
+      case ElementGeometryOpcode.SolidPrimitive:
+      case ElementGeometryOpcode.BsplineSurface:
+      case ElementGeometryOpcode.Polyface:
+        const geom = BentleyGeometryFlatBuffer.bytesToGeometry(entry.data, true);
+        if (undefined === geom || Array.isArray(geom))
+          return undefined; // Should always be a single entry not an array...
+        if (undefined !== localToWorld && !geom.tryTransformInPlace(localToWorld))
+          return undefined;
+        return geom;
+
+      default:
+        return undefined; // Not a GeometryQuery, need to be handled explicitly...
+    }
+  }
+
+  /** Create entry from a [[GeometryQuery]] */
+  export function fromGeometryQuery(geom: GeometryQuery, worldToLocal?: Transform): ElementGeometryDataEntry | undefined {
+    let opcode;
+    switch (geom.geometryCategory) {
+      case "bsurf":
+        opcode = ElementGeometryOpcode.BsplineSurface;
+        break;
+      case "curveCollection":
+        opcode = ElementGeometryOpcode.CurveCollection;
+        break;
+      case "curvePrimitive":
+      case "pointCollection":
+        opcode = ElementGeometryOpcode.CurvePrimitive;
+        break;
+      case "polyface":
+        opcode = ElementGeometryOpcode.Polyface;
+        break;
+      case "solid":
+        opcode = ElementGeometryOpcode.SolidPrimitive;
+        break;
+      default:
+        return undefined;
+    }
+
+    if (undefined !== worldToLocal) {
+      const localGeom = geom.cloneTransformed(worldToLocal);
+      if (undefined === localGeom)
+        return undefined;
+      geom = localGeom;
+    }
+
+    const data = BentleyGeometryFlatBuffer.geometryToBytes(geom, true);
+    if (undefined === data)
+      return undefined;
+
+    return { opcode, data };
+  }
+
+  /** Return entry as a [[TextString]] */
+  export function toTextString(entry: ElementGeometryDataEntry, localToWorld?: Transform): TextStringProps | undefined {
+    if (ElementGeometryOpcode.TextString !== entry.opcode)
+      return undefined;
+
+    const buffer = new flatbuffers.ByteBuffer(entry.data);
+    const ppfb = EGFBAccessors.TextString.getRootAsTextString(buffer);
+
+    const style = ppfb.style();
+    if (null === style)
+      return undefined;
+
+    const text = ppfb.text();
+    const props: TextStringProps = { text: (null !== text ? text : ""), font: style.fontId(), height: style.height() };
+
+    props.widthFactor = style.widthFactor();
+    props.bold = style.isBold();
+    props.italic = style.isItalic();
+    props.underline = style.isUnderlined();
+
+    const transform = ppfb.transform();
+    if (null !== transform) {
+      props.origin = Point3d.create(transform.form3d03(), transform.form3d13(), transform.form3d23());
+      props.rotation = YawPitchRollAngles.createFromMatrix3d(Matrix3d.createRowValues(transform.form3d00(), transform.form3d01(), transform.form3d02(), transform.form3d10(), transform.form3d11(), transform.form3d12(), transform.form3d20(), transform.form3d21(), transform.form3d22()));
+    }
+
+    if (undefined === localToWorld)
+      return props;
+
+    const textString = new TextString(props);
+    if (!textString.transformInPlace(localToWorld))
+      return undefined;
+
+    return textString.toJSON();
+  }
+
+  /** Create entry from a [[TextString]] */
+  export function fromTextString(text: TextStringProps, worldToLocal?: Transform): ElementGeometryDataEntry | undefined {
+    if (undefined !== worldToLocal) {
+      const localText = new TextString(text);
+      if (!localText.transformInPlace(worldToLocal))
+        return undefined;
+      text = localText.toJSON();
+    }
+
+    const fbb = new flatbuffers.Builder();
+    const builder = EGFBAccessors.TextString;
+
+    const textOffset = fbb.createString(text.text);
+    const styleOffset = EGFBAccessors.TextStringStyle.createTextStringStyle(fbb, 1, 0, text.font, undefined === text.bold ? false : text.bold, undefined === text.italic ? false : text.italic, undefined === text.underline ? false : text.underline, text.height, undefined === text.widthFactor ? 1.0 : text.widthFactor);
+
+    builder.startTextString(fbb);
+
+    builder.addMajorVersion(fbb, 1);
+    builder.addMinorVersion(fbb, 0);
+
+    builder.addText(fbb, textOffset);
+    builder.addStyle(fbb, styleOffset);
+
+    if (undefined !== text.origin || undefined !== text.rotation) {
+      const origin = Point3d.fromJSON(text.origin);
+      const angles = YawPitchRollAngles.fromJSON(text.rotation);
+      const matrix = angles.toMatrix3d();
+      const coffs = matrix.coffs;
+      const transformOffset = EGFBAccessors.TextStringTransform.createTextStringTransform(fbb, coffs[0], coffs[1], coffs[2], origin.x, coffs[3], coffs[4], coffs[5], origin.y, coffs[6], coffs[7], coffs[8], origin.z);
+      builder.addTransform(fbb, transformOffset);
+    }
+
+    const mLoc = builder.endTextString(fbb);
+    fbb.finish(mLoc);
+    const data = fbb.asUint8Array();
+
+    return { opcode: ElementGeometryOpcode.TextString, data };
+  }
+
+  /** Return entry as a [[ImageGraphic]] */
+  export function toImageGraphic(entry: ElementGeometryDataEntry, localToWorld?: Transform): ImageGraphicProps | undefined {
+    if (ElementGeometryOpcode.Image !== entry.opcode)
+      return undefined;
+
+    const buffer = new flatbuffers.ByteBuffer(entry.data);
+    const ppfb = EGFBAccessors.Image.getRootAsImage(buffer);
+
+    const textureLong = ppfb.textureId();
+    const textureId = Id64.fromUint32Pair(textureLong.low, textureLong.high);
+    const hasBorder = (1 === ppfb.drawBorder());
+
+    const corners = new ImageGraphicCorners(Point3d.createZero(), Point3d.createZero(), Point3d.createZero(), Point3d.createZero());
+    const corner0 = ppfb.tileCorner0();
+    const corner1 = ppfb.tileCorner1();
+    const corner2 = ppfb.tileCorner2();
+    const corner3 = ppfb.tileCorner3();
+
+    if (null !== corner0)
+      corners[0].setFrom(Point3d.create(corner0.x(), corner0.y(), corner0.z()));
+    if (null !== corner1)
+      corners[1].setFrom(Point3d.create(corner1.x(), corner1.y(), corner1.z()));
+    if (null !== corner2)
+      corners[2].setFrom(Point3d.create(corner2.x(), corner2.y(), corner2.z()));
+    if (null !== corner3)
+      corners[3].setFrom(Point3d.create(corner3.x(), corner3.y(), corner3.z()));
+
+    if (undefined !== localToWorld) {
+      localToWorld.multiplyXYAndZInPlace(corners[0]);
+      localToWorld.multiplyXYAndZInPlace(corners[1]);
+      localToWorld.multiplyXYAndZInPlace(corners[2]);
+      localToWorld.multiplyXYAndZInPlace(corners[3]);
+    }
+
+    return { corners: corners.toJSON(), textureId, hasBorder };
+  }
+
+  /** Create entry from a [[ImageGraphic]] */
+  export function fromImageGraphic(image: ImageGraphicProps, worldToLocal?: Transform): ElementGeometryDataEntry | undefined {
+    if (undefined !== worldToLocal) {
+      const localImage = ImageGraphic.fromJSON(image).cloneTransformed(worldToLocal);
+      image = localImage.toJSON();
+    }
+
+    const fbb = new flatbuffers.Builder();
+    const builder = EGFBAccessors.Image;
+    builder.startImage(fbb);
+
+    const textudeIdPair = Id64.getUint32Pair(image.textureId);
+    builder.addTextureId(fbb, flatbuffers.Long.create(textudeIdPair.lower, textudeIdPair.upper));
+    builder.addDrawBorder(fbb, image.hasBorder ? 1 : 0);
+
+    const corners = ImageGraphicCorners.fromJSON(image.corners);
+    const cornerOffset0 = EGFBAccessors.DPoint3d.createDPoint3d(fbb, corners[0].x, corners[0].y, corners[0].z);
+    builder.addTileCorner0(fbb, cornerOffset0);
+    const cornerOffset1 = EGFBAccessors.DPoint3d.createDPoint3d(fbb, corners[1].x, corners[1].y, corners[1].z);
+    builder.addTileCorner1(fbb, cornerOffset1);
+    const cornerOffset2 = EGFBAccessors.DPoint3d.createDPoint3d(fbb, corners[2].x, corners[2].y, corners[2].z);
+    builder.addTileCorner2(fbb, cornerOffset2);
+    const cornerOffset3 = EGFBAccessors.DPoint3d.createDPoint3d(fbb, corners[3].x, corners[3].y, corners[3].z);
+    builder.addTileCorner3(fbb, cornerOffset3);
+
+    const mLoc = builder.endImage(fbb);
+    fbb.finish(mLoc);
+    const data = fbb.asUint8Array();
+
+    return { opcode: ElementGeometryOpcode.Image, data };
+  }
+
+  /** Return entry as a [[BRepEntity.DataProps]] for checking brep type and face attachments. */
+  export function toBRep(entry: ElementGeometryDataEntry, wantBRepData: boolean = false, localToWorld?: Transform): BRepEntity.DataProps | undefined {
+    if (ElementGeometryOpcode.BRep !== entry.opcode)
+      return undefined;
+
+    const buffer = new flatbuffers.ByteBuffer(entry.data);
+    const ppfb = EGFBAccessors.BRepData.getRootAsBRepData(buffer);
+
+    const toBRepType = (typeFb: EGFBAccessors.BRepType) => {
+      switch (typeFb) {
+        case EGFBAccessors.BRepType.Wire:
+          return BRepEntity.Type.Wire;
+        case EGFBAccessors.BRepType.Sheet:
+          return BRepEntity.Type.Sheet;
+        default:
+          return BRepEntity.Type.Solid;
+      }
+    };
+
+    const type = toBRepType(ppfb.brepType());
+
+    let transform;
+    const entityTransform = ppfb.entityTransform();
+    if (null !== entityTransform)
+      transform = Transform.createRowValues(entityTransform.x00(), entityTransform.x01(), entityTransform.x02(), entityTransform.tx(), entityTransform.x10(), entityTransform.x11(), entityTransform.x12(), entityTransform.ty(), entityTransform.x20(), entityTransform.x21(), entityTransform.x22(), entityTransform.tz());
+
+    if (undefined !== localToWorld) {
+      if (undefined !== transform)
+        transform.multiplyTransformTransform(localToWorld, transform);
+      else
+        transform = localToWorld;
+    }
+
+    const faceSymbLen = ppfb.symbologyLength();
+    let faceSymbology;
+    if (0 !== faceSymbLen) {
+      const faceSymbPropsArray: BRepEntity.FaceSymbologyProps[] = [];
+      for (let index = 0; index < faceSymbLen; ++index) {
+        const faceSymbFb = ppfb.symbology(index);
+        const faceSymbProps: BRepEntity.FaceSymbologyProps = {};
+        if (null !== faceSymbFb) {
+          if (1 === faceSymbFb.useColor())
+            faceSymbProps.color = faceSymbFb.color();
+          if (1 === faceSymbFb.useMaterial())
+            faceSymbProps.materialId = Id64.fromUint32Pair(faceSymbFb.materialId().low, faceSymbFb.materialId().high);
+          faceSymbProps.transparency = faceSymbFb.transparency();
+        }
+        faceSymbPropsArray.push(faceSymbProps);
+      }
+      faceSymbology = faceSymbPropsArray;
+    }
+
+    let data;
+    const entityData = ppfb.entityDataArray();
+    if (wantBRepData && null !== entityData)
+      data = Base64EncodedString.fromUint8Array(entityData);
+
+    return { data, type, transform: transform?.toJSON(), faceSymbology };
+  }
+
+  /** Create entry from a [[BRepEntity.DataProps]]. Provided for compatibility with GeometryStreamBuilder only. */
+  export function fromBRep(brep: BRepEntity.DataProps, worldToLocal?: Transform): ElementGeometryDataEntry | undefined {
+    if (undefined !== worldToLocal) {
+      const entityTrans = Transform.fromJSON(brep.transform);
+      const localTrans = entityTrans.multiplyTransformTransform(worldToLocal);
+      brep = {
+        data: brep.data,
+        type: brep.type,
+        transform: localTrans.isIdentity ? undefined : localTrans.toJSON(),
+        faceSymbology: brep.faceSymbology,
+      };
+    }
+
+    const fbb = new flatbuffers.Builder();
+    const builder = EGFBAccessors.BRepData;
+    let dataOffset;
+    let faceSymbOffset;
+
+    if (undefined !== brep.data) {
+      const entityData = Base64EncodedString.toUint8Array(brep.data);
+      if (entityData.length === 0)
+        return undefined;
+
+      dataOffset = builder.createEntityDataVector(fbb, entityData);
+    }
+
+    if (undefined !== brep.faceSymbology) {
+      builder.startSymbologyVector(fbb, brep.faceSymbology.length);
+      for (let i = brep.faceSymbology.length - 1; i >= 0; i--) {
+        const symb = brep.faceSymbology[i];
+        const materialIdPair = Id64.getUint32Pair(symb.materialId ? symb.materialId : Id64.invalid);
+        const matLong = flatbuffers.Long.create(materialIdPair.lower, materialIdPair.upper);
+        EGFBAccessors.FaceSymbology.createFaceSymbology(fbb, symb.color ? 1 : 0, symb.materialId ? 1 : 0, symb.color ? symb.color : 0, matLong, symb.transparency ? symb.transparency : 0, 0, 0);
+      }
+      faceSymbOffset = fbb.endVector();
+    }
+
+    builder.startBRepData(fbb);
+
+    const toEGFBBRepType = (type: BRepEntity.Type) => {
+      switch (type) {
+        case BRepEntity.Type.Wire:
+          return EGFBAccessors.BRepType.Wire;
+        case BRepEntity.Type.Sheet:
+          return EGFBAccessors.BRepType.Sheet;
+        default:
+          return EGFBAccessors.BRepType.Solid;
+      }
+    };
+
+    if (undefined !== brep.type)
+      builder.addBrepType(fbb, toEGFBBRepType(brep.type));
+
+    if (undefined !== brep.transform) {
+      const transform = Transform.fromJSON(brep.transform);
+      const transformOffset = EGFBAccessors.Transform.createTransform(fbb, transform.matrix.coffs[0], transform.matrix.coffs[1], transform.matrix.coffs[2], transform.origin.x, transform.matrix.coffs[3], transform.matrix.coffs[4], transform.matrix.coffs[5], transform.origin.y, transform.matrix.coffs[6], transform.matrix.coffs[7], transform.matrix.coffs[8], transform.origin.z);
+      builder.addEntityTransform(fbb, transformOffset);
+    }
+
+    if (undefined !== dataOffset)
+      builder.addEntityData(fbb, dataOffset);
+
+    if (undefined !== faceSymbOffset)
+      builder.addSymbology(fbb, faceSymbOffset);
+
+    const mLoc = builder.endBRepData(fbb);
+    fbb.finish(mLoc);
+    const data = fbb.asUint8Array();
+
+    return { opcode: ElementGeometryOpcode.BRep, data };
+  }
+
+  /** Apply transform directly to ElementGeometryDataEntry for a BRep */
+  export function transformBRep(entry: ElementGeometryDataEntry, inputTransform: Transform): boolean {
+    if (ElementGeometryOpcode.BRep !== entry.opcode)
+      return false;
+
+    const buffer = new flatbuffers.ByteBuffer(entry.data);
+    const ppfb = EGFBAccessors.BRepData.getRootAsBRepData(buffer);
+
+    const fbb = new flatbuffers.Builder();
+    const builder = EGFBAccessors.BRepData;
+
+    const entityData = ppfb.entityDataArray();
+    const dataOffset = (null !== entityData ? builder.createEntityDataVector(fbb, entityData) : undefined);
+
+    let faceSymbOffset;
+    const faceSymbLen = ppfb.symbologyLength();
+    if (0 !== faceSymbLen) {
+      builder.startSymbologyVector(fbb, faceSymbLen);
+      for (let i = faceSymbLen - 1; i >= 0; i--) {
+        const faceSymbFb = ppfb.symbology(i);
+        if (null === faceSymbFb)
+          continue;
+        EGFBAccessors.FaceSymbology.createFaceSymbology(fbb, faceSymbFb.useColor(), faceSymbFb.useMaterial(), faceSymbFb.color(), faceSymbFb.materialId(), faceSymbFb.transparency(), 0, 0);
+      }
+      faceSymbOffset = fbb.endVector();
+    }
+
+    builder.startBRepData(fbb);
+    builder.addBrepType(fbb, ppfb.brepType());
+
+    let transform;
+    const entityTransform = ppfb.entityTransform();
+    if (null !== entityTransform)
+      transform = Transform.createRowValues(entityTransform.x00(), entityTransform.x01(), entityTransform.x02(), entityTransform.tx(), entityTransform.x10(), entityTransform.x11(), entityTransform.x12(), entityTransform.ty(), entityTransform.x20(), entityTransform.x21(), entityTransform.x22(), entityTransform.tz());
+
+    if (undefined !== transform)
+      transform.multiplyTransformTransform(inputTransform, transform);
+    else
+      transform = inputTransform;
+
+    const transformOffset = EGFBAccessors.Transform.createTransform(fbb, transform.matrix.coffs[0], transform.matrix.coffs[1], transform.matrix.coffs[2], transform.origin.x, transform.matrix.coffs[3], transform.matrix.coffs[4], transform.matrix.coffs[5], transform.origin.y, transform.matrix.coffs[6], transform.matrix.coffs[7], transform.matrix.coffs[8], transform.origin.z);
+    builder.addEntityTransform(fbb, transformOffset);
+
+    if (undefined !== dataOffset)
+      builder.addEntityData(fbb, dataOffset);
+
+    if (undefined !== faceSymbOffset)
+      builder.addSymbology(fbb, faceSymbOffset);
+
+    const mLoc = builder.endBRepData(fbb);
+    fbb.finish(mLoc);
+    entry.data = fbb.asUint8Array();
+
+    return true;
+  }
+
+  /** @internal */
+  enum StyleMod {
+    Scale = 0x01,
+    DashScale = 0x02,
+    GapScale = 0x04,
+    StartWidth = 0x08,
+    EndWidth = 0x10,
+    DistPhase = 0x20,
+    FractPhase = 0x40,
+    CenterPhase = 0x80,
+    Normal = 0x0100,
+    Rotation = 0x0200,
+    PhysicalWidth = 0x02000,
+    SegMode = 0x40000000,
+    NoSegMode = 0x80000000,
+  }
+
+  /** Update the supplied [[GeometryParams]] from an entry with appearance information */
+  export function updateGeometryParams(entry: ElementGeometryDataEntry, geomParams: GeometryParams, localToWorld?: Transform): boolean {
+    if (!isAppearanceEntry(entry))
+      return false;
+
+    let changed = false;
+
+    switch (entry.opcode) {
+      case ElementGeometryOpcode.BasicSymbology: {
+        const buffer = new flatbuffers.ByteBuffer(entry.data);
+        const ppfb = EGFBAccessors.BasicSymbology.getRootAsBasicSymbology(buffer);
+
+        const subcatLong = ppfb.subCategoryId();
+        let subcatId = Id64.fromUint32Pair(subcatLong.low, subcatLong.high);
+
+        if (Id64.isInvalid(subcatId))
+          subcatId = geomParams.subCategoryId; // Preserve current sub-category if not explicitly stored...
+
+        if (Id64.isValid(subcatId)) {
+          geomParams.setSubCategoryId(subcatId); // Reset to sub-category appearance...
+          changed = true;
+        }
+
+        if (ppfb.useColor()) {
+          const lineColor = ColorDef.fromTbgr(ppfb.color());
+          if (undefined === geomParams.lineColor || !lineColor.equals(geomParams.lineColor)) {
+            geomParams.lineColor = lineColor;
+            changed = true;
+          }
+        }
+
+        if (ppfb.useWeight()) {
+          const weight = ppfb.weight();
+          if (undefined === geomParams.weight || weight !== geomParams.weight) {
+            geomParams.weight = weight;
+            changed = true;
+          }
+        }
+
+        if (ppfb.useStyle()) {
+          const styleLong = ppfb.lineStyleId();
+          const styleId = Id64.fromUint32Pair(styleLong.low, styleLong.high);
+          if (undefined === geomParams.styleInfo || styleId !== geomParams.styleInfo.styleId) {
+            geomParams.styleInfo = new LineStyle.Info(styleId);
+            changed = true;
+          }
+        }
+
+        const transparency = ppfb.transparency();
+        if (transparency !== (undefined !== geomParams.elmTransparency ? geomParams.elmTransparency : 0)) {
+          geomParams.elmTransparency = transparency;
+          changed = true;
+        }
+
+        const displayPriority = ppfb.displayPriority();
+        if (displayPriority !== (undefined !== geomParams.elmPriority ? geomParams.elmPriority : 0)) {
+          geomParams.elmPriority = displayPriority;
+          changed = true;
+        }
+
+        const geometryClass = ppfb.geomClass();
+        if (geometryClass !== (undefined !== geomParams.geometryClass ? geomParams.geometryClass : GeometryClass.Primary)) {
+          geomParams.geometryClass = geometryClass;
+          changed = true;
+        }
+
+        return changed;
+      }
+
+      case ElementGeometryOpcode.LineStyleModifiers: {
+        const buffer = new flatbuffers.ByteBuffer(entry.data);
+        const ppfb = EGFBAccessors.LineStyleModifiers.getRootAsLineStyleModifiers(buffer);
+        const props: LineStyle.ModifierProps = {};
+
+        if (0 !== (ppfb.modifiers() & StyleMod.Scale))
+          props.scale = ppfb.scale();
+
+        if (0 !== (ppfb.modifiers() & StyleMod.GapScale))
+          props.gapScale = ppfb.gapScale();
+
+        if (0 !== (ppfb.modifiers() & StyleMod.DashScale))
+          props.dashScale = ppfb.dashScale();
+
+        if (0 !== (ppfb.modifiers() & StyleMod.StartWidth))
+          props.startWidth = ppfb.startWidth();
+
+        if (0 !== (ppfb.modifiers() & StyleMod.EndWidth))
+          props.endWidth = ppfb.endWidth();
+
+        if (0 !== (ppfb.modifiers() & StyleMod.DistPhase))
+          props.distPhase = ppfb.distPhase();
+
+        if (0 !== (ppfb.modifiers() & StyleMod.FractPhase))
+          props.fractPhase = ppfb.fractPhase();
+
+        if (0 !== (ppfb.modifiers() & StyleMod.CenterPhase))
+          props.centerPhase = true;
+
+        if (0 !== (ppfb.modifiers() & StyleMod.SegMode))
+          props.segmentMode = true;
+        else if (0 !== (ppfb.modifiers() & StyleMod.NoSegMode))
+          props.segmentMode = false;
+
+        if (0 !== (ppfb.modifiers() & StyleMod.PhysicalWidth))
+          props.physicalWidth = true;
+
+        if (0 !== (ppfb.modifiers() & StyleMod.Normal)) {
+          const normal = ppfb.normal();
+          if (null !== normal)
+            props.normal = Vector3d.create(normal.x(), normal.y(), normal.z());
+        }
+
+        if (0 !== (ppfb.modifiers() & StyleMod.Rotation))
+          props.rotation = YawPitchRollAngles.createDegrees(ppfb.yaw(), ppfb.pitch(), ppfb.roll());
+
+        const styleMod = new LineStyle.Modifier(props);
+        if (undefined !== localToWorld)
+          styleMod.applyTransform(localToWorld);
+
+        if (undefined === geomParams.styleInfo) {
+          geomParams.styleInfo = new LineStyle.Info(Id64.invalid, styleMod);
+          changed = true;
+        } else if (undefined === geomParams.styleInfo.styleMod || !styleMod.equals(geomParams.styleInfo.styleMod)) {
+          geomParams.styleInfo.styleMod = styleMod;
+          changed = true;
+        }
+
+        return changed;
+      }
+
+      case ElementGeometryOpcode.Fill: {
+        const buffer = new flatbuffers.ByteBuffer(entry.data);
+        const ppfb = EGFBAccessors.AreaFill.getRootAsAreaFill(buffer);
+
+        const toFillDisplay = (fill: EGFBAccessors.FillDisplay) => {
+          switch (fill) {
+            case EGFBAccessors.FillDisplay.ByView:
+              return FillDisplay.ByView;
+            case EGFBAccessors.FillDisplay.Always:
+              return FillDisplay.Always;
+            case EGFBAccessors.FillDisplay.Blanking:
+              return FillDisplay.Blanking;
+            default:
+              return FillDisplay.Never;
+          }
+        };
+
+        const fillDisplay = toFillDisplay(ppfb.fill());
+        if (fillDisplay !== (undefined !== geomParams.fillDisplay ? geomParams.fillDisplay : FillDisplay.Never)) {
+          geomParams.fillDisplay = fillDisplay;
+          changed = true;
+        }
+
+        if (FillDisplay.Never === fillDisplay)
+          return changed;
+
+        const transparency = ppfb.transparency();
+        if (transparency !== (undefined !== geomParams.fillTransparency ? geomParams.fillTransparency : 0)) {
+          geomParams.fillTransparency = transparency;
+          changed = true;
+        }
+
+        if (EGFBAccessors.GradientMode.None !== ppfb.mode()) {
+          const toGradientMode = (mode: EGFBAccessors.GradientMode) => {
+            switch (mode) {
+              case EGFBAccessors.GradientMode.Linear:
+                return Gradient.Mode.Linear;
+              case EGFBAccessors.GradientMode.Curved:
+                return Gradient.Mode.Curved;
+              case EGFBAccessors.GradientMode.Cylindrical:
+                return Gradient.Mode.Cylindrical;
+              case EGFBAccessors.GradientMode.Spherical:
+                return Gradient.Mode.Spherical;
+              case EGFBAccessors.GradientMode.Hemispherical:
+                return Gradient.Mode.Hemispherical;
+              case EGFBAccessors.GradientMode.Thematic:
+                return Gradient.Mode.Thematic;
+              default:
+                return Gradient.Mode.None;
+            }
+          };
+
+          const keys: Gradient.KeyColorProps[] = [];
+          const colors = ppfb.colorsArray();
+          const values = ppfb.valuesArray();
+          if (null !== colors && null !== values && colors.length === values.length) {
+            for (let iKey = 0; iKey < colors.length; ++iKey)
+              keys.push({ value: values[iKey], color: colors[iKey] });
+          }
+
+          const props: Gradient.SymbProps = { mode: toGradientMode(ppfb.mode()), keys };
+
+          const flags = ppfb.flags();
+          const angle = ppfb.angle();
+          const tint = ppfb.tint();
+          const shift = ppfb.shift();
+
+          props.flags = (0 !== flags ? flags : undefined);
+          props.angle = (0 !== angle ? { radians: angle } : undefined);
+          props.tint = (0 !== tint ? tint : undefined);
+          props.shift = (0 !== shift ? shift : undefined);
+
+          if (Gradient.Mode.Thematic === props.mode) {
+            const thematic = ppfb.thematicSettings();
+
+            if (null !== thematic) {
+              const tprops: ThematicGradientSettingsProps = {};
+
+              const mode = thematic.mode();
+              const stepCount = thematic.stepCount();
+              const marginColor = thematic.marginColor();
+              const colorScheme = thematic.colorScheme();
+
+              tprops.mode = (0 !== mode ? mode : undefined);
+              tprops.stepCount = (0 !== stepCount ? stepCount : undefined);
+              tprops.marginColor = (0 !== marginColor ? marginColor : undefined);
+              tprops.colorScheme = (0 !== colorScheme ? colorScheme : undefined);
+
+              props.thematicSettings = tprops;
+            }
+          }
+
+          const gradient = Gradient.Symb.fromJSON(props);
+          if (undefined === geomParams.gradient || !gradient.equals(geomParams.gradient)) {
+            geomParams.gradient = gradient;
+            changed = true;
+          }
+        } else if (0 !== ppfb.backgroundFill()) {
+          const backgroundFill = (2 === ppfb.backgroundFill() ? BackgroundFill.Outline : BackgroundFill.Solid);
+          if (backgroundFill !== geomParams.backgroundFill) {
+            geomParams.backgroundFill = backgroundFill;
+            changed = true;
+          }
+        } else if (ppfb.useColor()) {
+          const fillColor = ColorDef.fromTbgr(ppfb.color());
+          if (undefined === geomParams.fillColor || !fillColor.equals(geomParams.fillColor)) {
+            geomParams.fillColor = fillColor;
+            changed = true;
+          }
+        }
+
+        return changed;
+      }
+
+      case ElementGeometryOpcode.Pattern: {
+        const buffer = new flatbuffers.ByteBuffer(entry.data);
+        const ppfb = EGFBAccessors.AreaPattern.getRootAsAreaPattern(buffer);
+        const props: AreaPattern.ParamsProps = {};
+
+        const origin = ppfb.origin();
+        if (null !== origin) {
+          const point = Point3d.create(origin.x(), origin.y(), origin.z());
+          if (!point.isAlmostZero)
+            props.origin = point;
+        }
+
+        const rotation = ppfb.rotation();
+        if (null !== rotation) {
+          const angles = YawPitchRollAngles.createFromMatrix3d(Matrix3d.createRowValues(
+            rotation.x00(), rotation.x01(), rotation.x02(),
+            rotation.x10(), rotation.x11(), rotation.x12(),
+            rotation.x20(), rotation.x21(), rotation.x22())
+          );
+          if (undefined !== angles && !angles.isIdentity())
+            props.rotation = angles;
+        }
+
+        const space1 = ppfb.space1();
+        const space2 = ppfb.space2();
+        const angle1 = ppfb.angle1();
+        const angle2 = ppfb.angle2();
+        const scale = ppfb.scale();
+
+        props.space1 = (0 !== space1 ? space1 : undefined);
+        props.space2 = (0 !== space2 ? space2 : undefined);
+        props.angle1 = (0 !== angle1 ? { radians: angle1 } : undefined);
+        props.angle2 = (0 !== angle2 ? { radians: angle2 } : undefined);
+        props.scale = (0 !== scale ? scale : undefined);
+
+        if (ppfb.useColor())
+          props.color = ppfb.color();
+
+        if (ppfb.useWeight())
+          props.weight = ppfb.weight();
+
+        props.invisibleBoundary = (1 === ppfb.invisibleBoundary() ? true : undefined);
+        props.snappable = (1 === ppfb.snappable() ? true : undefined);
+
+        const symbolId = Id64.fromUint32Pair(ppfb.symbolId().low, ppfb.symbolId().high);
+        props.symbolId = (Id64.isValid(symbolId) ? symbolId : undefined);
+
+        const nDefLines = ppfb.defLineLength();
+        if (0 !== nDefLines) {
+          const defLines: AreaPattern.HatchDefLineProps[] = [];
+
+          for (let iLine = 0; iLine < nDefLines; ++iLine) {
+            const defLine = ppfb.defLine(iLine);
+            if (!defLine)
+              continue;
+
+            const line: AreaPattern.HatchDefLineProps = {};
+
+            const angle = defLine.angle();
+            line.angle = (0 !== angle ? { radians: defLine.angle() } : undefined);
+
+            const through = defLine.through();
+            if (through) {
+              const thr = Point2d.create(through.x(), through.y());
+              if (!thr.isAlmostZero)
+                line.through = thr;
+            }
+
+            const offset = defLine.offset();
+            if (offset) {
+              const off = Point2d.create(offset.x(), offset.y());
+              if (!off.isAlmostZero)
+                line.offset = off;
+            }
+
+            const dashArray = defLine.dashesArray();
+            if (0 !== defLine.dashesLength() && null !== dashArray) {
+              const dashes: number[] = [];
+              for (const value of dashArray) {
+                dashes.push(value);
+              }
+              line.dashes = dashes;
+            }
+
+            defLines.push(line);
+          }
+
+          props.defLines = defLines;
+        }
+
+        const pattern = AreaPattern.Params.fromJSON(props);
+        if (undefined !== localToWorld)
+          pattern.applyTransform(localToWorld);
+
+        if (undefined === geomParams.pattern || !pattern.equals(geomParams.pattern)) {
+          geomParams.pattern = pattern;
+          changed = true;
+        }
+
+        return changed;
+      }
+
+      case ElementGeometryOpcode.Material: {
+        const buffer = new flatbuffers.ByteBuffer(entry.data);
+        const ppfb = EGFBAccessors.Material.getRootAsMaterial(buffer);
+
+        if (ppfb.useMaterial()) {
+          const matLong = ppfb.materialId();
+          const materialId = Id64.fromUint32Pair(matLong.low, matLong.high);
+          if (undefined === geomParams.materialId || materialId !== geomParams.materialId) {
+            geomParams.materialId = materialId;
+            changed = true;
+          }
+        }
+
+        return changed;
+      }
+
+      default:
+        return changed;
+    }
+  }
+
+  /** Append entries to represent a [[GeometryParams]] */
+  export function appendGeometryParams(geomParams: GeometryParams, entries: ElementGeometryDataEntry[], worldToLocal?: Transform): boolean {
+    const fbbBas = new flatbuffers.Builder();
+    const builder = EGFBAccessors.BasicSymbology;
+    builder.startBasicSymbology(fbbBas);
+
+    const subcatIdPair = Id64.getUint32Pair(geomParams.subCategoryId);
+    builder.addSubCategoryId(fbbBas, flatbuffers.Long.create(subcatIdPair.lower, subcatIdPair.upper));
+
+    if (undefined !== geomParams.lineColor) {
+      builder.addColor(fbbBas, geomParams.lineColor.tbgr);
+      builder.addUseColor(fbbBas, 1);
+    }
+
+    if (undefined !== geomParams.weight) {
+      builder.addWeight(fbbBas, geomParams.weight);
+      builder.addUseWeight(fbbBas, 1);
+    }
+
+    if (undefined !== geomParams.styleInfo) {
+      const styleIdPair = Id64.getUint32Pair(geomParams.styleInfo.styleId);
+      builder.addLineStyleId(fbbBas, flatbuffers.Long.create(styleIdPair.lower, styleIdPair.upper));
+      builder.addUseStyle(fbbBas, 1);
+    }
+
+    if (undefined !== geomParams.elmTransparency && 0 !== geomParams.elmTransparency) {
+      builder.addTransparency(fbbBas, geomParams.elmTransparency);
+    }
+
+    if (undefined !== geomParams.elmPriority && 0 !== geomParams.elmPriority) {
+      builder.addDisplayPriority(fbbBas, geomParams.elmPriority);
+    }
+
+    if (undefined !== geomParams.geometryClass && GeometryClass.Primary !== geomParams.geometryClass) {
+      builder.addGeomClass(fbbBas, geomParams.geometryClass);
+    }
+
+    const mLoc = builder.endBasicSymbology(fbbBas);
+    fbbBas.finish(mLoc);
+    const data = fbbBas.asUint8Array();
+
+    entries.push({ opcode: ElementGeometryOpcode.BasicSymbology, data });
+
+    if (undefined !== geomParams.styleInfo && undefined !== geomParams.styleInfo.styleMod) {
+      const fbbLS = new flatbuffers.Builder();
+      const builderLS = EGFBAccessors.LineStyleModifiers;
+      builderLS.startLineStyleModifiers(fbbLS);
+
+      let lsMods = geomParams.styleInfo.styleMod;
+      if (undefined !== worldToLocal) {
+        lsMods = new LineStyle.Modifier(lsMods);
+        if (!lsMods.applyTransform(worldToLocal))
+          return false;
+      }
+
+      let modifiers = 0;
+
+      if (undefined !== lsMods.scale) {
+        builderLS.addScale(fbbLS, lsMods.scale);
+        modifiers |= StyleMod.Scale;
+      }
+
+      if (undefined !== lsMods.dashScale) {
+        builderLS.addDashScale(fbbLS, lsMods.dashScale);
+        modifiers |= StyleMod.DashScale;
+      }
+
+      if (undefined !== lsMods.gapScale) {
+        builderLS.addGapScale(fbbLS, lsMods.gapScale);
+        modifiers |= StyleMod.GapScale;
+      }
+
+      if (undefined !== lsMods.startWidth) {
+        builderLS.addStartWidth(fbbLS, lsMods.startWidth);
+        modifiers |= StyleMod.StartWidth;
+      }
+
+      if (undefined !== lsMods.endWidth) {
+        builderLS.addEndWidth(fbbLS, lsMods.endWidth);
+        modifiers |= StyleMod.EndWidth;
+      }
+
+      if (undefined !== lsMods.distPhase) {
+        builderLS.addDistPhase(fbbLS, lsMods.distPhase);
+        modifiers |= StyleMod.DistPhase;
+      }
+
+      if (undefined !== lsMods.fractPhase) {
+        builderLS.addFractPhase(fbbLS, lsMods.fractPhase);
+        modifiers |= StyleMod.FractPhase;
+      }
+
+      if (lsMods.centerPhase) {
+        modifiers |= StyleMod.CenterPhase;
+      }
+
+      if (undefined !== lsMods.segmentMode) {
+        modifiers |= (lsMods.segmentMode ? StyleMod.SegMode : StyleMod.NoSegMode);
+      }
+
+      if (lsMods.physicalWidth) {
+        modifiers |= StyleMod.PhysicalWidth;
+      }
+
+      if (undefined !== lsMods.normal) {
+        const normalOffset = EGFBAccessors.DVec3d.createDVec3d(fbbLS, lsMods.normal.x, lsMods.normal.y, lsMods.normal.z);
+        builderLS.addNormal(fbbLS, normalOffset);
+        modifiers |= StyleMod.Normal;
+      }
+
+      if (undefined !== lsMods.rotation) {
+        builderLS.addYaw(fbbLS, lsMods.rotation.yaw.degrees);
+        builderLS.addPitch(fbbLS, lsMods.rotation.pitch.degrees);
+        builderLS.addRoll(fbbLS, lsMods.rotation.roll.degrees);
+        modifiers |= StyleMod.Rotation;
+      }
+
+      builderLS.addModifiers(fbbLS, modifiers);
+
+      const mLocLS = builderLS.endLineStyleModifiers(fbbLS);
+      fbbLS.finish(mLocLS);
+      const dataLS = fbbLS.asUint8Array();
+
+      if (0 !== modifiers)
+        entries.push({ opcode: ElementGeometryOpcode.LineStyleModifiers, data: dataLS });
+    }
+
+    if (undefined !== geomParams.fillDisplay && FillDisplay.Never !== geomParams.fillDisplay) {
+      const fbbFill = new flatbuffers.Builder();
+      const builderFill = EGFBAccessors.AreaFill;
+
+      let keyValuesOff;
+      let keyColorsOff;
+      let thematicOffset;
+
+      if (undefined !== geomParams.gradient) {
+        const keyColors: number[] = [];
+        const keyValues: number[] = [];
+
+        for (const key of geomParams.gradient.keys) {
+          keyColors.push(key.color.tbgr);
+          keyValues.push(key.value);
+        }
+
+        keyValuesOff = builderFill.createValuesVector(fbbFill, keyValues);
+        keyColorsOff = builderFill.createColorsVector(fbbFill, keyColors);
+
+        if (Gradient.Mode.Thematic === geomParams.gradient.mode && undefined !== geomParams.gradient.thematicSettings) {
+          const thematic = geomParams.gradient.thematicSettings;
+          const builderThematic = EGFBAccessors.ThematicSettings;
+          builderThematic.startThematicSettings(fbbFill);
+
+          builderThematic.addMode(fbbFill, thematic.mode);
+          builderThematic.addStepCount(fbbFill, thematic.stepCount);
+          builderThematic.addMarginColor(fbbFill, thematic.marginColor.tbgr);
+          builderThematic.addColorScheme(fbbFill, thematic.colorScheme);
+
+          const rangeOffset = EGFBAccessors.DRange1d.createDRange1d(fbbFill, ThematicGradientSettings.contentRange, ThematicGradientSettings.contentMax);
+          builderThematic.addRange(fbbFill, rangeOffset);
+
+          thematicOffset = builderThematic.endThematicSettings(fbbFill);
+        }
+      }
+
+      builderFill.startAreaFill(fbbFill);
+
+      const toEGFBFillDisplay = (fill: FillDisplay) => {
+        switch (fill) {
+          case FillDisplay.ByView:
+            return EGFBAccessors.FillDisplay.ByView;
+          case FillDisplay.Always:
+            return EGFBAccessors.FillDisplay.Always;
+          case FillDisplay.Blanking:
+            return EGFBAccessors.FillDisplay.Blanking;
+          default:
+            return EGFBAccessors.FillDisplay.None;
+        }
+      };
+
+      builderFill.addFill(fbbFill, toEGFBFillDisplay(geomParams.fillDisplay));
+
+      if (undefined !== geomParams.fillTransparency)
+        builderFill.addTransparency(fbbFill, geomParams.fillTransparency);
+
+      if (undefined !== geomParams.gradient) {
+        const toEGFBGradientMode = (mode: Gradient.Mode) => {
+          switch (mode) {
+            case Gradient.Mode.Linear:
+              return EGFBAccessors.GradientMode.Linear;
+            case Gradient.Mode.Curved:
+              return EGFBAccessors.GradientMode.Curved;
+            case Gradient.Mode.Cylindrical:
+              return EGFBAccessors.GradientMode.Cylindrical;
+            case Gradient.Mode.Spherical:
+              return EGFBAccessors.GradientMode.Spherical;
+            case Gradient.Mode.Hemispherical:
+              return EGFBAccessors.GradientMode.Hemispherical;
+            case Gradient.Mode.Thematic:
+              return EGFBAccessors.GradientMode.Thematic;
+            default:
+              return EGFBAccessors.GradientMode.None;
+          }
+        };
+
+        builderFill.addMode(fbbFill, toEGFBGradientMode(geomParams.gradient.mode));
+
+        builderFill.addFlags(fbbFill, geomParams.gradient.flags);
+        builderFill.addShift(fbbFill, geomParams.gradient.shift);
+
+        if (undefined !== geomParams.gradient.tint)
+          builderFill.addTint(fbbFill, geomParams.gradient.tint);
+
+        if (undefined !== geomParams.gradient.angle)
+          builderFill.addAngle(fbbFill, geomParams.gradient.angle.radians);
+
+        if (undefined !== keyValuesOff)
+          builderFill.addValues(fbbFill, keyValuesOff);
+
+        if (undefined !== keyColorsOff)
+          builderFill.addColors(fbbFill, keyColorsOff);
+
+        if (undefined !== thematicOffset)
+          builderFill.addThematicSettings(fbbFill, thematicOffset);
+      } else if (undefined !== geomParams.backgroundFill && BackgroundFill.None !== geomParams.backgroundFill) {
+        builderFill.addBackgroundFill(fbbFill, BackgroundFill.Outline === geomParams.backgroundFill ? 2 : 1);
+      } else if (undefined !== geomParams.fillColor) {
+        builderFill.addColor(fbbFill, geomParams.fillColor.tbgr);
+        builderFill.addUseColor(fbbFill, 1);
+      }
+
+      const mLocFill = builderFill.endAreaFill(fbbFill);
+      fbbFill.finish(mLocFill);
+      const dataFill = fbbFill.asUint8Array();
+
+      entries.push({ opcode: ElementGeometryOpcode.Fill, data: dataFill });
+    }
+
+    if (undefined !== geomParams.pattern) {
+      const fbbPat = new flatbuffers.Builder();
+      const builderPat = EGFBAccessors.AreaPattern;
+
+      let pattern = geomParams.pattern;
+      if (undefined !== worldToLocal) {
+        pattern = pattern.clone();
+        if (!pattern.applyTransform(worldToLocal))
+          return false;
+      }
+
+      let defLineVecOffset;
+
+      if (undefined !== pattern.defLines) {
+        const defLines = pattern.defLines;
+        const builderDefLines = EGFBAccessors.DwgHatchDefLine;
+        const defLineOffsets: number[] = [];
+
+        for (const line of defLines) {
+          let dashOffset;
+
+          if (undefined !== line.dashes)
+            dashOffset = builderDefLines.createDashesVector(fbbPat, line.dashes);
+
+          builderDefLines.startDwgHatchDefLine(fbbPat);
+
+          if (undefined !== line.angle)
+            builderDefLines.addAngle(fbbPat, line.angle.radians);
+
+          // NOTE: Backend requires through and offset to be present...
+          const throughOffset = EGFBAccessors.DPoint2d.createDPoint2d(fbbPat, undefined !== line.through ? line.through.x : 0, undefined !== line.through ? line.through.y : 0);
+          builderDefLines.addThrough(fbbPat, throughOffset);
+
+          const offsetOffset = EGFBAccessors.DPoint2d.createDPoint2d(fbbPat, undefined !== line.offset ? line.offset.x : 0, undefined !== line.offset ? line.offset.y : 0);
+          builderDefLines.addOffset(fbbPat, offsetOffset);
+
+          if (undefined !== dashOffset)
+            builderDefLines.addDashes(fbbPat, dashOffset);
+
+          defLineOffsets.push(builderDefLines.endDwgHatchDefLine(fbbPat));
+        }
+
+        if (0 !== defLineOffsets.length)
+          defLineVecOffset = builderPat.createDefLineVector(fbbPat, defLineOffsets);
+      }
+
+      builderPat.startAreaPattern(fbbPat);
+
+      if (undefined !== pattern.origin) {
+        const originOffset = EGFBAccessors.DPoint3d.createDPoint3d(fbbPat, pattern.origin.x, pattern.origin.y, pattern.origin.z);
+        builderPat.addOrigin(fbbPat, originOffset);
+      }
+
+      if (undefined !== pattern.rotation) {
+        const matrix = pattern.rotation.toMatrix3d();
+        const coffs = matrix.coffs;
+        const rotationOffset = EGFBAccessors.RotMatrix.createRotMatrix(fbbPat, coffs[0], coffs[1], coffs[2], coffs[3], coffs[4], coffs[5], coffs[6], coffs[7], coffs[8]);
+        builderPat.addRotation(fbbPat, rotationOffset);
+      }
+
+      if (undefined !== pattern.space1)
+        builderPat.addSpace1(fbbPat, pattern.space1);
+
+      if (undefined !== pattern.space2)
+        builderPat.addSpace2(fbbPat, pattern.space2);
+
+      if (undefined !== pattern.angle1)
+        builderPat.addAngle1(fbbPat, pattern.angle1.radians);
+
+      if (undefined !== pattern.angle2)
+        builderPat.addAngle2(fbbPat, pattern.angle2.radians);
+
+      if (undefined !== pattern.scale)
+        builderPat.addScale(fbbPat, pattern.scale);
+
+      if (undefined !== pattern.color) {
+        builderPat.addColor(fbbPat, pattern.color.tbgr);
+        builderPat.addUseColor(fbbPat, 1);
+      }
+
+      if (undefined !== pattern.weight) {
+        builderPat.addWeight(fbbPat, pattern.weight);
+        builderPat.addUseWeight(fbbPat, 1);
+      }
+
+      if (undefined !== pattern.invisibleBoundary && pattern.invisibleBoundary)
+        builderPat.addInvisibleBoundary(fbbPat, 1);
+
+      if (undefined !== pattern.snappable && pattern.snappable)
+        builderPat.addSnappable(fbbPat, 1);
+
+      if (undefined !== pattern.symbolId) {
+        const symbolIdPair = Id64.getUint32Pair(pattern.symbolId);
+        builderPat.addSymbolId(fbbPat, flatbuffers.Long.create(symbolIdPair.lower, symbolIdPair.upper));
+      }
+
+      if (undefined !== defLineVecOffset)
+        builderPat.addDefLine(fbbPat, defLineVecOffset);
+
+      const mLocPat = builderPat.endAreaPattern(fbbPat);
+      fbbPat.finish(mLocPat);
+      const dataPat = fbbPat.asUint8Array();
+
+      entries.push({ opcode: ElementGeometryOpcode.Pattern, data: dataPat });
+    }
+
+    if (undefined !== geomParams.materialId) {
+      const fbbMat = new flatbuffers.Builder();
+      const builderMat = EGFBAccessors.Material;
+      builderMat.startMaterial(fbbMat);
+
+      const matIdPair = Id64.getUint32Pair(geomParams.materialId);
+      builderMat.addMaterialId(fbbMat, flatbuffers.Long.create(matIdPair.lower, matIdPair.upper));
+      builderMat.addUseMaterial(fbbMat, 1);
+
+      const mLocMat = builderMat.endMaterial(fbbMat);
+      fbbMat.finish(mLocMat);
+      const dataMat = fbbMat.asUint8Array();
+
+      entries.push({ opcode: ElementGeometryOpcode.Material, data: dataMat });
+    }
+
+    return true;
+  }
+
+  /** Return entry as [[GeometryPart]] id and instance transform */
+  export function toGeometryPart(entry: ElementGeometryDataEntry, partToElement?: Transform): Id64String | undefined {
+    if (ElementGeometryOpcode.PartReference !== entry.opcode)
+      return undefined;
+
+    const buffer = new flatbuffers.ByteBuffer(entry.data);
+    const ppfb = EGFBAccessors.GeometryPart.getRootAsGeometryPart(buffer);
+
+    const partLong = ppfb.geomPartId();
+    const partId = Id64.fromUint32Pair(partLong.low, partLong.high);
+
+    if (undefined !== partToElement) {
+      let origin;
+      const originfb = ppfb.origin();
+      if (null !== originfb)
+        origin = Point3d.create(originfb.x(), originfb.y(), originfb.z());
+      else
+        origin = Point3d.createZero();
+
+      const angles = YawPitchRollAngles.createDegrees(ppfb.yaw(), ppfb.pitch(), ppfb.roll());
+      const matrix = angles.toMatrix3d();
+      if (1.0 !== ppfb.scale())
+        matrix.scaleColumnsInPlace(ppfb.scale(), ppfb.scale(), ppfb.scale());
+
+      Transform.createOriginAndMatrix(origin, matrix, partToElement);
+    }
+
+    return partId;
+  }
+
+  /** Create entry from a [[GeometryPart]] id and instance transform */
+  export function fromGeometryPart(partId: Id64String, partTransform?: Transform, worldToLocal?: Transform): ElementGeometryDataEntry | undefined {
+    let partToElement = partTransform;
+    if (undefined !== worldToLocal)
+      partToElement = worldToLocal.multiplyTransformTransform(undefined !== partTransform ? partTransform : Transform.createIdentity());
+
+    const fbb = new flatbuffers.Builder();
+    const builder = EGFBAccessors.GeometryPart;
+    builder.startGeometryPart(fbb);
+
+    const idPair = Id64.getUint32Pair(partId);
+    builder.addGeomPartId(fbb, flatbuffers.Long.create(idPair.lower, idPair.upper));
+
+    if (undefined !== partToElement && !partToElement.isIdentity) {
+      const originOffset = EGFBAccessors.DPoint3d.createDPoint3d(fbb, partToElement.origin.x, partToElement.origin.y, partToElement.origin.z);
+      builder.addOrigin(fbb, originOffset);
+
+      const angles = YawPitchRollAngles.createFromMatrix3d(partToElement.matrix);
+      if (undefined !== angles) {
+        builder.addYaw(fbb, angles.yaw.degrees);
+        builder.addPitch(fbb, angles.pitch.degrees);
+        builder.addRoll(fbb, angles.roll.degrees);
+      }
+
+      const result = partToElement.matrix.factorRigidWithSignedScale();
+      if (undefined !== result && result.scale > 0.0)
+        builder.addScale(fbb, result.scale);
+    }
+
+    const mLoc = builder.endGeometryPart(fbb);
+    fbb.finish(mLoc);
+    const data = fbb.asUint8Array();
+
+    return { opcode: ElementGeometryOpcode.PartReference, data };
+  }
+
+  /** Return entry as a [[ElementAlignedBox3d]] representing the local range of a geometric entry */
+  export function toSubGraphicRange(entry: ElementGeometryDataEntry): ElementAlignedBox3d | undefined {
+    if (ElementGeometryOpcode.SubGraphicRange !== entry.opcode)
+      return undefined;
+
+    const buffer = new flatbuffers.ByteBuffer(entry.data);
+    const ppfb = EGFBAccessors.PointPrimitive.getRootAsPointPrimitive(buffer);
+
+    if (2 !== ppfb.coordsLength())
+      return undefined;
+
+    const low = Point3d.create(ppfb.coords(0)!.x(), ppfb.coords(0)!.y(), ppfb.coords(0)!.z());
+    const high = Point3d.create(ppfb.coords(1)!.x(), ppfb.coords(1)!.y(), ppfb.coords(1)!.z());
+
+    return Range3d.create(low, high);
+  }
+
+  /** Create entry from a [[ElementAlignedBox3d]] to compute and store local ranges for subsequent geometric entries */
+  export function fromSubGraphicRange(bbox: ElementAlignedBox3d): ElementGeometryDataEntry | undefined {
+    const fbb = new flatbuffers.Builder();
+    const builder = EGFBAccessors.PointPrimitive;
+
+    builder.startCoordsVector(fbb, 2);
+    fbb.addFloat64(bbox.high.z);
+    fbb.addFloat64(bbox.high.y);
+    fbb.addFloat64(bbox.high.x);
+    fbb.addFloat64(bbox.low.z);
+    fbb.addFloat64(bbox.low.y);
+    fbb.addFloat64(bbox.low.x);
+    const offset = fbb.endVector();
+
+    builder.startPointPrimitive(fbb);
+    builder.addCoords(fbb, offset);
+
+    const mLoc = builder.endPointPrimitive(fbb);
+    fbb.finish(mLoc);
+    const data = fbb.asUint8Array();
+
+    return { opcode: ElementGeometryOpcode.SubGraphicRange, data };
+  }
+
+  /** Create [[Transform]] from row-major storage 4x3 Float64Array */
+  export function toTransform(sourceToWorld: Float64Array): Transform | undefined {
+    if (12 !== sourceToWorld.length)
+      return undefined;
+    return Transform.createRowValues(
+      sourceToWorld[0], sourceToWorld[1], sourceToWorld[2], sourceToWorld[3],
+      sourceToWorld[4], sourceToWorld[5], sourceToWorld[6], sourceToWorld[7],
+      sourceToWorld[8], sourceToWorld[9], sourceToWorld[10], sourceToWorld[11]
+    );
+  }
+
+  /** Create [[ElementAlignedBox3d]] from lowX, lowY, lowZ, highX, highY, highZ Float64Array */
+  export function toElementAlignedBox3d(bbox: Float64Array): ElementAlignedBox3d | undefined {
+    if (6 !== bbox.length)
+      return undefined;
+    return Range3d.fromFloat64Array(bbox);
+  }
+}
+