/*---------------------------------------------------------------------------------------------
* Copyright (c) Bentley Systems, Incorporated. All rights reserved.
* See LICENSE.md in the project root for license terms and full copyright notice.
*--------------------------------------------------------------------------------------------*/
/** @packageDocumentation
 * @module Geometry
 */

import { Id64, Id64String, IModelStatus } from "@itwin/core-bentley";
import {
  Angle, AnyGeometryQuery, GeometryQuery, IModelJson as GeomJson, LineSegment3d, LineString3d, Loop, LowAndHighXYZ, Matrix3d, Path, Point2d, Point3d, Range3d, Transform, TransformProps,
  Vector3d, XYZProps, YawPitchRollAngles, YawPitchRollProps,
} from "@itwin/core-geometry";
import { ColorDef, ColorDefProps } from "../ColorDef";
import { GeometricElement2dProps, GeometricElement3dProps, GeometryPartProps, isPlacement2dProps, PlacementProps } from "../ElementProps";
import { BackgroundFill, FillDisplay, GeometryClass, GeometryParams } from "../GeometryParams";
import { Gradient } from "../Gradient";
import { IModelError } from "../IModelError";
import { AreaPattern } from "./AreaPattern";
import { ImageGraphic, ImageGraphicProps } from "./ImageGraphic";
import { LineStyle } from "./LineStyle";
import { TextString, TextStringProps } from "./TextString";
import { Base64EncodedString } from "../Base64EncodedString";
import { Placement2d, Placement3d } from "./Placement";
import { TextBlockGeometryProps } from "../annotation/TextBlockGeometryProps";
import { FrameGeometry } from "../annotation/FrameGeometry";
import { FrameGeometryProps } from "../annotation/FrameGeometryProps";
import { TextAnnotationGeometryProps } from "../annotation/TextAnnotationGeometryProps";

/** Establish a non-default [[SubCategory]] or to override [[SubCategoryAppearance]] for the geometry that follows.
 * A GeometryAppearanceProps always signifies a reset to the [[SubCategoryAppearance]] for subsequent [[GeometryStreamProps]] entries for undefined values.
 * @see [[GeometryStreamEntryProps]]
 * @public
 * @extensions
 */
export interface GeometryAppearanceProps {
  /** Optional [[SubCategory]] id for subsequent geometry. Use to create a GeometryStream with geometry that is not on the default [[SubCategory]] for the element's [[Category]] or is has geometry on multiple subCategories. */
  subCategory?: Id64String;
  /** Optional color to override [[SubCategoryAppearance.color]] for subsequent geometry. */
  color?: ColorDefProps;
  /** Optional weight to override [[SubCategoryAppearance.weight]] for subsequent geometry. */
  weight?: number;
  /** Optional style to override [[SubCategoryAppearance.styleId]] for subsequent geometry. */
  style?: Id64String;
  /** Optional transparency, 0.0 if undefined. Effective transparency is a combination of this value and [[SubCategoryAppearance.color]]. */
  transparency?: number;
  /** Optional display priority (2d only), 0 if undefined. Effective display priority is a combination of this value and [[SubCategoryAppearance.priority]]. */
  displayPriority?: number;
  /** Optional GeometryClass (for DGN compatibility, subCategories preferred), [[GeometryClass.Primary]] if undefined. */
  geometryClass?: GeometryClass;
}

/** Add a [[gradient]], [[backgroundFill]], or solid [[color]] fill to subsequent planar regions (or meshes).
 * Only one value among [[gradient]], [[backgroundFill]], and [[color]] should be set.
 * @see [[GeometryStreamEntryProps]]
 * @public
 * @extensions
 */
export interface AreaFillProps {
  /** Fill display type, must be set to something other than [[FillDisplay.Never]] to display fill */
  display: FillDisplay;
  /** Optional fill transparency, will be the same as outline transparency if undefined. Allows for different fill and outline transparencies */
  transparency?: number;
  /** Set fill color to view background color. Use [[BackgroundFill.Solid]] for an opaque fill and [[BackgroundFill.Outline]] to display an outline using the line color */
  backgroundFill?: BackgroundFill;
  /** Set fill color to a specific color. If the fill color the same as the line color, it is an opaque fill, otherwise it is an outline fill */
  color?: ColorDefProps;
  /** Set fill using gradient properties. */
  gradient?: Gradient.SymbProps;
}

/** Override [[SubCategoryAppearance.materialId]] for subsequent surface and solid geometry.
 * @see [[GeometryStreamEntryProps]]
 * @public
 * @extensions
 */
export interface MaterialProps {
  /** Material id to use, specify an invalid [[Id64]] to override [[SubCategoryAppearance.materialId]] with no material. */
  materialId?: Id64String;
  /** @internal */
  origin?: XYZProps;
  /** @internal */
  size?: XYZProps;
  /** @internal */
  rotation?: YawPitchRollProps;
}

/** JSON representation of a brep GeometryStream entry.
 * @public
 */
export namespace BRepEntity {
  /** Enum for type of solid kernel entity this represents */
  export enum Type {
    /** Body consisting of at least one solid region */
    Solid = 0,
    /** Body consisting of connected sets of faces having edges that are shared by a maximum of two faces */
    Sheet = 1,
    /** Body consisting of connected sets of edges having vertices that are shared by a maximum of two edges */
    Wire = 2,
  }

  /** Optional symbology that can be assigned to individual faces of a solid or sheet body */
  export interface FaceSymbologyProps {
    /** Optional color override for face */
    color?: ColorDefProps;
    /** Optional transparency override for face */
    transparency?: number;
    /** Optional material override for face */
    materialId?: Id64String;
  }

  /** Geometry entry representing raw brep data.
   * @see [[GeometryStreamEntryProps]]
   */
  export interface DataProps {
    /** data as Base64 encoded string. Must be specifically requested using [[ElementLoadProps.wantBRepData]]. */
    data?: Base64EncodedString;
    /** body type, default is Solid */
    type?: Type;
    /** body transform, default is identity */
    transform?: TransformProps;
    /** body face attachments */
    faceSymbology?: FaceSymbologyProps[];
  }
}

/** Add a reference to a [[GeometryPart]] from the GeometryStream of a [[GeometricElement]].
 * @see [[GeometryStreamEntryProps]]
 * @public
 * @extensions
 */
export interface GeometryPartInstanceProps {
  /** GeometryPart id */
  part: Id64String;
  /** Optional translation relative to element's placement, 0.0,0.0,0.0 if undefined. For a 2d element/translation, supply non-zero x and y only */
  origin?: XYZProps;
  /** Optional rotation relative to element's placement, 0.0,0.0,0.0 if undefined. For a 2d element/rotation, supply a non-zero yaw angle only */
  rotation?: YawPitchRollProps;
  /** Optional scale to apply to part, 1.0 if undefined */
  scale?: number;
}

/** Flags applied to the entire contents of a [[GeometryStreamProps]].
 * @see GeometryStreamHeaderProps
 * @public
 * @extensions
 */
export enum GeometryStreamFlags {
  /** No flags. */
  None = 0,
  /** When the geometry is displayed, it is always oriented to face the viewer. The placement origin of the element associated with the geometry is used as the rotation point.
   * If the placement origin is outside of the view, the geometry will not necessarily be displayed, even if rotating it to face the viewer would cause its range to intersect the viewed volume.
   */
  ViewIndependent = 1 << 0,
}

/** An entry in a [[GeometryStreamProps]] containing [[GeometryStreamFlags]] that apply to the geometry stream as a whole.
 * If this entry exists in the [[GeometryStreamProps]] array, it will always be the *first* entry.
 * @public
 * @extensions
 */
export interface GeometryStreamHeaderProps {
  /** The flags applied to the geometry stream. */
  flags: GeometryStreamFlags;
}

/** Allowed GeometryStream entries - should only set one value.
 * @see [GeometryStream]($docs/learning/common/geometrystream.md)
 * @public
 * @extensions
 */
export interface GeometryStreamEntryProps extends GeomJson.GeometryProps {
  header?: GeometryStreamHeaderProps;
  appearance?: GeometryAppearanceProps;
  styleMod?: LineStyle.ModifierProps;
  fill?: AreaFillProps;
  pattern?: AreaPattern.ParamsProps;
  material?: MaterialProps;
  geomPart?: GeometryPartInstanceProps;
  textString?: TextStringProps;
  brep?: BRepEntity.DataProps;
  image?: ImageGraphicProps;
  subRange?: LowAndHighXYZ;
}

/** A [[GeometricElement]]'s GeometryStream is represented by an array of [[GeometryStreamEntryProps]].
 * @public
 * @extensions
 */
export type GeometryStreamProps = GeometryStreamEntryProps[];

/** GeometryStreamBuilder is a helper class for populating the [[GeometryStreamProps]] array needed to create a [[GeometricElement]] or [[GeometryPart]].
 * @public
 */
export class GeometryStreamBuilder {
  /** Current inverse placement transform, used for converting world coordinate input to be placement relative */
  private _worldToLocal?: Transform;
  /** GeometryStream entries */
  public readonly geometryStream: GeometryStreamProps = [];

  /** Supply optional local to world transform. Used to transform world coordinate input relative to element placement.
   * For a [[GeometricElement]]'s placement to be meaningful, world coordinate geometry should never be appended to an element with an identity placement.
   * Can be called with undefined or identity transform to start appending geometry supplied in local coordinates again.
   */
  public setLocalToWorld(localToWorld?: Transform) {
    this._worldToLocal = (undefined === localToWorld || localToWorld.isIdentity ? undefined : localToWorld.inverse());
  }

  /** Supply local to world transform from a Point3d and optional YawPitchRollAngles.
   * @see [[Placement3d]]
   */
  public setLocalToWorld3d(origin: Point3d, angles: YawPitchRollAngles = YawPitchRollAngles.createDegrees(0.0, 0.0, 0.0)) {
    this.setLocalToWorld(Transform.createOriginAndMatrix(origin, angles.toMatrix3d()));
  }

  /** Supply local to world transform from a Point2d and optional Angle.
   * @see [[Placement2d]]
   */
  public setLocalToWorld2d(origin: Point2d, angle: Angle = Angle.createDegrees(0.0)) {
    this.setLocalToWorld(Transform.createOriginAndMatrix(Point3d.createFrom(origin), Matrix3d.createRotationAroundVector(Vector3d.unitZ(), angle)));
  }

  /** Supply local to world transform from a PlacementProps2d or PlacementProps3d.
   * @see [[PlacementProps]]
   */
  public setLocalToWorldFromPlacement(props: PlacementProps) {
    const placement = isPlacement2dProps(props) ? Placement2d.fromJSON(props) : Placement3d.fromJSON(props);
    this.setLocalToWorld(placement.transform);
  }

  /** Store local ranges in GeometryStream for all subsequent geometry appended. Can improve performance of range testing for elements with a GeometryStream
   * containing more than one [[GeometryQuery]] differentiable by range. Not useful for a single [[GeometryQuery]] as its range and that of the [[GeometricElement]] are the same.
   * Ignored when defining a [[GeometryPart]] and not needed when only appending [[GeometryPart]] instances to a [[GeometricElement]] as these store their own range.
   */
  public appendGeometryRanges() {
    this.geometryStream.push({ subRange: Range3d.createNull() });
  }

  /** Change [[SubCategory]] or reset to [[SubCategoryAppearance]] for subsequent geometry.
   *  An invalid sub-category id can be supplied to force a reset to the current [[SubCategoryAppearance]].
   *  It is not valid to change the sub-category when defining a [[GeometryPart]]. A [[GeometryPart]] inherit the symbology of their instance for anything not explicitly overridden.
   */
  public appendSubCategoryChange(subCategoryId: Id64String): boolean {
    this.geometryStream.push({ appearance: { subCategory: subCategoryId } });
    return true;
  }

  /** Change [[GeometryParams]] for subsequent geometry.
   *  It is not valid to change the sub-category when defining a [[GeometryPart]]. A [[GeometryPart]] inherits the symbology of their instance for anything not explicitly overridden.
   */
  public appendGeometryParamsChange(geomParams: GeometryParams): boolean {
    const appearance: GeometryAppearanceProps = {
      subCategory: geomParams.subCategoryId,
      color: geomParams.lineColor?.toJSON(),
      weight: geomParams.weight,
      style: geomParams.styleInfo?.styleId,
      transparency: geomParams.elmTransparency,
      displayPriority: geomParams.elmPriority,
      geometryClass: geomParams.geometryClass,
    };
    this.geometryStream.push({ appearance });

    if (undefined !== geomParams.materialId)
      this.geometryStream.push({ material: { materialId: geomParams.materialId } });

    if (undefined !== geomParams.fillDisplay && FillDisplay.Never !== geomParams.fillDisplay) {
      const fill: AreaFillProps = {
        display: geomParams.fillDisplay,
        transparency: geomParams.fillTransparency,
      };
      if (undefined !== geomParams.gradient && Gradient.Mode.None !== geomParams.gradient.mode)
        fill.gradient = geomParams.gradient?.toJSON();
      else if (undefined !== geomParams.backgroundFill && BackgroundFill.None !== geomParams.backgroundFill)
        fill.backgroundFill = geomParams.backgroundFill;
      else if (undefined !== geomParams.fillColor)
        fill.color = geomParams.fillColor.toJSON();
      this.geometryStream.push({ fill });
    }

    if (undefined !== geomParams.pattern) {
      const localPattern = this._worldToLocal ? geomParams.pattern.clone() : geomParams.pattern;
      if (undefined !== this._worldToLocal && !localPattern.applyTransform(this._worldToLocal))
        return false;

      this.geometryStream.push({ pattern: localPattern.toJSON() });
    }

    if (undefined !== geomParams.styleInfo && undefined !== geomParams.styleInfo.styleMod) {
      const localStyleMod = new LineStyle.Modifier(geomParams.styleInfo.styleMod);
      if (undefined !== this._worldToLocal && !localStyleMod.applyTransform(this._worldToLocal))
        return false;
      this.geometryStream.push({ styleMod: localStyleMod });
    }

    return true;
  }

  /** Append a [[GeometryPart]] instance with relative position, orientation, and scale to a [[GeometryStreamProps]] array for creating a [[GeometricElement3d]].
   *  Not valid when defining a [[GeometryPart]] as nesting of parts is not supported.
   */
  public appendGeometryPart3d(partId: Id64String, instanceOrigin?: Point3d, instanceRotation?: YawPitchRollAngles, instanceScale?: number): boolean {
    if (undefined === this._worldToLocal) {
      this.geometryStream.push({ geomPart: { part: partId, origin: instanceOrigin, rotation: instanceRotation, scale: instanceScale } });
      return true;
    }
    const partTrans = Transform.createOriginAndMatrix(instanceOrigin, instanceRotation ? instanceRotation.toMatrix3d() : Matrix3d.createIdentity());
    if (undefined !== instanceScale)
      partTrans.matrix.scaleColumnsInPlace(instanceScale, instanceScale, instanceScale);
    const resultTrans = this._worldToLocal.multiplyTransformTransform(partTrans);
    const scales = new Vector3d();
    if (!resultTrans.matrix.normalizeColumnsInPlace(scales))
      return false;
    const newRotation = YawPitchRollAngles.createFromMatrix3d(resultTrans.matrix);
    if (undefined === newRotation)
      return false;
    this.geometryStream.push({ geomPart: { part: partId, origin: resultTrans.getOrigin(), rotation: newRotation, scale: scales.x } });
    return true;
  }

  /** Append a [[GeometryPart]] instance with relative position, orientation, and scale to a [[GeometryStreamProps]] array for creating a [[GeometricElement2d]].
   *  Not valid when defining a [[GeometryPart]] as nesting of parts is not supported.
   */
  public appendGeometryPart2d(partId: Id64String, instanceOrigin?: Point2d, instanceRotation?: Angle, instanceScale?: number): boolean {
    return this.appendGeometryPart3d(partId, instanceOrigin ? Point3d.createFrom(instanceOrigin) : undefined, instanceRotation ? new YawPitchRollAngles(instanceRotation) : undefined, instanceScale);
  }

  /** Append a [[TextString]] supplied in either local or world coordinates to the [[GeometryStreamProps]] array */
  public appendTextString(textString: TextString): boolean {
    if (this._worldToLocal) {
      textString = new TextString(textString);
      if (!textString.transformInPlace(this._worldToLocal)) {
        return false;
      }
    }

    this.geometryStream.push({ textString: textString.toJSON() });
    return true;
  }

  /** Append a series of entries representing a [[TextBlock]] to the [[GeometryStreamProps]] array.
   * @beta
   */
  public appendTextBlock(block: TextBlockGeometryProps): boolean {
    for (const entry of block.entries) {
      let result: boolean;
      if (undefined !== entry.text) {
        const params = new GeometryParams(Id64.invalid);
        params.elmPriority = 1;

        result = this.appendGeometryParamsChange(params) && this.appendTextString(new TextString(entry.text));
      } else if (undefined !== entry.color) {
        if (entry.color === "subcategory") {
          result = this.appendSubCategoryChange(Id64.invalid);
        } else {
          this.geometryStream.push({ appearance: { color: entry.color } });
          result = true;
        }
<<<<<<< HEAD
      } else if (entry.separator !== undefined) {
        result = this.appendGeometry(LineSegment3d.fromJSON(entry.separator));
      } else if (undefined !== entry.fill) {
=======
      } else if (entry.separator) {
        result = this.appendGeometry(LineSegment3d.fromJSON(entry.separator));
      } else {
        result = false;
      }

      if (!result) {
        return false;
      }
    }

    return true;
  }

  public appendFrame(frameProps: FrameGeometryProps): boolean {
    for (const entry of frameProps.entries) {
      let result: boolean;
      if (undefined !== entry.frame) {
>>>>>>> 5203706d
        const params = new GeometryParams(Id64.invalid);
        params.elmPriority = 0;

        if (entry.frame.fillColor === undefined) {
          params.fillDisplay = FillDisplay.Never;
        } else if (entry.frame.fillColor === "background") {
          params.backgroundFill = BackgroundFill.Outline;
          params.fillDisplay = FillDisplay.Always;
        } else if (entry.frame.fillColor !== "subcategory") {
          params.fillColor = ColorDef.fromJSON(entry.frame.fillColor);
          params.lineColor = params.fillColor;
          params.fillDisplay = FillDisplay.Always;
        }

        if (entry.frame.lineColor !== "subcategory") {
          params.lineColor = ColorDef.fromJSON(entry.frame.lineColor);
          params.weight = entry.frame.lineWidth;
        }

        const frame = FrameGeometry.computeFrame(entry.frame.shape, entry.frame.range, entry.frame.transform);

        result = this.appendGeometryParamsChange(params);
<<<<<<< HEAD
        result = result && this.appendGeometry(path);
=======
        result = result && this.appendGeometry(frame);

      } else if (entry.debugSnap) {
        // TODO: remove
        const params = new GeometryParams(Id64.invalid);
        params.lineColor = ColorDef.black;
        params.weight = 1;
        params.fillColor = ColorDef.white;
        params.fillDisplay = FillDisplay.Always;
        this.appendGeometryParamsChange(params);
        const points = FrameGeometry.debugIntervals(entry.debugSnap.shape, entry.debugSnap.range, entry.debugSnap.transform, 0.5, 0.25);
        points?.forEach(point => this.appendGeometry(Loop.create(point)));
        result = true;
>>>>>>> 5203706d
      } else {
        entry.leader?.terminators.forEach((terminator) => {
          result = this.appendGeometry(LineSegment3d.fromJSON(terminator));
        });
        const leaderLinePointsArray: Point3d[] = []
        entry.leader?.leaderLine.forEach((point) => {
          leaderLinePointsArray.push(Point3d.fromJSON(point))
        })
        result = this.appendGeometry(LineString3d.create(leaderLinePointsArray))
      }

      if (!result) {
        return false;
      }
    }

    return true;
  }

  public appendTextAnnotation(props: TextAnnotationGeometryProps): boolean {
    let result = this.appendTextBlock(props.textBlockGeometry)

    if (props.frameGeometry)
      result = result && this.appendFrame(props.frameGeometry);
    return result;

  }

  /** Append an [[ImageGraphic]] supplied in either local or world coordinates. */
  public appendImage(image: ImageGraphic): boolean {
    if (undefined !== this._worldToLocal)
      image = image.cloneTransformed(this._worldToLocal);

    this.geometryStream.push({ image: image.toJSON() });
    return true;
  }

  /** Append a [[GeometryQuery]] supplied in either local or world coordinates to the [[GeometryStreamProps]] array */
  public appendGeometry(geometry: GeometryQuery): boolean {
    if (undefined === this._worldToLocal) {
      const geomData = GeomJson.Writer.toIModelJson(geometry);
      if (undefined === geomData)
        return false;
      this.geometryStream.push(geomData);
      return true;
    }
    const localGeometry = geometry.cloneTransformed(this._worldToLocal);
    if (undefined === localGeometry)
      return false;
    const localGeomData = GeomJson.Writer.toIModelJson(localGeometry);
    if (undefined === localGeomData)
      return false;
    this.geometryStream.push(localGeomData);
    return true;
  }

  /** Append [[BRepEntity.DataProps]] supplied in either local or world coordinates to the [[GeometryStreamProps]] array
   * @beta
   */
  public appendBRepData(brep: BRepEntity.DataProps): boolean {
    if (undefined === this._worldToLocal) {
      this.geometryStream.push({ brep });
      return true;
    }
    const entityTrans = Transform.fromJSON(brep.transform);
    const localTrans = this._worldToLocal.multiplyTransformTransform(entityTrans);
    const localBrep: BRepEntity.DataProps = {
      data: brep.data,
      type: brep.type,
      transform: localTrans.isIdentity ? undefined : localTrans.toJSON(),
      faceSymbology: brep.faceSymbology,
    };
    this.geometryStream.push({ brep: localBrep });
    return true;
  }

  /** @internal */
  public getHeader(): GeometryStreamHeaderProps | undefined {
    return 0 < this.geometryStream.length ? this.geometryStream[0].header : undefined;
  }

  /** @internal */
  public obtainHeader(): GeometryStreamHeaderProps {
    const hdr = this.getHeader();
    if (undefined !== hdr)
      return hdr;

    const entry = { header: { flags: GeometryStreamFlags.None } };
    this.geometryStream.unshift(entry);
    return entry.header;
  }

  /** Controls whether or not the geometry in the stream should be displayed as view-independent.
   * When view-independent geometry is displayed, it is always oriented to face the viewer, using the placement origin of the element as the rotation point.
   * If the placement origin is outside of the view, the geometry will not necessarily be displayed, even if rotating it to face the viewer would cause its range to intersect the viewed volume
   * @public
   */
  public get isViewIndependent(): boolean {
    const hdr = this.getHeader();
    return undefined !== hdr && GeometryStreamFlags.None !== (hdr.flags & GeometryStreamFlags.ViewIndependent);
  }
  public set isViewIndependent(viewIndependent: boolean) {
    if (viewIndependent === this.isViewIndependent)
      return;

    const hdr = this.obtainHeader();
    if (viewIndependent)
      hdr.flags |= GeometryStreamFlags.ViewIndependent;
    else
      hdr.flags &= ~GeometryStreamFlags.ViewIndependent;
  }
}

/** Represents a text string within a GeometryStream.
 * @public
 * @extensions
 */
export interface TextStringPrimitive {
  type: "textString";
  readonly textString: TextString;
}

/** Represents an image within a GeometryStream.
 * @public
 * @extensions
 */
export interface ImagePrimitive {
  type: "image";
  readonly image: ImageGraphic;
}

/** Represents a reference to a GeometryPart within a GeometryStream.
 * @public
 * @extensions
 */
export interface PartReference {
  type: "partReference";
  part: {
    id: Id64String;
    readonly toLocal?: Transform;
  };
}

/** Represents a BRep within a GeometryStream.
 * @public
 * @extensions
 */
export interface BRepPrimitive {
  type: "brep";
  /** @beta */
  readonly brep: BRepEntity.DataProps;
}

/** Represents one of a variety of GeometryQuery objects within a GeometryStream.
 * @public
 * @extensions
 */
export interface GeometryPrimitive {
  type: "geometryQuery";
  readonly geometry: AnyGeometryQuery;
}

/** Union of all possible geometric primitive types that may appear within a GeometryStream.
 * @public
 * @extensions
 */
export type GeometryStreamPrimitive = TextStringPrimitive | PartReference | BRepPrimitive | GeometryPrimitive | ImagePrimitive;

/** Holds current state information for [[GeometryStreamIterator]]. Each entry represents exactly one geometry primitive in the stream.
 * @public
 * @extensions
 */
export interface GeometryStreamIteratorEntry {
  /** A [[GeometryParams]] representing the appearance of the current geometric entry */
  readonly geomParams: GeometryParams;
  /** Placement transform, used for converting placement relative, local coordinate entries to world */
  readonly localToWorld?: Transform;
  /** Optional stored local range for the current geometric entry */
  readonly localRange?: Range3d;
  /** Returns the geometric primitive represented by this entry. */
  readonly primitive: GeometryStreamPrimitive;
}

class IteratorEntry implements GeometryStreamIteratorEntry {
  private _primitive?: GeometryStreamPrimitive;
  public readonly geomParams: GeometryParams;
  public readonly localToWorld?: Transform;
  public localRange?: Range3d;

  public constructor(appearance: Id64String | GeometryParams, localToWorld?: Transform) {
    this.geomParams = typeof appearance === "string" ? new GeometryParams(appearance) : appearance;
    this.localToWorld = localToWorld;
  }

  public get primitive() { return this._primitive!; }
  public set primitive(primitive: GeometryStreamPrimitive) { this._primitive = primitive; }

  public setGeometryQuery(geometry: AnyGeometryQuery) { this._primitive = { type: "geometryQuery", geometry }; }
  public setTextString(textString: TextString) { this._primitive = { type: "textString", textString }; }
  public setBRep(brep: BRepEntity.DataProps) { this._primitive = { type: "brep", brep }; }
  public setImage(image: ImageGraphic) { this._primitive = { type: "image", image }; }
  public setPartReference(id: Id64String, toLocal?: Transform) {
    this._primitive = {
      type: "partReference",
      part: { id, toLocal },
    };
  }
}

/** GeometryStreamIterator is a helper class for iterating a [[GeometryStreamProps]].
 * A [[GeometricElement]]'s GeometryStream must be specifically requested using [[ElementLoadProps.wantGeometry]].
 * Each [[GeometryStreamIteratorEntry]] returned by the iterator represents exactly one geometric primitive in the stream.
 * @public
 */
export class GeometryStreamIterator implements IterableIterator<GeometryStreamIteratorEntry> {
  /** GeometryStream entries */
  public geometryStream: GeometryStreamProps;
  /** Flags applied to the entire geometry stream. */
  public readonly flags: GeometryStreamFlags;
  /** Current entry position */
  private _index = 0;
  /** Allocated on first call to next() and reused thereafter. */
  private _entry?: IteratorEntry;
  /** Used to initialize this._entry. */
  private readonly _appearance: Id64String | GeometryParams;
  private readonly _localToWorld?: Transform;

  /** Construct a new GeometryStreamIterator given a [[GeometryStreamProps]] from either a [[GeometricElement3d]], [[GeometricElement2d]], or [[GeometryPart]].
   * Supply the [[GeometricElement]]'s category to initialize the appearance information for each geometric entry.
   */
  public constructor(geometryStream: GeometryStreamProps, categoryOrGeometryParams?: Id64String | GeometryParams, localToWorld?: Transform) {
    this.geometryStream = geometryStream;
    this._appearance = categoryOrGeometryParams ?? Id64.invalid;
    this._localToWorld = localToWorld;
    if (0 < geometryStream.length && undefined !== geometryStream[0].header) {
      this.flags = geometryStream[0].header.flags;
      ++this._index;
    } else {
      this.flags = GeometryStreamFlags.None;
    }
  }

  // eslint-disable-next-line @typescript-eslint/naming-convention
  private get entry() {
    if (undefined === this._entry)
      this._entry = new IteratorEntry(this._appearance, this._localToWorld);

    return this._entry;
  }

  /** Create a new GeometryStream iterator for a [[GeometricElement3d]].
   * If [[GeometricElement3dProps.placement]] is not undefined, placement relative entries will be returned transformed to world coordinates.
   * @throws [[IModelError]] if element.geom is undefined.
   */
  public static fromGeometricElement3d(element: Pick<GeometricElement3dProps, "geom" | "placement" | "category">) {
    if (element.geom === undefined)
      throw new IModelError(IModelStatus.NoGeometry, "GeometricElement has no geometry or geometry wasn't requested");

    let transform;
    if (element.placement !== undefined)
      transform = Transform.createOriginAndMatrix(Point3d.fromJSON(element.placement.origin), YawPitchRollAngles.fromJSON(element.placement.angles).toMatrix3d());

    return new GeometryStreamIterator(element.geom, element.category, transform);
  }

  /** Create a new GeometryStream iterator for a [[GeometricElement2d]].
   * If [[GeometricElement2dProps.placement]] is not undefined, placement relative entries will be returned transformed to world coordinates.
   * @throws [[IModelError]] if element.geom is undefined.
   */
  public static fromGeometricElement2d(element: Pick<GeometricElement2dProps, "geom" | "placement" | "category">) {
    if (element.geom === undefined)
      throw new IModelError(IModelStatus.NoGeometry, "GeometricElement has no geometry or geometry wasn't requested");

    let transform;
    if (element.placement !== undefined) {
      const origin = Point3d.createFrom(Point2d.fromJSON(element.placement.origin));
      const matrix = Matrix3d.createRotationAroundVector(Vector3d.unitZ(), Angle.fromJSON(element.placement.angle))!;
      transform = Transform.createOriginAndMatrix(origin, matrix);
    }

    return new GeometryStreamIterator(element.geom, element.category, transform);
  }

  /** Create a new GeometryStream iterator for a [[GeometryPart]].
   * To iterate a part's GeometryStream in the context of a part instance found for a [[GeometricElement]], provide the optional [[GeometryParams]] and Transform from the [[GeometricElement]]'s [[GeometryStreamIterator]].
   * Supply the [[GeometryParams]] to return appearance information as inherited from the [[GeometricElement]].
   * Supply the partToWorld transform to return the part geometry in world coordinates.
   * Supply the partToLocal transform to return the part geometry relative to the [[GeometricElement]]'s placement.
   * @throws [[IModelError]] if geomPart.geom is undefined.
   */
  public static fromGeometryPart(geomPart: Pick<GeometryPartProps, "geom">, geomParams?: GeometryParams, partTransform?: Transform) {
    if (geomPart.geom === undefined)
      throw new IModelError(IModelStatus.NoGeometry, "GeometryPart has no geometry or geometry wasn't requested");

    return new GeometryStreamIterator(geomPart.geom, geomParams?.clone(), partTransform);
  }

  /** Get the transform that if applied to a [[GeometryPart]]'s GeometryStream entries would return them in world coordinates. */
  public partToWorld(): Transform | undefined {
    if (undefined === this._entry)
      return this._localToWorld;

    const partToLocal = "partReference" === this._entry.primitive.type ? this._entry.primitive.part.toLocal : undefined;
    if (this._entry.localToWorld === undefined || partToLocal === undefined)
      return this._entry.localToWorld;

    return this._entry.localToWorld.multiplyTransformTransform(partToLocal);
  }

  /** Advance to next displayable geometric entry while updating the current [[GeometryParams]] from appearance related entries.
   * Geometric entries are [[TextString]], [[GeometryQuery]], [[GeometryPart]], [[ImageGraphic]], and [[BRepEntity.DataProps]].
   */
  public next(): IteratorResult<GeometryStreamIteratorEntry> {
    // NOTE: localRange remains valid until we encounter either a new subRange entry or a geometry part reference.
    while (this._index < this.geometryStream.length) {
      const entry = this.geometryStream[this._index++];
      if (entry.appearance) {
        this.entry.geomParams.resetAppearance();
        if (entry.appearance.subCategory)
          this.entry.geomParams.subCategoryId = Id64.fromJSON(entry.appearance.subCategory);
        if (undefined !== entry.appearance.color)
          this.entry.geomParams.lineColor = ColorDef.fromJSON(entry.appearance.color);
        if (undefined !== entry.appearance.weight)
          this.entry.geomParams.weight = entry.appearance.weight;
        if (undefined !== entry.appearance.style)
          this.entry.geomParams.styleInfo = new LineStyle.Info(Id64.fromJSON(entry.appearance.style));
        if (undefined !== entry.appearance.transparency)
          this.entry.geomParams.elmTransparency = entry.appearance.transparency;
        if (undefined !== entry.appearance.displayPriority)
          this.entry.geomParams.elmPriority = entry.appearance.displayPriority;
        if (undefined !== entry.appearance.geometryClass)
          this.entry.geomParams.geometryClass = entry.appearance.geometryClass;
      } else if (entry.styleMod) {
        if (this.entry.geomParams.styleInfo === undefined)
          continue;

        const styleMod = new LineStyle.Modifier(entry.styleMod);
        if (this.entry.localToWorld !== undefined)
          styleMod.applyTransform(this.entry.localToWorld);

        this.entry.geomParams.styleInfo = new LineStyle.Info(this.entry.geomParams.styleInfo.styleId, styleMod);
      } else if (entry.fill) {
        if (entry.fill.display)
          this.entry.geomParams.fillDisplay = entry.fill.display;
        if (entry.fill.transparency)
          this.entry.geomParams.fillTransparency = entry.fill.transparency;
        if (entry.fill.gradient)
          this.entry.geomParams.gradient = Gradient.Symb.fromJSON(entry.fill.gradient);
        else if (entry.fill.backgroundFill)
          this.entry.geomParams.backgroundFill = entry.fill.backgroundFill;
        else if (entry.fill.color)
          this.entry.geomParams.fillColor = ColorDef.fromJSON(entry.fill.color);
      } else if (entry.pattern) {
        const params = AreaPattern.Params.fromJSON(entry.pattern);
        if (this.entry.localToWorld !== undefined)
          params.applyTransform(this.entry.localToWorld);

        this.entry.geomParams.pattern = params;
      } else if (entry.material) {
        if (entry.material.materialId)
          this.entry.geomParams.materialId = Id64.fromJSON(entry.material.materialId);
      } else if (entry.subRange) {
        this.entry.localRange = Range3d.fromJSON(entry.subRange);
      } else if (entry.geomPart) {
        let transform;
        if (entry.geomPart.origin !== undefined || entry.geomPart.rotation !== undefined || entry.geomPart.scale !== undefined) {
          const origin = entry.geomPart.origin ? Point3d.fromJSON(entry.geomPart.origin) : Point3d.createZero();
          const rotation = entry.geomPart.rotation ? YawPitchRollAngles.fromJSON(entry.geomPart.rotation).toMatrix3d() : Matrix3d.createIdentity();
          transform = Transform.createRefs(origin, rotation);
          if (entry.geomPart.scale)
            transform.multiplyTransformTransform(Transform.createRefs(Point3d.createZero(), Matrix3d.createUniformScale(entry.geomPart.scale)), transform);
        }

        // Subgraphic range doesn't apply to parts. A sane geometry stream (i.e., any that has been through the native layers or GeometryStreamBuilder)
        // will have a new subgraphic range for any geometric primitive following the part.
        this.entry.localRange = undefined;
        this.entry.setPartReference(Id64.fromJSON(entry.geomPart.part), transform);
        return { value: this.entry, done: false };
      } else if (entry.textString) {
        const textString = new TextString(entry.textString);
        if (this.entry.localToWorld !== undefined)
          textString.transformInPlace(this.entry.localToWorld);

        this.entry.setTextString(textString);
        return { value: this.entry, done: false };
      } else if (entry.image) {
        const image = ImageGraphic.fromJSON(entry.image);
        if (undefined !== this.entry.localToWorld)
          image.transformInPlace(this.entry.localToWorld);

        this.entry.setImage(image);
        return { value: this.entry, done: false };
      } else if (entry.brep) {
        if (this.entry.localToWorld !== undefined) {
          const entityTrans = Transform.fromJSON(entry.brep.transform);
          entry.brep.transform = this.entry.localToWorld.multiplyTransformTransform(entityTrans).toJSON();
        }

        this.entry.setBRep(entry.brep);
        return { value: this.entry, done: false };
      } else {
        const geometryQuery = GeomJson.Reader.parse(entry);
        if (!(geometryQuery instanceof GeometryQuery))
          continue;

        if (this.entry.localToWorld !== undefined)
          geometryQuery.tryTransformInPlace(this.entry.localToWorld);

        this.entry.setGeometryQuery(geometryQuery);
        return { value: this.entry, done: false };
      }
    }

    return { value: this.entry, done: true };
  }

  public [Symbol.iterator](): IterableIterator<GeometryStreamIteratorEntry> {
    return this;
  }

  /** @internal */
  public get isViewIndependent(): boolean { return GeometryStreamFlags.None !== (this.flags & GeometryStreamFlags.ViewIndependent); }
}<|MERGE_RESOLUTION|>--- conflicted
+++ resolved
@@ -355,15 +355,17 @@
           this.geometryStream.push({ appearance: { color: entry.color } });
           result = true;
         }
-<<<<<<< HEAD
-      } else if (entry.separator !== undefined) {
-        result = this.appendGeometry(LineSegment3d.fromJSON(entry.separator));
-      } else if (undefined !== entry.fill) {
-=======
       } else if (entry.separator) {
         result = this.appendGeometry(LineSegment3d.fromJSON(entry.separator));
       } else {
-        result = false;
+        entry.leader?.terminators.forEach((terminator) => {
+          result = this.appendGeometry(LineSegment3d.fromJSON(terminator));
+        });
+        const leaderLinePointsArray: Point3d[] = []
+        entry.leader?.leaderLine.forEach((point) => {
+          leaderLinePointsArray.push(Point3d.fromJSON(point))
+        })
+        result = this.appendGeometry(LineString3d.create(leaderLinePointsArray))
       }
 
       if (!result) {
@@ -378,7 +380,6 @@
     for (const entry of frameProps.entries) {
       let result: boolean;
       if (undefined !== entry.frame) {
->>>>>>> 5203706d
         const params = new GeometryParams(Id64.invalid);
         params.elmPriority = 0;
 
@@ -401,9 +402,6 @@
         const frame = FrameGeometry.computeFrame(entry.frame.shape, entry.frame.range, entry.frame.transform);
 
         result = this.appendGeometryParamsChange(params);
-<<<<<<< HEAD
-        result = result && this.appendGeometry(path);
-=======
         result = result && this.appendGeometry(frame);
 
       } else if (entry.debugSnap) {
@@ -417,16 +415,8 @@
         const points = FrameGeometry.debugIntervals(entry.debugSnap.shape, entry.debugSnap.range, entry.debugSnap.transform, 0.5, 0.25);
         points?.forEach(point => this.appendGeometry(Loop.create(point)));
         result = true;
->>>>>>> 5203706d
       } else {
-        entry.leader?.terminators.forEach((terminator) => {
-          result = this.appendGeometry(LineSegment3d.fromJSON(terminator));
-        });
-        const leaderLinePointsArray: Point3d[] = []
-        entry.leader?.leaderLine.forEach((point) => {
-          leaderLinePointsArray.push(Point3d.fromJSON(point))
-        })
-        result = this.appendGeometry(LineString3d.create(leaderLinePointsArray))
+        result = false;
       }
 
       if (!result) {
