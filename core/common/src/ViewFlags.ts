<<<<<<< HEAD
/*---------------------------------------------------------------------------------------------
* Copyright (c) Bentley Systems, Incorporated. All rights reserved.
* See LICENSE.md in the project root for license terms and full copyright notice.
*--------------------------------------------------------------------------------------------*/
/** @packageDocumentation
 * @module DisplayStyles
 */

// cspell:ignore ovrs

import { JsonUtils, Mutable, NonFunctionPropertiesOf } from "@itwin/core-bentley";

/** Enumerates the available basic rendering modes, as part of a [DisplayStyle]($backend)'s [[ViewFlags]].
 * The rendering mode broadly affects various aspects of the display style - in particular, whether and how surfaces and their edges are drawn.
 * @public
 */
export enum RenderMode {
  /** Renders only the edges of surfaces, with exceptions for planar regions based on their [[FillFlags]].
   * Lighting (and by extension, shadows) is not applied.
   * [[HiddenLine.Settings]] are not applied - edges use the elements' width, style, and color.
   * [[ViewFlags.hiddenEdges]] is ignored - hidden edges are never displayed in wireframe mode.
   */
  Wireframe = 0,
  /** By default, renders surfaces without their edges.
   * Lighting and shadows can be applied using [[ViewFlags.lighting]] and [[ViewFlags.shadows]].
   * Edges can be enabled using [[ViewFlags.visibleEdges]] and [[ViewFlags.hiddenEdges]], and their appearance customized using [[HiddenLine.Settings]].
   * Surfaces can be drawn with transparency, based on [[ViewFlags.transparency]].
   */
  SmoothShade = 6,
  /** Renders surfaces and their edges. By default, edges are drawn in white; this can be overridden using [[HiddenLine.Settings]].
   * All surfaces are rendered opaque. If a surface's transparency is below that specified by [[HiddenLine.Settings.transparencyThreshold]], it is not rendered.
   * Materials and textures are not applied - surfaces are drawn in their actual colors.
   * [[ViewFlags.visibleEdges]] is ignored - visible edges are always drawn. Hidden edges can be enabled using [[ViewFlags.hiddenEdges]].
   * Lighting (and by extension, shadows) is not applied.
   */
  SolidFill = 4,
  /** Identical to [[RenderMode.SmoothShade]], except:
   *  - Surfaces are drawn using the [DisplayStyle]($backend)'s background color.
   *  - Edges are drawn using their surface's colors; this can be overridden using [[HiddenLine.Settings]].
   */
  HiddenLine = 3,
}

/** JSON representation of [[ViewFlags]].
 * This is a persistence format with some unfortunate quirks that have been retained for backwards compatibility.
 * In particular, it supplies three separate flags intended to control lighting - [[noCameraLights]], [[noSourceLights]], and [[noSolarLight]] -
 * but there exists only a single [[ViewFlags.lighting]] flag. [[ViewFlags.lighting]] is set to true unless all three of the "no lighting" flags are true.
 * It also uses awkward negative ([[noConstruct]], [[noTransp]]) and/or abbreviated ([[clipVol]], [[visEdges]]) property names that differ from
 * those of the corresponding [[ViewFlags]] properties, making usage of this type in code error-prone.
 * Prefer to use [[ViewFlagsProperties]] unless you need to work directly with the persistence format.
 * @public
 */
export interface ViewFlagProps {
  /** If true, don't display geometry of class [[GeometryClass.Construction]]. */
  noConstruct?: boolean;
  /** If true, don't display geometry of class [[GeometryClass.Dimension]]. */
  noDim?: boolean;
  /** If true, don't display geometry of class [[GeometryClass.Pattern]]. */
  noPattern?: boolean;
  /** If true, all lines are drawn with a width of 1 pixel. */
  noWeight?: boolean;
  /** If true, don't apply [[LinePixels]] styles. */
  noStyle?: boolean;
  /** If true, display transparency geometry as opaque. */
  noTransp?: boolean;
  /** If true, don't show filled planar regions, unless they use [[FillFlags.Always]]. */
  noFill?: boolean;
  /** If true, display a grid in the view. */
  grid?: boolean;
  /** If true, display graphics representing the [AuxCoordSystem]($backend). */
  acs?: boolean;
  /** If true, don't apply [[RenderTexture]]s to surfaces. */
  noTexture?: boolean;
  /** If true, don't apply [[RenderMaterial]]s to surfaces. */
  noMaterial?: boolean;
  /** @see [[ViewFlagProps]] for how this affects [[ViewFlags.lighting]]. */
  noCameraLights?: boolean;
  /** @see [[ViewFlagProps]] for how this affects [[ViewFlags.lighting]]. */
  noSourceLights?: boolean;
  /** @see [[ViewFlagProps]] for how this affects [[ViewFlags.lighting]]. */
  noSolarLight?: boolean;
  /** If true, display the edges of surfaces. */
  visEdges?: boolean;
  /** If true, display the edges of surfaces, even if they are behind other geometry. */
  hidEdges?: boolean;
  /** If true, display shadows. */
  shadows?: boolean;
  /** If true, apply the view's clipping volume. Has no effect on other types of clips like [[ModelClipGroups]]. */
  clipVol?: boolean;
  /** If true, apply the view's [[DisplayStyleSettings.monochromeColor]] and [[DisplayStyleSettings.monochromeMode]] to produce a monochrome image. */
  monochrome?: boolean;
  /** The basic rendering mode, which affects the behavior of other flags. */
  renderMode?: RenderMode;
  /** Display a background map. */
  backgroundMap?: boolean;
  /** If true, apply [[AmbientOcclusion]]. */
  ambientOcclusion?: boolean;
  /** If true, apply [[ThematicDisplay]]. */
  thematicDisplay?: boolean;
  /** Controls whether surface discard is always applied regardless of other ViewFlags.
   * Surface shaders contain complicated logic to ensure that the edges of a surface always draw in front of the surface, and that planar surfaces sketched coincident with
   * non-planar surfaces always draw in front of those non-planar surfaces.
   * When this view flag is set to false (the default), then for 3d views if the render mode is wireframe (only edges are displayed) or smooth shader with visible edges turned off (only surfaces are displayed),
   * that logic does not execute, potentially improving performance for no degradation in visual quality. In some scenarios - such as wireframe views containing many planar regions with interior fill, or smooth views containing many coincident planar and non-planar surfaces - enabling this view flag improves display quality by forcing that logic to execute.
   */
  forceSurfaceDiscard?: boolean;
  /** Disables the "white-on-white reversal" employed by some CAD applications.
   * @see [[ViewFlags.whiteOnWhiteReversal]].
   */
  noWhiteOnWhiteReversal?: boolean;
}

function edgesRequired(renderMode: RenderMode, visibleEdges: boolean): boolean {
  return visibleEdges || RenderMode.SmoothShade !== renderMode;
}

/** Flags controlling how graphics appear within a view.
 * A [[ViewFlags]] object is immutable. There are several ways to produce a modified copy of a ViewFlags object:
 * ```ts
 *  // Start with the default values for all properties.
 *  let vf = ViewFlags.defaults;
 *  // Change a single boolean property:
 *  vf = vf.with("visibleEdges", true);
 *  // Change only the render mode:
 *  vf = vf.withRenderMode(RenderMode.HiddenLine);
 *  // Change multiple properties:
 *  vf = vf.copy({ renderMode: RenderMode.SmoothShade, visibleEdges: true });
 *  // Reset multiple properties to their default values:
 *  vf = vf.copy({ renderMode: undefined, visibleEdges: undefined });
 *
 * ```
 * [[with]] and [[withRenderMode]] should be preferred if you only need to change a single property, as they will not create a new object unless
 * the new value differs from the current value.
 * [[copy]] and [[override]] should be preferred if you need to change multiple properties, as they will create no more than one new object, vs
 * each call to [[with]] or [[withRenderMode]] potentially creating a new object.
 * @see [[DisplayStyleSettings.viewFlags]] to define the view flags for a [DisplayStyle]($backend).
 * @public
 */
export class ViewFlags {
  /** The basic rendering mode applied to the view. This modulates the behavior of some of the other flags.
   * Default: [[RenderMode.Wireframe]].
   * @see [[RenderMode]] for details.
   */
  public readonly renderMode: RenderMode;
  /** Whether to display geometry of class [[GeometryClass.Dimension]]. Default: true. */
  public readonly dimensions: boolean;
  /** Whether to display geometry of class [[GeometryClass.Pattern]]. Default: true. */
  public readonly patterns: boolean;
  /** Whether to allow lines and edges to draw with width greater than one pixel. Default: true. */
  public readonly weights: boolean;
  /** Whether [[LinePixels]] are allowed to apply patterns to lines and edges. If false, they all draw as solid lines. Default: true. */
  public readonly styles: boolean;
  /** Whether element transparency is applied. If false, transparent geometry is drawn opaque. Default: true.
   * @see [[RenderMode]] for render mode-specific behavior.
   */
  public readonly transparency: boolean;
  /** In [[RenderMode.Wireframe]] only, whether to display the interiors of planar regions with [[FillFlags.ByView]]. Default: true. */
  public readonly fill: boolean;
  /** In [[RenderMode.SmoothShade]], whether to apply [[RenderTexture]]s to surfaces. Default: true. */
  public readonly textures: boolean;
  /** In [[RenderMode.SmoothShade]], whether to apply [[RenderMaterial]]s to surfaces. Default: true. */
  public readonly materials: boolean;
  /** Whether to display a graphical representation of the view's [AuxCoordSystem]($backend). Default: false. */
  public readonly acsTriad: boolean;
  /** Whether to display a grid. Default: false. */
  public readonly grid: boolean;
  /** In [[RenderMode.SmoothShade]], whether to display the edges of surfaces. Default: false.
   * @see [[HiddenLine.Settings]] to customize the appearance of the edges.
   */
  public readonly visibleEdges: boolean;
  /** In any mode except [[RenderMode.Wireframe]], whether to display the edges of surfaces occluded by other geometry.
   * This has no effect unless [[visibleEdges]] is also true.
   * Default: false.
   * @see [[HiddenLine.Settings]] to customize the appearance of the edges.
   */
  public readonly hiddenEdges: boolean;
  /** In [[RenderMode.SmoothShade]], whether to display solar shadows. This has no effect unless [[lighting]] is also true. Default: false.
   * @note Rendering shadows can reduce framerate, particularly on less capable graphics hardware or in complex scenes.
   */
  public readonly shadows: boolean;
  /** Whether to apply the view's clip volume to the geometry in the scene.
   * Default: true, except when using [[fromJSON]].
   * @see [[ViewDetails.clipVector]] to define the view's clip volume.
   */
  public readonly clipVolume: boolean;
  /** Whether to display geometry of class [[GeometryClass.Construction]].
   * Default: false, except when using [[fromJSON]].
   */
  public readonly constructions: boolean;
  /** Whether to produce a monochrome image. Default: false.
   * @see [DisplayStyleSettings.monochromeColor]($common) to define the monochrome color.
   * @see [DisplayStyleSettings.monochromeMode]($common) to define how the monochrome image is produced.
   */
  public readonly monochrome: boolean;
  /** Whether to display background map imagery. Default: false.
   * @see [[DisplayStyleSettings.backgroundMap]] to customize the map settings.
   */
  public readonly backgroundMap: boolean;
  /** In [[RenderMode.SmoothShade]], whether to apply [[AmbientOcclusion]]. Default: false. */
  public readonly ambientOcclusion: boolean;
  /** Whether to apply [[ThematicDisplay]]. Default: false. */
  public readonly thematicDisplay: boolean;
  /** Controls whether surface discard is always applied regardless of other ViewFlags.
   * Surface shaders contain complicated logic to ensure that the edges of a surface always draw in front of the surface, and that planar surfaces sketched coincident with
   * non-planar surfaces always draw in front of those non-planar surfaces.
   * When this view flag is set to false (the default), then for 3d views if the render mode is wireframe (only edges are displayed) or smooth shader with visible edges turned off (only surfaces are displayed),
   * that logic does not execute, potentially improving performance for no degradation in visual quality. In some scenarios - such as wireframe views containing many planar regions with interior fill, or smooth views containing many coincident planar and non-planar surfaces - enabling this view flag improves display quality by forcing that logic to execute.
   */
  public readonly forceSurfaceDiscard: boolean;
  /** Whether to apply white-on-white reversal.
   * Some CAD applications use this to cause white geometry to be drawn as black if the view's background color is white.
   * When enabled, the [[DisplayStyleSettings]]' [[WhiteOnWhiteReversalSettings]] control how white-on-white reversal is applied.
   * Default: true.
   */
  public readonly whiteOnWhiteReversal: boolean;

  /** In [[RenderMode.SmoothShade]], whether to apply lighting to surfaces.
   * Default: false, except when using [[fromJSON]].
   * @see [[DisplayStyleSettings.lights]] to customize the light settings.
   */
  public readonly lighting: boolean;

  /** Create a new ViewFlags.
   * @param flags The properties to initialize. Any properties not specified are initialized to their default values.
   */
  public constructor(flags?: Partial<ViewFlagsProperties>) {
    this.renderMode = flags?.renderMode ?? RenderMode.Wireframe;
    this.dimensions = flags?.dimensions ?? true;
    this.patterns = flags?.patterns ?? true;
    this.weights = flags?.weights ?? true;
    this.styles = flags?.styles ?? true;
    this.transparency = flags?.transparency ?? true;
    this.fill = flags?.fill ?? true;
    this.textures = flags?.textures ?? true;
    this.materials = flags?.materials ?? true;
    this.acsTriad = flags?.acsTriad ?? false;
    this.grid = flags?.grid ?? false;
    this.visibleEdges = flags?.visibleEdges ?? false;
    this.hiddenEdges = flags?.hiddenEdges ?? false;
    this.shadows = flags?.shadows ?? false;
    this.clipVolume = flags?.clipVolume ?? true;
    this.constructions = flags?.constructions ?? false;
    this.monochrome = flags?.monochrome ?? false;
    this.backgroundMap = flags?.backgroundMap ?? false;
    this.ambientOcclusion = flags?.ambientOcclusion ?? false;
    this.thematicDisplay = flags?.thematicDisplay ?? false;
    this.forceSurfaceDiscard = flags?.forceSurfaceDiscard ?? false;
    this.whiteOnWhiteReversal = flags?.whiteOnWhiteReversal ?? true;
    this.lighting = flags?.lighting ?? false;
  }

  /** Produce a copy of these ViewFlags with some modified properties. Any properties not explicitly specified by `changedFlags` will retain their current values.
   * @param changedFlags Properties to modify.
   * @returns A copy of these ViewFlags modified according to the supplied properties.
   * @note Any explicitly `undefined` property of `changedFlags` will be set to its default value in the returned ViewFlags.
   * @see [[override]] to have `undefined` properties retain their current values.
   */
  public copy(changedFlags: Partial<ViewFlagsProperties>): ViewFlags {
    return JsonUtils.isNonEmptyObject(changedFlags) ? new ViewFlags({ ...this, ...changedFlags }) : this;
  }

  /** Produce a copy of these ViewFlags, overriding some of its properties. Any properties not explicitly specified by `overrides` will retain their current values,
   * as will any property explicitly set to `undefined`.
   * @param overrides The properties to override.
   * @see [[copy]] to have `undefined` properties reset to their default values.
   */
  public override(overrides: Partial<ViewFlagsProperties>): ViewFlags {
    // Create a copy of the input with all undefined ViewFlags properties removed.
    // Note we use the keys of `ViewFlags.defaults` instead of those of the input to avoid processing additional unrelated properties that may be present on input.
    overrides = { ...overrides };
    for (const propName of Object.keys(ViewFlags.defaults)) {
      const key = propName as keyof Partial<ViewFlagsProperties>;
      if (undefined === overrides[key])
        delete overrides[key];
    }

    return this.copy(overrides);
  }

  /** Produce a copy of these ViewFlags with a single boolean property changed.
   * @param flag The name of the property.
   * @param value The value to change the property to.
   * @returns A new ViewFlags with the property changed as specified, or `this` if the property already has the specified value.
   * @see [[withRenderMode]] to change the [[renderMode]] property.
   * @see [[copy]] and [[override]] to change multiple properties.
   */
  public with(flag: keyof Omit<ViewFlagsProperties, "renderMode">, value: boolean): ViewFlags {
    if (this[flag] === value)
      return this;

    const props: ViewFlagsProperties = { ...this };
    props[flag] = value;
    return new ViewFlags(props);
  }

  /** Produce a copy of these ViewFlags with a different [[renderMode]].
   * @param renderMode The new render mode.
   * @returns A new ViewFlags with the render mode changed as specified, or `this` if the render mode is already set to the requested value.
   * @see [[copy]] and [[override]] to change multiple properties.
   */
  public withRenderMode(renderMode: RenderMode): ViewFlags {
    return renderMode === this.renderMode ? this : this.copy({ renderMode });
  }

  /** Adjust view flags for renderer.
   * @internal
   */
  public normalize(): ViewFlags {
    switch (this.renderMode) {
      case RenderMode.Wireframe:
        if (this.visibleEdges || this.hiddenEdges)
          return this.copy({ visibleEdges: false, hiddenEdges: false });
        break;
      case RenderMode.SmoothShade:
        if (!this.visibleEdges)
          return this.copy({ hiddenEdges: false });
        break;
      case RenderMode.HiddenLine:
      case RenderMode.SolidFill:
        if (!this.visibleEdges || this.transparency)
          return this.copy({ visibleEdges: true, transparency: false });
        break;
    }

    return this;
  }

  /** @internal */
  public hiddenEdgesVisible(): boolean {
    switch (this.renderMode) {
      case RenderMode.SolidFill:
      case RenderMode.HiddenLine:
        return this.hiddenEdges;
      case RenderMode.SmoothShade:
        return this.visibleEdges && this.hiddenEdges;
    }
    return true;
  }

  /** Returns true if the edges of surfaces should be displayed, based on [[RenderMode]] and the [[visibleEdges]] flag. */
  public edgesRequired(): boolean {
    return edgesRequired(this.renderMode, this.visibleEdges);
  }

  /** Convert to JSON representation. */
  public toJSON(): ViewFlagProps {
    const out: ViewFlagProps = {};
    if (!this.constructions) out.noConstruct = true;
    if (!this.dimensions) out.noDim = true;
    if (!this.patterns) out.noPattern = true;
    if (!this.weights) out.noWeight = true;
    if (!this.styles) out.noStyle = true;
    if (!this.transparency) out.noTransp = true;
    if (!this.fill) out.noFill = true;
    if (this.grid) out.grid = true;
    if (this.acsTriad) out.acs = true;
    if (!this.textures) out.noTexture = true;
    if (!this.materials) out.noMaterial = true;
    if (!this.lighting) out.noCameraLights = out.noSourceLights = out.noSolarLight = true;
    if (this.visibleEdges) out.visEdges = true;
    if (this.hiddenEdges) out.hidEdges = true;
    if (this.shadows) out.shadows = true;
    if (this.clipVolume) out.clipVol = true;
    if (this.monochrome) out.monochrome = true;
    if (this.backgroundMap) out.backgroundMap = true;
    if (this.ambientOcclusion) out.ambientOcclusion = true;
    if (this.thematicDisplay) out.thematicDisplay = true;
    if (this.forceSurfaceDiscard) out.forceSurfaceDiscard = true;
    if (!this.whiteOnWhiteReversal) out.noWhiteOnWhiteReversal = true;

    out.renderMode = this.renderMode;
    return out;
  }

  /** Like [[toJSON]], but no properties are omitted.
   * @internal
   */
  public toFullyDefinedJSON(): Required<ViewFlagProps> {
    return {
      renderMode: this.renderMode,
      noConstruct: !this.constructions,
      noDim: !this.dimensions,
      noPattern: !this.patterns,
      noWeight: !this.weights,
      noStyle: !this.styles,
      noTransp: !this.transparency,
      noFill: !this.fill,
      grid: this.grid,
      acs: this.acsTriad,
      noTexture: !this.textures,
      noMaterial: !this.materials,
      noCameraLights: !this.lighting,
      noSourceLights: !this.lighting,
      noSolarLight: !this.lighting,
      visEdges: this.visibleEdges,
      hidEdges: this.hiddenEdges,
      shadows: this.shadows,
      clipVol: this.clipVolume,
      monochrome: this.monochrome,
      backgroundMap: this.backgroundMap,
      ambientOcclusion: this.ambientOcclusion,
      thematicDisplay: this.thematicDisplay,
      forceSurfaceDiscard: this.forceSurfaceDiscard,
      noWhiteOnWhiteReversal: !this.whiteOnWhiteReversal,
    };
  }

  /** A ViewFlags object with all properties initialized to their default values. */
  public static readonly defaults = new ViewFlags();

  /** Create a ViewFlags.
   * @param flags The properties to initialize. Any properties not specified are initialized to their default values.
   */
  public static create(flags?: Partial<ViewFlagsProperties>): ViewFlags {
    return flags && !JsonUtils.isEmptyObject(flags) ? new ViewFlags(flags) : this.defaults;
  }

  /** Create a ViewFlags from its JSON representation.
   * @note As described in [[ViewFlagProps]], the JSON representation is awkward and error-prone. Prefer to use [[create]] unless you
   * need to deal with the persistence format directly.
   * @note The default values differ slightly from those used by the constructor and [[create]]:
   *  - [[clipVolume]] defaults to false.
   *  - [[constructions]] defaults to true.
   *  - [[lighting]] defaults to true unless all of [[ViewFlagProps.noSolarLight]], [[ViewFlagProps.noCameraLights]], and [[ViewFlagProps.noSourceLights]] are true.
   */
  public static fromJSON(json?: ViewFlagProps): ViewFlags {
    if (!json)
      return this.defaults;

    let renderMode: RenderMode;
    const renderModeValue = JsonUtils.asInt(json.renderMode);
    if (renderModeValue < RenderMode.HiddenLine)
      renderMode = RenderMode.Wireframe;
    else if (renderModeValue > RenderMode.SolidFill)
      renderMode = RenderMode.SmoothShade;
    else
      renderMode = renderModeValue;

    const lighting = !JsonUtils.asBool(json.noCameraLights) || !JsonUtils.asBool(json.noSourceLights) || !JsonUtils.asBool(json.noSolarLight);
    return new ViewFlags({
      renderMode,
      lighting,
      constructions: !JsonUtils.asBool(json.noConstruct),
      dimensions: !JsonUtils.asBool(json.noDim),
      patterns: !JsonUtils.asBool(json.noPattern),
      weights: !JsonUtils.asBool(json.noWeight),
      styles: !JsonUtils.asBool(json.noStyle),
      transparency: !JsonUtils.asBool(json.noTransp),
      fill: !JsonUtils.asBool(json.noFill),
      grid: JsonUtils.asBool(json.grid),
      acsTriad: JsonUtils.asBool(json.acs),
      textures: !JsonUtils.asBool(json.noTexture),
      materials: !JsonUtils.asBool(json.noMaterial),
      visibleEdges: JsonUtils.asBool(json.visEdges),
      hiddenEdges: JsonUtils.asBool(json.hidEdges),
      shadows: JsonUtils.asBool(json.shadows),
      clipVolume: JsonUtils.asBool(json.clipVol),
      monochrome: JsonUtils.asBool(json.monochrome),
      backgroundMap: JsonUtils.asBool(json.backgroundMap),
      ambientOcclusion: JsonUtils.asBool(json.ambientOcclusion),
      thematicDisplay: JsonUtils.asBool(json.thematicDisplay),
      forceSurfaceDiscard: JsonUtils.asBool(json.forceSurfaceDiscard),
      whiteOnWhiteReversal: !JsonUtils.asBool(json.noWhiteOnWhiteReversal),
    });
  }

  /** Returns true if `this` and `other` are equivalent. */
  public equals(other: Readonly<ViewFlagsProperties>): boolean {
    if (this === other)
      return true;

    return this.renderMode === other.renderMode
      && this.dimensions === other.dimensions
      && this.patterns === other.patterns
      && this.weights === other.weights
      && this.styles === other.styles
      && this.transparency === other.transparency
      && this.fill === other.fill
      && this.textures === other.textures
      && this.materials === other.materials
      && this.acsTriad === other.acsTriad
      && this.grid === other.grid
      && this.visibleEdges === other.visibleEdges
      && this.hiddenEdges === other.hiddenEdges
      && this.lighting === other.lighting
      && this.shadows === other.shadows
      && this.clipVolume === other.clipVolume
      && this.constructions === other.constructions
      && this.monochrome === other.monochrome
      && this.backgroundMap === other.backgroundMap
      && this.ambientOcclusion === other.ambientOcclusion
      && this.thematicDisplay === other.thematicDisplay
      && this.forceSurfaceDiscard === other.forceSurfaceDiscard
      && this.whiteOnWhiteReversal === other.whiteOnWhiteReversal;
  }
}

/** A type containing all of the properties of [[ViewFlags]] with none of the methods and with the `readonly` modifiers removed.
 * @see [[ViewFlags.create]], [[ViewFlags.copy]], and [[ViewFlags.override]] for methods accepting an object of this type.
 * @public
 */
export type ViewFlagsProperties = Mutable<NonFunctionPropertiesOf<ViewFlags>>;

/** A type that describes how to override selected properties of a [[ViewFlags]].
 * @see [[ViewFlags.override]] to apply the overrides to a ViewFlags object.
 * @public
 */
export type ViewFlagOverrides = Partial<ViewFlagsProperties>;
=======
/*---------------------------------------------------------------------------------------------
* Copyright (c) Bentley Systems, Incorporated. All rights reserved.
* See LICENSE.md in the project root for license terms and full copyright notice.
*--------------------------------------------------------------------------------------------*/
/** @packageDocumentation
 * @module DisplayStyles
 */

// cspell:ignore ovrs

import { JsonUtils, Mutable, NonFunctionPropertiesOf } from "@itwin/core-bentley";

/** Enumerates the available basic rendering modes, as part of a [DisplayStyle]($backend)'s [[ViewFlags]].
 * The rendering mode broadly affects various aspects of the display style - in particular, whether and how surfaces and their edges are drawn.
 * @public
 */
export enum RenderMode {
  /** Renders only the edges of surfaces, with exceptions for planar regions based on their [[FillFlags]].
   * Lighting (and by extension, shadows) is not applied.
   * [[HiddenLine.Settings]] are not applied - edges use the elements' width, style, and color.
   * [[ViewFlags.hiddenEdges]] is ignored - hidden edges are never displayed in wireframe mode.
   */
  Wireframe = 0,
  /** By default, renders surfaces without their edges.
   * Lighting and shadows can be applied using [[ViewFlags.lighting]] and [[ViewFlags.shadows]].
   * Edges can be enabled using [[ViewFlags.visibleEdges]] and [[ViewFlags.hiddenEdges]], and their appearance customized using [[HiddenLine.Settings]].
   * Surfaces can be drawn with transparency, based on [[ViewFlags.transparency]].
   */
  SmoothShade = 6,
  /** Renders surfaces and their edges. By default, edges are drawn in white; this can be overridden using [[HiddenLine.Settings]].
   * All surfaces are rendered opaque. If a surface's transparency is below that specified by [[HiddenLine.Settings.transparencyThreshold]], it is not rendered.
   * Materials and textures are not applied - surfaces are drawn in their actual colors.
   * [[ViewFlags.visibleEdges]] is ignored - visible edges are always drawn. Hidden edges can be enabled using [[ViewFlags.hiddenEdges]].
   * Lighting (and by extension, shadows) is not applied.
   */
  SolidFill = 4,
  /** Identical to [[RenderMode.SolidFill]], except:
   *  - Surfaces are drawn using the [DisplayStyle]($backend)'s background color.
   *  - Edges are drawn using their surface's colors; this can be overridden using [[HiddenLine.Settings]].
   */
  HiddenLine = 3,
}

/** JSON representation of [[ViewFlags]].
 * This is a persistence format with some unfortunate quirks that have been retained for backwards compatibility.
 * In particular, it supplies three separate flags intended to control lighting - [[noCameraLights]], [[noSourceLights]], and [[noSolarLight]] -
 * but there exists only a single [[ViewFlags.lighting]] flag. [[ViewFlags.lighting]] is set to true unless all three of the "no lighting" flags are true.
 * It also uses awkward negative ([[noConstruct]], [[noTransp]]) and/or abbreviated ([[clipVol]], [[visEdges]]) property names that differ from
 * those of the corresponding [[ViewFlags]] properties, making usage of this type in code error-prone.
 * Prefer to use [[ViewFlagsProperties]] unless you need to work directly with the persistence format.
 * @public
 */
export interface ViewFlagProps {
  /** If true, don't display geometry of class [[GeometryClass.Construction]]. */
  noConstruct?: boolean;
  /** If true, don't display geometry of class [[GeometryClass.Dimension]]. */
  noDim?: boolean;
  /** If true, don't display geometry of class [[GeometryClass.Pattern]]. */
  noPattern?: boolean;
  /** If true, all lines are drawn with a width of 1 pixel. */
  noWeight?: boolean;
  /** If true, don't apply [[LinePixels]] styles. */
  noStyle?: boolean;
  /** If true, display transparency geometry as opaque. */
  noTransp?: boolean;
  /** If true, don't show filled planar regions, unless they use [[FillFlags.Always]]. */
  noFill?: boolean;
  /** If true, display a grid in the view. */
  grid?: boolean;
  /** If true, display graphics representing the [AuxCoordSystem]($backend). */
  acs?: boolean;
  /** If true, don't apply [[RenderTexture]]s to surfaces. */
  noTexture?: boolean;
  /** If true, don't apply [[RenderMaterial]]s to surfaces. */
  noMaterial?: boolean;
  /** @see [[ViewFlagProps]] for how this affects [[ViewFlags.lighting]]. */
  noCameraLights?: boolean;
  /** @see [[ViewFlagProps]] for how this affects [[ViewFlags.lighting]]. */
  noSourceLights?: boolean;
  /** @see [[ViewFlagProps]] for how this affects [[ViewFlags.lighting]]. */
  noSolarLight?: boolean;
  /** If true, display the edges of surfaces. */
  visEdges?: boolean;
  /** If true, display the edges of surfaces, even if they are behind other geometry. */
  hidEdges?: boolean;
  /** If true, display shadows. */
  shadows?: boolean;
  /** If true, apply the view's clipping volume. Has no effect on other types of clips like [[ModelClipGroups]]. */
  clipVol?: boolean;
  /** If true, apply the view's [[DisplayStyleSettings.monochromeColor]] and [[DisplayStyleSettings.monochromeMode]] to produce a monochrome image. */
  monochrome?: boolean;
  /** The basic rendering mode, which affects the behavior of other flags. */
  renderMode?: RenderMode;
  /** Display a background map. */
  backgroundMap?: boolean;
  /** If true, apply [[AmbientOcclusion]]. */
  ambientOcclusion?: boolean;
  /** If true, apply [[ThematicDisplay]]. */
  thematicDisplay?: boolean;
  /** Controls whether surface discard is always applied regardless of other ViewFlags.
   * Surface shaders contain complicated logic to ensure that the edges of a surface always draw in front of the surface, and that planar surfaces sketched coincident with
   * non-planar surfaces always draw in front of those non-planar surfaces.
   * When this view flag is set to false (the default), then for 3d views if the render mode is wireframe (only edges are displayed) or smooth shader with visible edges turned off (only surfaces are displayed),
   * that logic does not execute, potentially improving performance for no degradation in visual quality. In some scenarios - such as wireframe views containing many planar regions with interior fill, or smooth views containing many coincident planar and non-planar surfaces - enabling this view flag improves display quality by forcing that logic to execute.
   */
  forceSurfaceDiscard?: boolean;
  /** Disables the "white-on-white reversal" employed by some CAD applications.
   * @see [[ViewFlags.whiteOnWhiteReversal]].
   */
  noWhiteOnWhiteReversal?: boolean;
}

function edgesRequired(renderMode: RenderMode, visibleEdges: boolean): boolean {
  return visibleEdges || RenderMode.SmoothShade !== renderMode;
}

/** Flags controlling how graphics appear within a view.
 * A [[ViewFlags]] object is immutable. There are several ways to produce a modified copy of a ViewFlags object:
 * ```ts
 *  // Start with the default values for all properties.
 *  let vf = ViewFlags.defaults;
 *  // Change a single boolean property:
 *  vf = vf.with("visibleEdges", true);
 *  // Change only the render mode:
 *  vf = vf.withRenderMode(RenderMode.HiddenLine);
 *  // Change multiple properties:
 *  vf = vf.copy({ renderMode: RenderMode.SmoothShade, visibleEdges: true });
 *  // Reset multiple properties to their default values:
 *  vf = vf.copy({ renderMode: undefined, visibleEdges: undefined });
 *
 * ```
 * [[with]] and [[withRenderMode]] should be preferred if you only need to change a single property, as they will not create a new object unless
 * the new value differs from the current value.
 * [[copy]] and [[override]] should be preferred if you need to change multiple properties, as they will create no more than one new object, vs
 * each call to [[with]] or [[withRenderMode]] potentially creating a new object.
 * @see [[DisplayStyleSettings.viewFlags]] to define the view flags for a [DisplayStyle]($backend).
 * @public
 */
export class ViewFlags {
  /** The basic rendering mode applied to the view. This modulates the behavior of some of the other flags.
   * Default: [[RenderMode.Wireframe]].
   * @see [[RenderMode]] for details.
   */
  public readonly renderMode: RenderMode;
  /** Whether to display geometry of class [[GeometryClass.Dimension]]. Default: true. */
  public readonly dimensions: boolean;
  /** Whether to display geometry of class [[GeometryClass.Pattern]]. Default: true. */
  public readonly patterns: boolean;
  /** Whether to allow lines and edges to draw with width greater than one pixel. Default: true. */
  public readonly weights: boolean;
  /** Whether [[LinePixels]] are allowed to apply patterns to lines and edges. If false, they all draw as solid lines. Default: true. */
  public readonly styles: boolean;
  /** Whether element transparency is applied. If false, transparent geometry is drawn opaque. Default: true.
   * @see [[RenderMode]] for render mode-specific behavior.
   */
  public readonly transparency: boolean;
  /** In [[RenderMode.Wireframe]] only, whether to display the interiors of planar regions with [[FillFlags.ByView]]. Default: true. */
  public readonly fill: boolean;
  /** In [[RenderMode.SmoothShade]], whether to apply [[RenderTexture]]s to surfaces. Default: true. */
  public readonly textures: boolean;
  /** In [[RenderMode.SmoothShade]], whether to apply [[RenderMaterial]]s to surfaces. Default: true. */
  public readonly materials: boolean;
  /** Whether to display a graphical representation of the view's [AuxCoordSystem]($backend). Default: false. */
  public readonly acsTriad: boolean;
  /** Whether to display a grid. Default: false. */
  public readonly grid: boolean;
  /** In [[RenderMode.SmoothShade]], whether to display the edges of surfaces. Default: false.
   * @see [[HiddenLine.Settings]] to customize the appearance of the edges.
   */
  public readonly visibleEdges: boolean;
  /** In any mode except [[RenderMode.Wireframe]], whether to display the edges of surfaces occluded by other geometry.
   * This has no effect unless [[visibleEdges]] is also true.
   * Default: false.
   * @see [[HiddenLine.Settings]] to customize the appearance of the edges.
   */
  public readonly hiddenEdges: boolean;
  /** In [[RenderMode.SmoothShade]], whether to display solar shadows. This has no effect unless [[lighting]] is also true. Default: false.
   * @note Rendering shadows can reduce framerate, particularly on less capable graphics hardware or in complex scenes.
   */
  public readonly shadows: boolean;
  /** Whether to apply the view's clip volume to the geometry in the scene.
   * Default: true, except when using [[fromJSON]].
   * @see [[ViewDetails.clipVector]] to define the view's clip volume.
   */
  public readonly clipVolume: boolean;
  /** Whether to display geometry of class [[GeometryClass.Construction]].
   * Default: false, except when using [[fromJSON]].
   */
  public readonly constructions: boolean;
  /** Whether to produce a monochrome image. Default: false.
   * @see [DisplayStyleSettings.monochromeColor]($common) to define the monochrome color.
   * @see [DisplayStyleSettings.monochromeMode]($common) to define how the monochrome image is produced.
   */
  public readonly monochrome: boolean;
  /** Whether to display background map imagery. Default: false.
   * @see [[DisplayStyleSettings.backgroundMap]] to customize the map settings.
   */
  public readonly backgroundMap: boolean;
  /** In [[RenderMode.SmoothShade]], whether to apply [[AmbientOcclusion]]. Default: false. */
  public readonly ambientOcclusion: boolean;
  /** Whether to apply [[ThematicDisplay]]. Default: false. */
  public readonly thematicDisplay: boolean;
  /** Controls whether surface discard is always applied regardless of other ViewFlags.
   * Surface shaders contain complicated logic to ensure that the edges of a surface always draw in front of the surface, and that planar surfaces sketched coincident with
   * non-planar surfaces always draw in front of those non-planar surfaces.
   * When this view flag is set to false (the default), then for 3d views if the render mode is wireframe (only edges are displayed) or smooth shader with visible edges turned off (only surfaces are displayed),
   * that logic does not execute, potentially improving performance for no degradation in visual quality. In some scenarios - such as wireframe views containing many planar regions with interior fill, or smooth views containing many coincident planar and non-planar surfaces - enabling this view flag improves display quality by forcing that logic to execute.
   */
  public readonly forceSurfaceDiscard: boolean;
  /** Whether to apply white-on-white reversal.
   * Some CAD applications use this to cause white geometry to be drawn as black if the view's background color is white.
   * When enabled, the [[DisplayStyleSettings]]' [[WhiteOnWhiteReversalSettings]] control how white-on-white reversal is applied.
   * Default: true.
   */
  public readonly whiteOnWhiteReversal: boolean;

  /** In [[RenderMode.SmoothShade]], whether to apply lighting to surfaces.
   * Default: false, except when using [[fromJSON]].
   * @see [[DisplayStyleSettings.lights]] to customize the light settings.
   */
  public readonly lighting: boolean;

  /** Create a new ViewFlags.
   * @param flags The properties to initialize. Any properties not specified are initialized to their default values.
   */
  public constructor(flags?: Partial<ViewFlagsProperties>) {
    this.renderMode = flags?.renderMode ?? RenderMode.Wireframe;
    this.dimensions = flags?.dimensions ?? true;
    this.patterns = flags?.patterns ?? true;
    this.weights = flags?.weights ?? true;
    this.styles = flags?.styles ?? true;
    this.transparency = flags?.transparency ?? true;
    this.fill = flags?.fill ?? true;
    this.textures = flags?.textures ?? true;
    this.materials = flags?.materials ?? true;
    this.acsTriad = flags?.acsTriad ?? false;
    this.grid = flags?.grid ?? false;
    this.visibleEdges = flags?.visibleEdges ?? false;
    this.hiddenEdges = flags?.hiddenEdges ?? false;
    this.shadows = flags?.shadows ?? false;
    this.clipVolume = flags?.clipVolume ?? true;
    this.constructions = flags?.constructions ?? false;
    this.monochrome = flags?.monochrome ?? false;
    this.backgroundMap = flags?.backgroundMap ?? false;
    this.ambientOcclusion = flags?.ambientOcclusion ?? false;
    this.thematicDisplay = flags?.thematicDisplay ?? false;
    this.forceSurfaceDiscard = flags?.forceSurfaceDiscard ?? false;
    this.whiteOnWhiteReversal = flags?.whiteOnWhiteReversal ?? true;
    this.lighting = flags?.lighting ?? false;
  }

  /** Produce a copy of these ViewFlags with some modified properties. Any properties not explicitly specified by `changedFlags` will retain their current values.
   * @param changedFlags Properties to modify.
   * @returns A copy of these ViewFlags modified according to the supplied properties.
   * @note Any explicitly `undefined` property of `changedFlags` will be set to its default value in the returned ViewFlags.
   * @see [[override]] to have `undefined` properties retain their current values.
   */
  public copy(changedFlags: Partial<ViewFlagsProperties>): ViewFlags {
    return JsonUtils.isNonEmptyObject(changedFlags) ? new ViewFlags({ ...this, ...changedFlags }) : this;
  }

  /** Produce a copy of these ViewFlags, overriding some of its properties. Any properties not explicitly specified by `overrides` will retain their current values,
   * as will any property explicitly set to `undefined`.
   * @param overrides The properties to override.
   * @see [[copy]] to have `undefined` properties reset to their default values.
   */
  public override(overrides: Partial<ViewFlagsProperties>): ViewFlags {
    // Create a copy of the input with all undefined ViewFlags properties removed.
    // Note we use the keys of `ViewFlags.defaults` instead of those of the input to avoid processing additional unrelated properties that may be present on input.
    overrides = { ...overrides };
    for (const propName of Object.keys(ViewFlags.defaults)) {
      const key = propName as keyof Partial<ViewFlagsProperties>;
      if (undefined === overrides[key])
        delete overrides[key];
    }

    return this.copy(overrides);
  }

  /** Produce a copy of these ViewFlags with a single boolean property changed.
   * @param flag The name of the property.
   * @param value The value to change the property to.
   * @returns A new ViewFlags with the property changed as specified, or `this` if the property already has the specified value.
   * @see [[withRenderMode]] to change the [[renderMode]] property.
   * @see [[copy]] and [[override]] to change multiple properties.
   */
  public with(flag: keyof Omit<ViewFlagsProperties, "renderMode">, value: boolean): ViewFlags {
    if (this[flag] === value)
      return this;

    const props: ViewFlagsProperties = { ...this };
    props[flag] = value;
    return new ViewFlags(props);
  }

  /** Produce a copy of these ViewFlags with a different [[renderMode]].
   * @param renderMode The new render mode.
   * @returns A new ViewFlags with the render mode changed as specified, or `this` if the render mode is already set to the requested value.
   * @see [[copy]] and [[override]] to change multiple properties.
   */
  public withRenderMode(renderMode: RenderMode): ViewFlags {
    return renderMode === this.renderMode ? this : this.copy({ renderMode });
  }

  /** Adjust view flags for renderer.
   * @internal
   */
  public normalize(): ViewFlags {
    switch (this.renderMode) {
      case RenderMode.Wireframe:
        if (this.visibleEdges || this.hiddenEdges)
          return this.copy({ visibleEdges: false, hiddenEdges: false });
        break;
      case RenderMode.SmoothShade:
        if (!this.visibleEdges)
          return this.copy({ hiddenEdges: false });
        break;
      case RenderMode.HiddenLine:
      case RenderMode.SolidFill:
        if (!this.visibleEdges || this.transparency)
          return this.copy({ visibleEdges: true, transparency: false });
        break;
    }

    return this;
  }

  /** @internal */
  public hiddenEdgesVisible(): boolean {
    switch (this.renderMode) {
      case RenderMode.SolidFill:
      case RenderMode.HiddenLine:
        return this.hiddenEdges;
      case RenderMode.SmoothShade:
        return this.visibleEdges && this.hiddenEdges;
    }
    return true;
  }

  /** Returns true if the edges of surfaces should be displayed, based on [[RenderMode]] and the [[visibleEdges]] flag. */
  public edgesRequired(): boolean {
    return edgesRequired(this.renderMode, this.visibleEdges);
  }

  /** Convert to JSON representation. */
  public toJSON(): ViewFlagProps {
    const out: ViewFlagProps = {};
    if (!this.constructions) out.noConstruct = true;
    if (!this.dimensions) out.noDim = true;
    if (!this.patterns) out.noPattern = true;
    if (!this.weights) out.noWeight = true;
    if (!this.styles) out.noStyle = true;
    if (!this.transparency) out.noTransp = true;
    if (!this.fill) out.noFill = true;
    if (this.grid) out.grid = true;
    if (this.acsTriad) out.acs = true;
    if (!this.textures) out.noTexture = true;
    if (!this.materials) out.noMaterial = true;
    if (!this.lighting) out.noCameraLights = out.noSourceLights = out.noSolarLight = true;
    if (this.visibleEdges) out.visEdges = true;
    if (this.hiddenEdges) out.hidEdges = true;
    if (this.shadows) out.shadows = true;
    if (this.clipVolume) out.clipVol = true;
    if (this.monochrome) out.monochrome = true;
    if (this.backgroundMap) out.backgroundMap = true;
    if (this.ambientOcclusion) out.ambientOcclusion = true;
    if (this.thematicDisplay) out.thematicDisplay = true;
    if (this.forceSurfaceDiscard) out.forceSurfaceDiscard = true;
    if (!this.whiteOnWhiteReversal) out.noWhiteOnWhiteReversal = true;

    out.renderMode = this.renderMode;
    return out;
  }

  /** Like [[toJSON]], but no properties are omitted.
   * @internal
   */
  public toFullyDefinedJSON(): Required<ViewFlagProps> {
    return {
      renderMode: this.renderMode,
      noConstruct: !this.constructions,
      noDim: !this.dimensions,
      noPattern: !this.patterns,
      noWeight: !this.weights,
      noStyle: !this.styles,
      noTransp: !this.transparency,
      noFill: !this.fill,
      grid: this.grid,
      acs: this.acsTriad,
      noTexture: !this.textures,
      noMaterial: !this.materials,
      noCameraLights: !this.lighting,
      noSourceLights: !this.lighting,
      noSolarLight: !this.lighting,
      visEdges: this.visibleEdges,
      hidEdges: this.hiddenEdges,
      shadows: this.shadows,
      clipVol: this.clipVolume,
      monochrome: this.monochrome,
      backgroundMap: this.backgroundMap,
      ambientOcclusion: this.ambientOcclusion,
      thematicDisplay: this.thematicDisplay,
      forceSurfaceDiscard: this.forceSurfaceDiscard,
      noWhiteOnWhiteReversal: !this.whiteOnWhiteReversal,
    };
  }

  /** A ViewFlags object with all properties initialized to their default values. */
  public static readonly defaults = new ViewFlags();

  /** Create a ViewFlags.
   * @param flags The properties to initialize. Any properties not specified are initialized to their default values.
   */
  public static create(flags?: Partial<ViewFlagsProperties>): ViewFlags {
    return flags && !JsonUtils.isEmptyObject(flags) ? new ViewFlags(flags) : this.defaults;
  }

  /** Create a ViewFlags from its JSON representation.
   * @note As described in [[ViewFlagProps]], the JSON representation is awkward and error-prone. Prefer to use [[create]] unless you
   * need to deal with the persistence format directly.
   * @note The default values differ slightly from those used by the constructor and [[create]]:
   *  - [[clipVolume]] defaults to false.
   *  - [[constructions]] defaults to true.
   *  - [[lighting]] defaults to true unless all of [[ViewFlagProps.noSolarLight]], [[ViewFlagProps.noCameraLights]], and [[ViewFlagProps.noSourceLights]] are true.
   */
  public static fromJSON(json?: ViewFlagProps): ViewFlags {
    if (!json)
      return this.defaults;

    let renderMode: RenderMode;
    const renderModeValue = JsonUtils.asInt(json.renderMode);
    if (renderModeValue < RenderMode.HiddenLine)
      renderMode = RenderMode.Wireframe;
    else if (renderModeValue > RenderMode.SolidFill)
      renderMode = RenderMode.SmoothShade;
    else
      renderMode = renderModeValue;

    const lighting = !JsonUtils.asBool(json.noCameraLights) || !JsonUtils.asBool(json.noSourceLights) || !JsonUtils.asBool(json.noSolarLight);
    return new ViewFlags({
      renderMode,
      lighting,
      constructions: !JsonUtils.asBool(json.noConstruct),
      dimensions: !JsonUtils.asBool(json.noDim),
      patterns: !JsonUtils.asBool(json.noPattern),
      weights: !JsonUtils.asBool(json.noWeight),
      styles: !JsonUtils.asBool(json.noStyle),
      transparency: !JsonUtils.asBool(json.noTransp),
      fill: !JsonUtils.asBool(json.noFill),
      grid: JsonUtils.asBool(json.grid),
      acsTriad: JsonUtils.asBool(json.acs),
      textures: !JsonUtils.asBool(json.noTexture),
      materials: !JsonUtils.asBool(json.noMaterial),
      visibleEdges: JsonUtils.asBool(json.visEdges),
      hiddenEdges: JsonUtils.asBool(json.hidEdges),
      shadows: JsonUtils.asBool(json.shadows),
      clipVolume: JsonUtils.asBool(json.clipVol),
      monochrome: JsonUtils.asBool(json.monochrome),
      backgroundMap: JsonUtils.asBool(json.backgroundMap),
      ambientOcclusion: JsonUtils.asBool(json.ambientOcclusion),
      thematicDisplay: JsonUtils.asBool(json.thematicDisplay),
      forceSurfaceDiscard: JsonUtils.asBool(json.forceSurfaceDiscard),
      whiteOnWhiteReversal: !JsonUtils.asBool(json.noWhiteOnWhiteReversal),
    });
  }

  /** Returns true if `this` and `other` are equivalent. */
  public equals(other: Readonly<ViewFlagsProperties>): boolean {
    if (this === other)
      return true;

    return this.renderMode === other.renderMode
      && this.dimensions === other.dimensions
      && this.patterns === other.patterns
      && this.weights === other.weights
      && this.styles === other.styles
      && this.transparency === other.transparency
      && this.fill === other.fill
      && this.textures === other.textures
      && this.materials === other.materials
      && this.acsTriad === other.acsTriad
      && this.grid === other.grid
      && this.visibleEdges === other.visibleEdges
      && this.hiddenEdges === other.hiddenEdges
      && this.lighting === other.lighting
      && this.shadows === other.shadows
      && this.clipVolume === other.clipVolume
      && this.constructions === other.constructions
      && this.monochrome === other.monochrome
      && this.backgroundMap === other.backgroundMap
      && this.ambientOcclusion === other.ambientOcclusion
      && this.thematicDisplay === other.thematicDisplay
      && this.forceSurfaceDiscard === other.forceSurfaceDiscard
      && this.whiteOnWhiteReversal === other.whiteOnWhiteReversal;
  }
}

/** A type containing all of the properties of [[ViewFlags]] with none of the methods and with the `readonly` modifiers removed.
 * @see [[ViewFlags.create]], [[ViewFlags.copy]], and [[ViewFlags.override]] for methods accepting an object of this type.
 * @public
 */
export type ViewFlagsProperties = Mutable<NonFunctionPropertiesOf<ViewFlags>>;

/** A type that describes how to override selected properties of a [[ViewFlags]].
 * @see [[ViewFlags.override]] to apply the overrides to a ViewFlags object.
 * @public
 */
export type ViewFlagOverrides = Partial<ViewFlagsProperties>;
>>>>>>> cbd87160
<|MERGE_RESOLUTION|>--- conflicted
+++ resolved
@@ -1,4 +1,3 @@
-<<<<<<< HEAD
 /*---------------------------------------------------------------------------------------------
 * Copyright (c) Bentley Systems, Incorporated. All rights reserved.
 * See LICENSE.md in the project root for license terms and full copyright notice.
@@ -35,7 +34,7 @@
    * Lighting (and by extension, shadows) is not applied.
    */
   SolidFill = 4,
-  /** Identical to [[RenderMode.SmoothShade]], except:
+  /** Identical to [[RenderMode.SolidFill]], except:
    *  - Surfaces are drawn using the [DisplayStyle]($backend)'s background color.
    *  - Edges are drawn using their surface's colors; this can be overridden using [[HiddenLine.Settings]].
    */
@@ -506,514 +505,4 @@
  * @see [[ViewFlags.override]] to apply the overrides to a ViewFlags object.
  * @public
  */
-export type ViewFlagOverrides = Partial<ViewFlagsProperties>;
-=======
-/*---------------------------------------------------------------------------------------------
-* Copyright (c) Bentley Systems, Incorporated. All rights reserved.
-* See LICENSE.md in the project root for license terms and full copyright notice.
-*--------------------------------------------------------------------------------------------*/
-/** @packageDocumentation
- * @module DisplayStyles
- */
-
-// cspell:ignore ovrs
-
-import { JsonUtils, Mutable, NonFunctionPropertiesOf } from "@itwin/core-bentley";
-
-/** Enumerates the available basic rendering modes, as part of a [DisplayStyle]($backend)'s [[ViewFlags]].
- * The rendering mode broadly affects various aspects of the display style - in particular, whether and how surfaces and their edges are drawn.
- * @public
- */
-export enum RenderMode {
-  /** Renders only the edges of surfaces, with exceptions for planar regions based on their [[FillFlags]].
-   * Lighting (and by extension, shadows) is not applied.
-   * [[HiddenLine.Settings]] are not applied - edges use the elements' width, style, and color.
-   * [[ViewFlags.hiddenEdges]] is ignored - hidden edges are never displayed in wireframe mode.
-   */
-  Wireframe = 0,
-  /** By default, renders surfaces without their edges.
-   * Lighting and shadows can be applied using [[ViewFlags.lighting]] and [[ViewFlags.shadows]].
-   * Edges can be enabled using [[ViewFlags.visibleEdges]] and [[ViewFlags.hiddenEdges]], and their appearance customized using [[HiddenLine.Settings]].
-   * Surfaces can be drawn with transparency, based on [[ViewFlags.transparency]].
-   */
-  SmoothShade = 6,
-  /** Renders surfaces and their edges. By default, edges are drawn in white; this can be overridden using [[HiddenLine.Settings]].
-   * All surfaces are rendered opaque. If a surface's transparency is below that specified by [[HiddenLine.Settings.transparencyThreshold]], it is not rendered.
-   * Materials and textures are not applied - surfaces are drawn in their actual colors.
-   * [[ViewFlags.visibleEdges]] is ignored - visible edges are always drawn. Hidden edges can be enabled using [[ViewFlags.hiddenEdges]].
-   * Lighting (and by extension, shadows) is not applied.
-   */
-  SolidFill = 4,
-  /** Identical to [[RenderMode.SolidFill]], except:
-   *  - Surfaces are drawn using the [DisplayStyle]($backend)'s background color.
-   *  - Edges are drawn using their surface's colors; this can be overridden using [[HiddenLine.Settings]].
-   */
-  HiddenLine = 3,
-}
-
-/** JSON representation of [[ViewFlags]].
- * This is a persistence format with some unfortunate quirks that have been retained for backwards compatibility.
- * In particular, it supplies three separate flags intended to control lighting - [[noCameraLights]], [[noSourceLights]], and [[noSolarLight]] -
- * but there exists only a single [[ViewFlags.lighting]] flag. [[ViewFlags.lighting]] is set to true unless all three of the "no lighting" flags are true.
- * It also uses awkward negative ([[noConstruct]], [[noTransp]]) and/or abbreviated ([[clipVol]], [[visEdges]]) property names that differ from
- * those of the corresponding [[ViewFlags]] properties, making usage of this type in code error-prone.
- * Prefer to use [[ViewFlagsProperties]] unless you need to work directly with the persistence format.
- * @public
- */
-export interface ViewFlagProps {
-  /** If true, don't display geometry of class [[GeometryClass.Construction]]. */
-  noConstruct?: boolean;
-  /** If true, don't display geometry of class [[GeometryClass.Dimension]]. */
-  noDim?: boolean;
-  /** If true, don't display geometry of class [[GeometryClass.Pattern]]. */
-  noPattern?: boolean;
-  /** If true, all lines are drawn with a width of 1 pixel. */
-  noWeight?: boolean;
-  /** If true, don't apply [[LinePixels]] styles. */
-  noStyle?: boolean;
-  /** If true, display transparency geometry as opaque. */
-  noTransp?: boolean;
-  /** If true, don't show filled planar regions, unless they use [[FillFlags.Always]]. */
-  noFill?: boolean;
-  /** If true, display a grid in the view. */
-  grid?: boolean;
-  /** If true, display graphics representing the [AuxCoordSystem]($backend). */
-  acs?: boolean;
-  /** If true, don't apply [[RenderTexture]]s to surfaces. */
-  noTexture?: boolean;
-  /** If true, don't apply [[RenderMaterial]]s to surfaces. */
-  noMaterial?: boolean;
-  /** @see [[ViewFlagProps]] for how this affects [[ViewFlags.lighting]]. */
-  noCameraLights?: boolean;
-  /** @see [[ViewFlagProps]] for how this affects [[ViewFlags.lighting]]. */
-  noSourceLights?: boolean;
-  /** @see [[ViewFlagProps]] for how this affects [[ViewFlags.lighting]]. */
-  noSolarLight?: boolean;
-  /** If true, display the edges of surfaces. */
-  visEdges?: boolean;
-  /** If true, display the edges of surfaces, even if they are behind other geometry. */
-  hidEdges?: boolean;
-  /** If true, display shadows. */
-  shadows?: boolean;
-  /** If true, apply the view's clipping volume. Has no effect on other types of clips like [[ModelClipGroups]]. */
-  clipVol?: boolean;
-  /** If true, apply the view's [[DisplayStyleSettings.monochromeColor]] and [[DisplayStyleSettings.monochromeMode]] to produce a monochrome image. */
-  monochrome?: boolean;
-  /** The basic rendering mode, which affects the behavior of other flags. */
-  renderMode?: RenderMode;
-  /** Display a background map. */
-  backgroundMap?: boolean;
-  /** If true, apply [[AmbientOcclusion]]. */
-  ambientOcclusion?: boolean;
-  /** If true, apply [[ThematicDisplay]]. */
-  thematicDisplay?: boolean;
-  /** Controls whether surface discard is always applied regardless of other ViewFlags.
-   * Surface shaders contain complicated logic to ensure that the edges of a surface always draw in front of the surface, and that planar surfaces sketched coincident with
-   * non-planar surfaces always draw in front of those non-planar surfaces.
-   * When this view flag is set to false (the default), then for 3d views if the render mode is wireframe (only edges are displayed) or smooth shader with visible edges turned off (only surfaces are displayed),
-   * that logic does not execute, potentially improving performance for no degradation in visual quality. In some scenarios - such as wireframe views containing many planar regions with interior fill, or smooth views containing many coincident planar and non-planar surfaces - enabling this view flag improves display quality by forcing that logic to execute.
-   */
-  forceSurfaceDiscard?: boolean;
-  /** Disables the "white-on-white reversal" employed by some CAD applications.
-   * @see [[ViewFlags.whiteOnWhiteReversal]].
-   */
-  noWhiteOnWhiteReversal?: boolean;
-}
-
-function edgesRequired(renderMode: RenderMode, visibleEdges: boolean): boolean {
-  return visibleEdges || RenderMode.SmoothShade !== renderMode;
-}
-
-/** Flags controlling how graphics appear within a view.
- * A [[ViewFlags]] object is immutable. There are several ways to produce a modified copy of a ViewFlags object:
- * ```ts
- *  // Start with the default values for all properties.
- *  let vf = ViewFlags.defaults;
- *  // Change a single boolean property:
- *  vf = vf.with("visibleEdges", true);
- *  // Change only the render mode:
- *  vf = vf.withRenderMode(RenderMode.HiddenLine);
- *  // Change multiple properties:
- *  vf = vf.copy({ renderMode: RenderMode.SmoothShade, visibleEdges: true });
- *  // Reset multiple properties to their default values:
- *  vf = vf.copy({ renderMode: undefined, visibleEdges: undefined });
- *
- * ```
- * [[with]] and [[withRenderMode]] should be preferred if you only need to change a single property, as they will not create a new object unless
- * the new value differs from the current value.
- * [[copy]] and [[override]] should be preferred if you need to change multiple properties, as they will create no more than one new object, vs
- * each call to [[with]] or [[withRenderMode]] potentially creating a new object.
- * @see [[DisplayStyleSettings.viewFlags]] to define the view flags for a [DisplayStyle]($backend).
- * @public
- */
-export class ViewFlags {
-  /** The basic rendering mode applied to the view. This modulates the behavior of some of the other flags.
-   * Default: [[RenderMode.Wireframe]].
-   * @see [[RenderMode]] for details.
-   */
-  public readonly renderMode: RenderMode;
-  /** Whether to display geometry of class [[GeometryClass.Dimension]]. Default: true. */
-  public readonly dimensions: boolean;
-  /** Whether to display geometry of class [[GeometryClass.Pattern]]. Default: true. */
-  public readonly patterns: boolean;
-  /** Whether to allow lines and edges to draw with width greater than one pixel. Default: true. */
-  public readonly weights: boolean;
-  /** Whether [[LinePixels]] are allowed to apply patterns to lines and edges. If false, they all draw as solid lines. Default: true. */
-  public readonly styles: boolean;
-  /** Whether element transparency is applied. If false, transparent geometry is drawn opaque. Default: true.
-   * @see [[RenderMode]] for render mode-specific behavior.
-   */
-  public readonly transparency: boolean;
-  /** In [[RenderMode.Wireframe]] only, whether to display the interiors of planar regions with [[FillFlags.ByView]]. Default: true. */
-  public readonly fill: boolean;
-  /** In [[RenderMode.SmoothShade]], whether to apply [[RenderTexture]]s to surfaces. Default: true. */
-  public readonly textures: boolean;
-  /** In [[RenderMode.SmoothShade]], whether to apply [[RenderMaterial]]s to surfaces. Default: true. */
-  public readonly materials: boolean;
-  /** Whether to display a graphical representation of the view's [AuxCoordSystem]($backend). Default: false. */
-  public readonly acsTriad: boolean;
-  /** Whether to display a grid. Default: false. */
-  public readonly grid: boolean;
-  /** In [[RenderMode.SmoothShade]], whether to display the edges of surfaces. Default: false.
-   * @see [[HiddenLine.Settings]] to customize the appearance of the edges.
-   */
-  public readonly visibleEdges: boolean;
-  /** In any mode except [[RenderMode.Wireframe]], whether to display the edges of surfaces occluded by other geometry.
-   * This has no effect unless [[visibleEdges]] is also true.
-   * Default: false.
-   * @see [[HiddenLine.Settings]] to customize the appearance of the edges.
-   */
-  public readonly hiddenEdges: boolean;
-  /** In [[RenderMode.SmoothShade]], whether to display solar shadows. This has no effect unless [[lighting]] is also true. Default: false.
-   * @note Rendering shadows can reduce framerate, particularly on less capable graphics hardware or in complex scenes.
-   */
-  public readonly shadows: boolean;
-  /** Whether to apply the view's clip volume to the geometry in the scene.
-   * Default: true, except when using [[fromJSON]].
-   * @see [[ViewDetails.clipVector]] to define the view's clip volume.
-   */
-  public readonly clipVolume: boolean;
-  /** Whether to display geometry of class [[GeometryClass.Construction]].
-   * Default: false, except when using [[fromJSON]].
-   */
-  public readonly constructions: boolean;
-  /** Whether to produce a monochrome image. Default: false.
-   * @see [DisplayStyleSettings.monochromeColor]($common) to define the monochrome color.
-   * @see [DisplayStyleSettings.monochromeMode]($common) to define how the monochrome image is produced.
-   */
-  public readonly monochrome: boolean;
-  /** Whether to display background map imagery. Default: false.
-   * @see [[DisplayStyleSettings.backgroundMap]] to customize the map settings.
-   */
-  public readonly backgroundMap: boolean;
-  /** In [[RenderMode.SmoothShade]], whether to apply [[AmbientOcclusion]]. Default: false. */
-  public readonly ambientOcclusion: boolean;
-  /** Whether to apply [[ThematicDisplay]]. Default: false. */
-  public readonly thematicDisplay: boolean;
-  /** Controls whether surface discard is always applied regardless of other ViewFlags.
-   * Surface shaders contain complicated logic to ensure that the edges of a surface always draw in front of the surface, and that planar surfaces sketched coincident with
-   * non-planar surfaces always draw in front of those non-planar surfaces.
-   * When this view flag is set to false (the default), then for 3d views if the render mode is wireframe (only edges are displayed) or smooth shader with visible edges turned off (only surfaces are displayed),
-   * that logic does not execute, potentially improving performance for no degradation in visual quality. In some scenarios - such as wireframe views containing many planar regions with interior fill, or smooth views containing many coincident planar and non-planar surfaces - enabling this view flag improves display quality by forcing that logic to execute.
-   */
-  public readonly forceSurfaceDiscard: boolean;
-  /** Whether to apply white-on-white reversal.
-   * Some CAD applications use this to cause white geometry to be drawn as black if the view's background color is white.
-   * When enabled, the [[DisplayStyleSettings]]' [[WhiteOnWhiteReversalSettings]] control how white-on-white reversal is applied.
-   * Default: true.
-   */
-  public readonly whiteOnWhiteReversal: boolean;
-
-  /** In [[RenderMode.SmoothShade]], whether to apply lighting to surfaces.
-   * Default: false, except when using [[fromJSON]].
-   * @see [[DisplayStyleSettings.lights]] to customize the light settings.
-   */
-  public readonly lighting: boolean;
-
-  /** Create a new ViewFlags.
-   * @param flags The properties to initialize. Any properties not specified are initialized to their default values.
-   */
-  public constructor(flags?: Partial<ViewFlagsProperties>) {
-    this.renderMode = flags?.renderMode ?? RenderMode.Wireframe;
-    this.dimensions = flags?.dimensions ?? true;
-    this.patterns = flags?.patterns ?? true;
-    this.weights = flags?.weights ?? true;
-    this.styles = flags?.styles ?? true;
-    this.transparency = flags?.transparency ?? true;
-    this.fill = flags?.fill ?? true;
-    this.textures = flags?.textures ?? true;
-    this.materials = flags?.materials ?? true;
-    this.acsTriad = flags?.acsTriad ?? false;
-    this.grid = flags?.grid ?? false;
-    this.visibleEdges = flags?.visibleEdges ?? false;
-    this.hiddenEdges = flags?.hiddenEdges ?? false;
-    this.shadows = flags?.shadows ?? false;
-    this.clipVolume = flags?.clipVolume ?? true;
-    this.constructions = flags?.constructions ?? false;
-    this.monochrome = flags?.monochrome ?? false;
-    this.backgroundMap = flags?.backgroundMap ?? false;
-    this.ambientOcclusion = flags?.ambientOcclusion ?? false;
-    this.thematicDisplay = flags?.thematicDisplay ?? false;
-    this.forceSurfaceDiscard = flags?.forceSurfaceDiscard ?? false;
-    this.whiteOnWhiteReversal = flags?.whiteOnWhiteReversal ?? true;
-    this.lighting = flags?.lighting ?? false;
-  }
-
-  /** Produce a copy of these ViewFlags with some modified properties. Any properties not explicitly specified by `changedFlags` will retain their current values.
-   * @param changedFlags Properties to modify.
-   * @returns A copy of these ViewFlags modified according to the supplied properties.
-   * @note Any explicitly `undefined` property of `changedFlags` will be set to its default value in the returned ViewFlags.
-   * @see [[override]] to have `undefined` properties retain their current values.
-   */
-  public copy(changedFlags: Partial<ViewFlagsProperties>): ViewFlags {
-    return JsonUtils.isNonEmptyObject(changedFlags) ? new ViewFlags({ ...this, ...changedFlags }) : this;
-  }
-
-  /** Produce a copy of these ViewFlags, overriding some of its properties. Any properties not explicitly specified by `overrides` will retain their current values,
-   * as will any property explicitly set to `undefined`.
-   * @param overrides The properties to override.
-   * @see [[copy]] to have `undefined` properties reset to their default values.
-   */
-  public override(overrides: Partial<ViewFlagsProperties>): ViewFlags {
-    // Create a copy of the input with all undefined ViewFlags properties removed.
-    // Note we use the keys of `ViewFlags.defaults` instead of those of the input to avoid processing additional unrelated properties that may be present on input.
-    overrides = { ...overrides };
-    for (const propName of Object.keys(ViewFlags.defaults)) {
-      const key = propName as keyof Partial<ViewFlagsProperties>;
-      if (undefined === overrides[key])
-        delete overrides[key];
-    }
-
-    return this.copy(overrides);
-  }
-
-  /** Produce a copy of these ViewFlags with a single boolean property changed.
-   * @param flag The name of the property.
-   * @param value The value to change the property to.
-   * @returns A new ViewFlags with the property changed as specified, or `this` if the property already has the specified value.
-   * @see [[withRenderMode]] to change the [[renderMode]] property.
-   * @see [[copy]] and [[override]] to change multiple properties.
-   */
-  public with(flag: keyof Omit<ViewFlagsProperties, "renderMode">, value: boolean): ViewFlags {
-    if (this[flag] === value)
-      return this;
-
-    const props: ViewFlagsProperties = { ...this };
-    props[flag] = value;
-    return new ViewFlags(props);
-  }
-
-  /** Produce a copy of these ViewFlags with a different [[renderMode]].
-   * @param renderMode The new render mode.
-   * @returns A new ViewFlags with the render mode changed as specified, or `this` if the render mode is already set to the requested value.
-   * @see [[copy]] and [[override]] to change multiple properties.
-   */
-  public withRenderMode(renderMode: RenderMode): ViewFlags {
-    return renderMode === this.renderMode ? this : this.copy({ renderMode });
-  }
-
-  /** Adjust view flags for renderer.
-   * @internal
-   */
-  public normalize(): ViewFlags {
-    switch (this.renderMode) {
-      case RenderMode.Wireframe:
-        if (this.visibleEdges || this.hiddenEdges)
-          return this.copy({ visibleEdges: false, hiddenEdges: false });
-        break;
-      case RenderMode.SmoothShade:
-        if (!this.visibleEdges)
-          return this.copy({ hiddenEdges: false });
-        break;
-      case RenderMode.HiddenLine:
-      case RenderMode.SolidFill:
-        if (!this.visibleEdges || this.transparency)
-          return this.copy({ visibleEdges: true, transparency: false });
-        break;
-    }
-
-    return this;
-  }
-
-  /** @internal */
-  public hiddenEdgesVisible(): boolean {
-    switch (this.renderMode) {
-      case RenderMode.SolidFill:
-      case RenderMode.HiddenLine:
-        return this.hiddenEdges;
-      case RenderMode.SmoothShade:
-        return this.visibleEdges && this.hiddenEdges;
-    }
-    return true;
-  }
-
-  /** Returns true if the edges of surfaces should be displayed, based on [[RenderMode]] and the [[visibleEdges]] flag. */
-  public edgesRequired(): boolean {
-    return edgesRequired(this.renderMode, this.visibleEdges);
-  }
-
-  /** Convert to JSON representation. */
-  public toJSON(): ViewFlagProps {
-    const out: ViewFlagProps = {};
-    if (!this.constructions) out.noConstruct = true;
-    if (!this.dimensions) out.noDim = true;
-    if (!this.patterns) out.noPattern = true;
-    if (!this.weights) out.noWeight = true;
-    if (!this.styles) out.noStyle = true;
-    if (!this.transparency) out.noTransp = true;
-    if (!this.fill) out.noFill = true;
-    if (this.grid) out.grid = true;
-    if (this.acsTriad) out.acs = true;
-    if (!this.textures) out.noTexture = true;
-    if (!this.materials) out.noMaterial = true;
-    if (!this.lighting) out.noCameraLights = out.noSourceLights = out.noSolarLight = true;
-    if (this.visibleEdges) out.visEdges = true;
-    if (this.hiddenEdges) out.hidEdges = true;
-    if (this.shadows) out.shadows = true;
-    if (this.clipVolume) out.clipVol = true;
-    if (this.monochrome) out.monochrome = true;
-    if (this.backgroundMap) out.backgroundMap = true;
-    if (this.ambientOcclusion) out.ambientOcclusion = true;
-    if (this.thematicDisplay) out.thematicDisplay = true;
-    if (this.forceSurfaceDiscard) out.forceSurfaceDiscard = true;
-    if (!this.whiteOnWhiteReversal) out.noWhiteOnWhiteReversal = true;
-
-    out.renderMode = this.renderMode;
-    return out;
-  }
-
-  /** Like [[toJSON]], but no properties are omitted.
-   * @internal
-   */
-  public toFullyDefinedJSON(): Required<ViewFlagProps> {
-    return {
-      renderMode: this.renderMode,
-      noConstruct: !this.constructions,
-      noDim: !this.dimensions,
-      noPattern: !this.patterns,
-      noWeight: !this.weights,
-      noStyle: !this.styles,
-      noTransp: !this.transparency,
-      noFill: !this.fill,
-      grid: this.grid,
-      acs: this.acsTriad,
-      noTexture: !this.textures,
-      noMaterial: !this.materials,
-      noCameraLights: !this.lighting,
-      noSourceLights: !this.lighting,
-      noSolarLight: !this.lighting,
-      visEdges: this.visibleEdges,
-      hidEdges: this.hiddenEdges,
-      shadows: this.shadows,
-      clipVol: this.clipVolume,
-      monochrome: this.monochrome,
-      backgroundMap: this.backgroundMap,
-      ambientOcclusion: this.ambientOcclusion,
-      thematicDisplay: this.thematicDisplay,
-      forceSurfaceDiscard: this.forceSurfaceDiscard,
-      noWhiteOnWhiteReversal: !this.whiteOnWhiteReversal,
-    };
-  }
-
-  /** A ViewFlags object with all properties initialized to their default values. */
-  public static readonly defaults = new ViewFlags();
-
-  /** Create a ViewFlags.
-   * @param flags The properties to initialize. Any properties not specified are initialized to their default values.
-   */
-  public static create(flags?: Partial<ViewFlagsProperties>): ViewFlags {
-    return flags && !JsonUtils.isEmptyObject(flags) ? new ViewFlags(flags) : this.defaults;
-  }
-
-  /** Create a ViewFlags from its JSON representation.
-   * @note As described in [[ViewFlagProps]], the JSON representation is awkward and error-prone. Prefer to use [[create]] unless you
-   * need to deal with the persistence format directly.
-   * @note The default values differ slightly from those used by the constructor and [[create]]:
-   *  - [[clipVolume]] defaults to false.
-   *  - [[constructions]] defaults to true.
-   *  - [[lighting]] defaults to true unless all of [[ViewFlagProps.noSolarLight]], [[ViewFlagProps.noCameraLights]], and [[ViewFlagProps.noSourceLights]] are true.
-   */
-  public static fromJSON(json?: ViewFlagProps): ViewFlags {
-    if (!json)
-      return this.defaults;
-
-    let renderMode: RenderMode;
-    const renderModeValue = JsonUtils.asInt(json.renderMode);
-    if (renderModeValue < RenderMode.HiddenLine)
-      renderMode = RenderMode.Wireframe;
-    else if (renderModeValue > RenderMode.SolidFill)
-      renderMode = RenderMode.SmoothShade;
-    else
-      renderMode = renderModeValue;
-
-    const lighting = !JsonUtils.asBool(json.noCameraLights) || !JsonUtils.asBool(json.noSourceLights) || !JsonUtils.asBool(json.noSolarLight);
-    return new ViewFlags({
-      renderMode,
-      lighting,
-      constructions: !JsonUtils.asBool(json.noConstruct),
-      dimensions: !JsonUtils.asBool(json.noDim),
-      patterns: !JsonUtils.asBool(json.noPattern),
-      weights: !JsonUtils.asBool(json.noWeight),
-      styles: !JsonUtils.asBool(json.noStyle),
-      transparency: !JsonUtils.asBool(json.noTransp),
-      fill: !JsonUtils.asBool(json.noFill),
-      grid: JsonUtils.asBool(json.grid),
-      acsTriad: JsonUtils.asBool(json.acs),
-      textures: !JsonUtils.asBool(json.noTexture),
-      materials: !JsonUtils.asBool(json.noMaterial),
-      visibleEdges: JsonUtils.asBool(json.visEdges),
-      hiddenEdges: JsonUtils.asBool(json.hidEdges),
-      shadows: JsonUtils.asBool(json.shadows),
-      clipVolume: JsonUtils.asBool(json.clipVol),
-      monochrome: JsonUtils.asBool(json.monochrome),
-      backgroundMap: JsonUtils.asBool(json.backgroundMap),
-      ambientOcclusion: JsonUtils.asBool(json.ambientOcclusion),
-      thematicDisplay: JsonUtils.asBool(json.thematicDisplay),
-      forceSurfaceDiscard: JsonUtils.asBool(json.forceSurfaceDiscard),
-      whiteOnWhiteReversal: !JsonUtils.asBool(json.noWhiteOnWhiteReversal),
-    });
-  }
-
-  /** Returns true if `this` and `other` are equivalent. */
-  public equals(other: Readonly<ViewFlagsProperties>): boolean {
-    if (this === other)
-      return true;
-
-    return this.renderMode === other.renderMode
-      && this.dimensions === other.dimensions
-      && this.patterns === other.patterns
-      && this.weights === other.weights
-      && this.styles === other.styles
-      && this.transparency === other.transparency
-      && this.fill === other.fill
-      && this.textures === other.textures
-      && this.materials === other.materials
-      && this.acsTriad === other.acsTriad
-      && this.grid === other.grid
-      && this.visibleEdges === other.visibleEdges
-      && this.hiddenEdges === other.hiddenEdges
-      && this.lighting === other.lighting
-      && this.shadows === other.shadows
-      && this.clipVolume === other.clipVolume
-      && this.constructions === other.constructions
-      && this.monochrome === other.monochrome
-      && this.backgroundMap === other.backgroundMap
-      && this.ambientOcclusion === other.ambientOcclusion
-      && this.thematicDisplay === other.thematicDisplay
-      && this.forceSurfaceDiscard === other.forceSurfaceDiscard
-      && this.whiteOnWhiteReversal === other.whiteOnWhiteReversal;
-  }
-}
-
-/** A type containing all of the properties of [[ViewFlags]] with none of the methods and with the `readonly` modifiers removed.
- * @see [[ViewFlags.create]], [[ViewFlags.copy]], and [[ViewFlags.override]] for methods accepting an object of this type.
- * @public
- */
-export type ViewFlagsProperties = Mutable<NonFunctionPropertiesOf<ViewFlags>>;
-
-/** A type that describes how to override selected properties of a [[ViewFlags]].
- * @see [[ViewFlags.override]] to apply the overrides to a ViewFlags object.
- * @public
- */
-export type ViewFlagOverrides = Partial<ViewFlagsProperties>;
->>>>>>> cbd87160
+export type ViewFlagOverrides = Partial<ViewFlagsProperties>;