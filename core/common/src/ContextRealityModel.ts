/*---------------------------------------------------------------------------------------------
* Copyright (c) Bentley Systems, Incorporated. All rights reserved.
* See LICENSE.md in the project root for license terms and full copyright notice.
*--------------------------------------------------------------------------------------------*/
/** @packageDocumentation
 * @module DisplayStyles
 */

import { assert, BeEvent } from "@itwin/core-bentley";
import { FeatureAppearance, FeatureAppearanceProps } from "./FeatureSymbology";
import { PlanarClipMaskMode, PlanarClipMaskProps, PlanarClipMaskSettings } from "./PlanarClipMask";
import { SpatialClassifierProps, SpatialClassifiers } from "./SpatialClassification";

/** JSON representation of the blob properties for an OrbitGt property cloud.
 * @alpha
 */
export interface OrbitGtBlobProps {
  rdsUrl?: string;
  containerName: string;
  blobFileName: string;
  sasToken: string;
  accountName: string;
}

/** Identify the Reality Data service provider
 * @alpha
 */
export enum RealityDataProvider {
  /**
   * This is the legacy mode where the access to the 3d tiles is harcoded in ContextRealityModelProps.tilesetUrl property.
   * It was use to support RealityMesh3DTiles, Terrain3DTiles, Cesium3DTiles
   * You should use other mode when possible
<<<<<<< HEAD
   * @see [[RealityDataSource.createKeyFromUrl]] that will try to detect provider from an URL
   * */
=======
   * @see [[RealityDataSource.createRealityDataSourceKeyFromUrl]] that will try to detect provider from an URL
   */
>>>>>>> 25db6b49
  TilesetUrl = "TilesetUrl",
  /**
   * This is the legacy mode where the access to the 3d tiles is harcoded in ContextRealityModelProps.OrbitGtBlob property.
   * It was use to support OrbitPointCloud (OPC) from other server than ContextShare
   * You should use other mode when possible
   * @see [[RealityDataSource.createRealityDataSourceKeyFromUrl]] that will try to detect provider from an URL
   */
  OrbitGtBlob = "OrbitGtBlob",
  /**
   * Will provide access url from realityDataId and iTwinId on contextShare for 3dTile storage format or  OPC storage format
   * This provider support all type of 3dTile storage fomat and OrbitPointCloud: RealityMesh3DTiles, Terrain3DTiles, Cesium3DTiles, OPC
   * @see [[RealityDataFormat]].
   */
  ContextShare = "ContextShare",
  /**
   * Will provide Open Street Map Building (OSM) from Cesium Ion (in 3dTile format)
   */
  CesiumIonAsset = "CesiumIonAsset",
}

/** Identify the Reality Data storage format
 * @alpha
 */
export enum RealityDataFormat {
  /**
   * 3dTile supported formats; RealityMesh3DTiles, Terrain3DTiles, Cesium3DTiles
   * */
  ThreeDTile = "ThreeDTile",
  /**
   * Orbit Point Cloud (OPC) storage format (RealityDataType.OPC)
  */
  OPC = "OPC",
}

/**
 * Key used by RealityDataSource to identify provider and reality data format
 * This key identify one and only one reality data source on the provider
 * @alpha
 */
export interface RealityDataSourceKey {
  /**
   * The provider that supplies the access to reality data source for displaying the reality model
   * @see [[RealityDataProvider]] for default supported value;
  */
  provider: string;
  /**
   * The format used by the provider to store the reality data
   * @see [[RealityDataFormat]] for default supported value;
  */
  format: string;
  /** The reality data id that identify a reality data for the provider */
  id: string;
  /** The context id that was used when reality data was attached - if none provided, current session iTwinId will be used */
  iTwinId?: string;
}

/** JSON representation of the reality data reference attachment properties.
 * @alpha
 */
export interface RealityDataSourceProps {
  /** The source key that identify a reality data for the provider. */
  sourceKey: RealityDataSourceKey;
}

/** JSON representation of a [[ContextRealityModel]].
 * @public
 */
export interface ContextRealityModelProps {
  /**
   * The reality data source key identify the reality data provider and storage format.
   * It takes precedence over tilesetUrl and orbitGtBlob when present and can be use to actually replace these properties.
   * @alpha
   */
  rdSourceKey?: RealityDataSourceKey;
  /** The URL that supplies the 3d tiles for displaying the reality model. */
  tilesetUrl: string;
  /** @see [[ContextRealityModel.orbitGtBlob]].
   * @alpha
   */
  orbitGtBlob?: OrbitGtBlobProps;
  /** @see [[ContextRealityModel.realityDataId]]. */
  realityDataId?: string;
  /** An optional, user-friendly name for the reality model suitable for display in a user interface. */
  name?: string;
  /** An optional, user-friendly description of the reality model suitable for display in a user interface. */
  description?: string;
  /** @see [[ContextRealityModel.classifiers]]. */
  classifiers?: SpatialClassifierProps[];
  /** @see [[ContextRealityModel.planarClipMask]]. */
  planarClipMask?: PlanarClipMaskProps;
  /** @see [[ContextRealityModel.appearanceOverrides]]. */
  appearanceOverrides?: FeatureAppearanceProps;
}

/** @public */
export namespace ContextRealityModelProps {
  /** Produce a deep copy of `input`. */
  export function clone(input: ContextRealityModelProps) {
    // Spread operator is shallow, and includes `undefined` properties and empty strings.
    // We want to make deep copies, omit undefined properties and empty strings, and require tilesetUrl to be defined.
    const output: ContextRealityModelProps = { tilesetUrl: input.tilesetUrl ?? "" };

    if (input.rdSourceKey)
      output.rdSourceKey = { ...input.rdSourceKey };

    if (input.name)
      output.name = input.name;

    if (input.realityDataId)
      output.realityDataId = input.realityDataId;

    if (input.description)
      output.description = input.description;

    if (input.orbitGtBlob)
      output.orbitGtBlob = { ...input.orbitGtBlob };

    if (input.appearanceOverrides) {
      output.appearanceOverrides = { ...input.appearanceOverrides };
      if (input.appearanceOverrides.rgb)
        output.appearanceOverrides.rgb = { ...input.appearanceOverrides.rgb };
    }

    if (input.planarClipMask)
      output.planarClipMask = { ...input.planarClipMask };

    if (input.classifiers)
      output.classifiers = input.classifiers.map((x) => { return { ...x, flags: { ...x.flags } }; });

    return output;
  }
}

/** A reality model not associated with a [GeometricModel]($backend) but instead defined in a [DisplayStyle]($backend) or [DisplayStyleState]($frontend).
 * Such reality models are displayed to provide context to the view and can be freely attached and detached at display time.
 * @see [this interactive example](https://www.itwinjs.org/sample-showcase/?group=Viewer&sample=reality-data-sample)
 * @see [[DisplayStyleSettings.contextRealityModels]] to define context reality models for a display style.
 * @public
 */
export class ContextRealityModel {
  protected readonly _props: ContextRealityModelProps;
  /**
   * The reality data source key identify the reality data provider and storage format.
   * @alpha
   */
  public readonly  rdSourceKey?: RealityDataSourceKey;
  /** A name suitable for display in a user interface. By default, an empty string. */
  public readonly name: string;
  /** The URL that supplies the 3d tiles for displaying the reality model. */
  public readonly url: string;
  /** A description of the model suitable for display in a user interface. By default, an empty string. */
  public readonly description: string;
  /** An optional identifier that, if present, can be used to elide a request to the reality data service. */
  public readonly realityDataId?: string;
  /** A set of [[SpatialClassifier]]s, of which one at any given time can be used to classify the reality model. */
  public readonly classifiers?: SpatialClassifiers;
  /** @alpha */
  public readonly orbitGtBlob?: Readonly<OrbitGtBlobProps>;
  protected _appearanceOverrides?: FeatureAppearance;
  protected _planarClipMask?: PlanarClipMaskSettings;
  /** Event dispatched just before assignment to [[planarClipMaskSettings]]. */
  public readonly onPlanarClipMaskChanged = new BeEvent<(newSettings: PlanarClipMaskSettings | undefined, model: ContextRealityModel) => void>();
  /** Event dispatched just before assignment to [[appearanceOverrides]]. */
  public readonly onAppearanceOverridesChanged = new BeEvent<(newOverrides: FeatureAppearance | undefined, model: ContextRealityModel) => void>();

  /** Construct a new context reality model.
   * @param props JSON representation of the reality model, which will be kept in sync with changes made via the ContextRealityModel's methods.
   */
  public constructor(props: ContextRealityModelProps) {
    this._props = props;
    this.rdSourceKey = props.rdSourceKey;
    this.name = props.name ?? "";
    this.url = props.tilesetUrl ?? "";
    this.orbitGtBlob = props.orbitGtBlob;
    this.realityDataId = props.realityDataId;
    this.description = props.description ?? "";
    this._appearanceOverrides = props.appearanceOverrides ? FeatureAppearance.fromJSON(props.appearanceOverrides) : undefined;
    if (props.planarClipMask && props.planarClipMask.mode !== PlanarClipMaskMode.None)
      this._planarClipMask = PlanarClipMaskSettings.fromJSON(props.planarClipMask);

    if (props.classifiers)
      this.classifiers = new SpatialClassifiers(props);
  }

  /** Optionally describes how the geometry of the reality model can be masked by other models. */
  public get planarClipMaskSettings(): PlanarClipMaskSettings | undefined {
    return this._planarClipMask;
  }
  public set planarClipMaskSettings(settings: PlanarClipMaskSettings | undefined) {
    this.onPlanarClipMaskChanged.raiseEvent(settings, this);
    if (!settings)
      delete this._props.planarClipMask;
    else
      this._props.planarClipMask = settings.toJSON();

    this._planarClipMask = settings;
  }

  /** Overrides applied to the appearance of the reality model. Only the rgb, transparency, nonLocatable, and emphasized properties are applicable - the rest are ignored. */
  public get appearanceOverrides(): FeatureAppearance | undefined {
    return this._appearanceOverrides;
  }
  public set appearanceOverrides(overrides: FeatureAppearance | undefined) {
    this.onAppearanceOverridesChanged.raiseEvent(overrides, this);
    if (!overrides)
      delete this._props.appearanceOverrides;
    else
      this._props.appearanceOverrides = overrides.toJSON();

    this._appearanceOverrides = overrides;
  }

  /** Convert this model to its JSON representation. */
  public toJSON(): ContextRealityModelProps {
    return ContextRealityModelProps.clone(this._props);
  }

  /** Returns true if [[name]] and [[url]] match the specified name and url. */
  public matchesNameAndUrl(name: string, url: string): boolean {
    return this.name === name && this.url === url;
  }
}

/** An object that can store the JSON representation of a list of [[ContextRealityModel]]s.
 * @see [[ContextRealityModels]].
 * @see [[DisplayStyleSettingsProps.contextRealityModels]].
 * @public
 */
export interface ContextRealityModelsContainer {
  /** The list of reality models. */
  contextRealityModels?: ContextRealityModelProps[];
}

/** A list of [[ContextRealityModel]]s attached to a [[DisplayStyleSettings]]. The list may be presented to the user with the name and description of each model.
 * The list is automatically synchronized with the underlying JSON representation provided by the input [[ContextRealityModelsContainer]].
 * @see [this interactive example](https://www.itwinjs.org/sample-showcase/?group=Viewer&sample=reality-data-sample)
 * @see [[DisplayStyleSettings.contextRealityModels]].
 * @public
 */
export class ContextRealityModels {
  private readonly _container: ContextRealityModelsContainer;
  private readonly _createModel: (props: ContextRealityModelProps) => ContextRealityModel;
  private readonly _models: ContextRealityModel[] = [];
  /** Event dispatched just before [[ContextRealityModel.planarClipMaskSettings]] is modified for one of the reality models. */
  public readonly onPlanarClipMaskChanged = new BeEvent<(model: ContextRealityModel, newSettings: PlanarClipMaskSettings | undefined) => void>();
  /** Event dispatched just before [[ContextRealityModel.appearanceOverrides]] is modified for one of the reality models. */
  public readonly onAppearanceOverridesChanged = new BeEvent<(model: ContextRealityModel, newOverrides: FeatureAppearance | undefined) => void>();
  /** Event dispatched when a model is [[add]]ed, [[delete]]d, [[replace]]d, or [[update]]d. */
  public readonly onChanged = new BeEvent<(previousModel: ContextRealityModel | undefined, newModel: ContextRealityModel | undefined) => void>();

  /** Construct a new list of reality models from its JSON representation. THe list will be initialized from `container.classifiers` and that JSON representation
   * will be kept in sync with changes made to the list. The caller should not directly modify `container.classifiers` or its contents as that will cause the list
   * to become out of sync with the JSON representation.
   * @param container The object that holds the JSON representation of the list.
   * @param createContextRealityModel Optional function used to instantiate ContextRealityModels added to the list.
   */
  public constructor(container: ContextRealityModelsContainer, createContextRealityModel?: (props: ContextRealityModelProps) => ContextRealityModel) {
    this._container = container;
    this._createModel = createContextRealityModel ?? ((props) => new ContextRealityModel(props));

    const models = container.contextRealityModels;
    if (models)
      for (const model of models)
        this._models.push(this.createModel(model));
  }

  /** The read-only list of reality models. */
  public get models(): ReadonlyArray<ContextRealityModel> {
    return this._models;
  }

  /** Append a new reality model to the list.
   * @param The JSON representation of the reality model.
   * @returns the newly-added reality model.
   */
  public add(props: ContextRealityModelProps): ContextRealityModel {
    if (!this._container.contextRealityModels)
      this._container.contextRealityModels = [];

    props = ContextRealityModelProps.clone(props);
    const model = this.createModel(props);

    this.onChanged.raiseEvent(undefined, model);

    this._models.push(model);
    this._container.contextRealityModels.push(props);

    return model;
  }

  /** Remove the specified reality model from the list.
   * @param model The reality model to remove.
   * @returns true if the model was removed, or false if the model was not present in the list.
   */
  public delete(model: ContextRealityModel): boolean {
    const index = this._models.indexOf(model);
    if (-1 === index)
      return false;

    assert(undefined !== this._container.contextRealityModels);
    assert(index < this._container.contextRealityModels.length);

    this.dropEventListeners(model);
    this.onChanged.raiseEvent(model, undefined);

    this._models.splice(index, 1);
    if (this.models.length === 0)
      this._container.contextRealityModels = undefined;
    else
      this._container.contextRealityModels.splice(index, 1);

    return true;
  }

  /** Remove all reality models from the list. */
  public clear(): void {
    for (const model of this.models) {
      this.dropEventListeners(model);
      this.onChanged.raiseEvent(model, undefined);
    }

    this._container.contextRealityModels = undefined;
    this._models.length = 0;
  }

  /** Replace a reality model in the list.
   * @param toReplace The reality model to be replaced.
   * @param replaceWith The JSON representation of the replacement reality model.
   * @returns the newly-created reality model that replaced `toReplace`.
   * @throws Error if `toReplace` is not present in the list
   * @note The replacement occupies the same index in the list as `toReplace` did.
   */
  public replace(toReplace: ContextRealityModel, replaceWith: ContextRealityModelProps): ContextRealityModel {
    const index = this._models.indexOf(toReplace);
    if (-1 === index)
      throw new Error("ContextRealityModel not present in list.");

    assert(undefined !== this._container.contextRealityModels);
    assert(index < this._container.contextRealityModels.length);

    replaceWith = ContextRealityModelProps.clone(replaceWith);
    const model = this.createModel(replaceWith);

    this.onChanged.raiseEvent(toReplace, model);
    this.dropEventListeners(toReplace);

    this._models[index] = model;
    this._container.contextRealityModels[index] = replaceWith;

    return model;
  }

  /** Change selected properties of a reality model.
   * @param toUpdate The reality model whose properties are to be modified.
   * @param updateProps The properties to change.
   * @returns The updated reality model, identical to `toUpdate` except for properties explicitly supplied by `updateProps`.
   * @throws Error if `toUpdate` is not present in the list.
   */
  public update(toUpdate: ContextRealityModel, updateProps: Partial<ContextRealityModelProps>): ContextRealityModel {
    const props = {
      ...toUpdate.toJSON(),
      ...updateProps,
    };

    // Partial<> makes it possible to pass `undefined` for tilesetUrl...preserve previous URL in that case.
    if (undefined === props.tilesetUrl)
      props.tilesetUrl = toUpdate.url;

    return this.replace(toUpdate, props);
  }

  private createModel(props: ContextRealityModelProps): ContextRealityModel {
    const model = this._createModel(props);
    // eslint-disable-next-line @typescript-eslint/unbound-method
    model.onPlanarClipMaskChanged.addListener(this.handlePlanarClipMaskChanged, this);
    // eslint-disable-next-line @typescript-eslint/unbound-method
    model.onAppearanceOverridesChanged.addListener(this.handleAppearanceOverridesChanged, this);
    return model;
  }

  private dropEventListeners(model: ContextRealityModel): void {
    // eslint-disable-next-line @typescript-eslint/unbound-method
    model.onPlanarClipMaskChanged.removeListener(this.handlePlanarClipMaskChanged, this);
    // eslint-disable-next-line @typescript-eslint/unbound-method
    model.onAppearanceOverridesChanged.removeListener(this.handleAppearanceOverridesChanged, this);
  }

  private handlePlanarClipMaskChanged(mask: PlanarClipMaskSettings | undefined, model: ContextRealityModel): void {
    this.onPlanarClipMaskChanged.raiseEvent(model, mask);
  }

  private handleAppearanceOverridesChanged(app: FeatureAppearance | undefined, model: ContextRealityModel): void {
    this.onAppearanceOverridesChanged.raiseEvent(model, app);
  }
}<|MERGE_RESOLUTION|>--- conflicted
+++ resolved
@@ -30,13 +30,8 @@
    * This is the legacy mode where the access to the 3d tiles is harcoded in ContextRealityModelProps.tilesetUrl property.
    * It was use to support RealityMesh3DTiles, Terrain3DTiles, Cesium3DTiles
    * You should use other mode when possible
-<<<<<<< HEAD
    * @see [[RealityDataSource.createKeyFromUrl]] that will try to detect provider from an URL
-   * */
-=======
-   * @see [[RealityDataSource.createRealityDataSourceKeyFromUrl]] that will try to detect provider from an URL
-   */
->>>>>>> 25db6b49
+   */
   TilesetUrl = "TilesetUrl",
   /**
    * This is the legacy mode where the access to the 3d tiles is harcoded in ContextRealityModelProps.OrbitGtBlob property.
