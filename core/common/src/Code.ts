--- conflicted
+++ resolved
@@ -36,15 +36,9 @@
 export class Code implements CodeProps {
   /** The id of the [CodeSpec]($docs/bis/guide/fundamentals/codes.md#codespec) of the Element */
   public spec: Id64String;
-<<<<<<< HEAD
   /** The [CodeScope]($docs/bis/intro/codes.md#codescope-property) of the Element */
   public scope: Id64String;
   /** The [CodeValue]($docs/bis/intro/codes.md#codevalue-property) of the Element
-=======
-  /** The [CodeScope]($docs/bis/guide/fundamentals/codes.md#codescope-property) of the Element */
-  public scope: string;
-  /** The [CodeValue]($docs/bis/guide/fundamentals/codes.md#codevalue-property) of the Element
->>>>>>> 24d100c7
    * @note Leading and trailing whitespace is invalid so is automatically trimmed.
    */
   public get value() { return this._value ?? ""; }
