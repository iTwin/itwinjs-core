/*---------------------------------------------------------------------------------------------
* Copyright (c) Bentley Systems, Incorporated. All rights reserved.
* See LICENSE.md in the project root for license terms and full copyright notice.
*--------------------------------------------------------------------------------------------*/
/** @packageDocumentation
 * @module iModels
 */

import { assert, BeEvent, GeoServiceStatus, GuidString, Id64, Id64String, IModelStatus, Mutable, OpenMode } from "@bentley/bentleyjs-core";
import {
  Angle, AxisIndex, AxisOrder, Constant, Geometry, Matrix3d, Point3d, Range3d, Range3dProps, Transform, Vector3d, XYAndZ, XYZProps,
  YawPitchRollAngles, YawPitchRollProps,
} from "@bentley/geometry-core";
import { ChangesetIdWithIndex } from "./ChangesetProps";
import { Cartographic, LatLongAndHeight } from "./geometry/Cartographic";
import { GeographicCRS, GeographicCRSProps } from "./geometry/CoordinateReferenceSystem";
import { AxisAlignedBox3d } from "./geometry/Placement";
import { IModelError } from "./IModelError";
import { ThumbnailProps } from "./Thumbnail";

/** The properties to open a connection to an iModel for RPC operations.
 * @public
 */
export interface IModelRpcOpenProps {
<<<<<<< HEAD
  // SWB
  /** The context (Project, Asset, or other infrastructure) in which the iModel exists - must be defined for briefcases that are synchronized with iModelHub. */
  // SWB
  readonly contextId?: GuidString;
=======
  /** The iTwin in which the iModel exists - must be defined for briefcases that are synchronized with iModelHub. */
  readonly iTwinId?: GuidString;
>>>>>>> 3a9b8d08
  /** Guid of the iModel. */
  readonly iModelId?: GuidString;

  /** Id of the last Changeset that was applied to the iModel - must be defined for briefcases that are synchronized with iModelHub.
   * @note Changeset Ids are string hash values based on the content and parent.
   */
  readonly changeset?: ChangesetIdWithIndex;
}

/** The properties that identify an opened iModel for RPC operations.
 * @public
 */
export interface IModelRpcProps extends IModelRpcOpenProps {
  /** Unique key used for identifying the iModel between the frontend and the backend */
  readonly key: string;
}

/** Properties that position an iModel on the earth via [ECEF](https://en.wikipedia.org/wiki/ECEF) (Earth Centered Earth Fixed) coordinates
 * @public
 */
export interface EcefLocationProps {
  /** The Origin of an iModel on the earth in ECEF coordinates */
  readonly origin: XYZProps;
  /** The [orientation](https://en.wikipedia.org/wiki/Geographic_coordinate_conversion) of an iModel on the earth. */
  readonly orientation: YawPitchRollProps;
  /** Optional position on the earth used to establish the ECEF coordinates. */
  readonly cartographicOrigin?: LatLongAndHeight;
  /** Optional X column vector used with [[yVector]] to calculate potentially non-rigid transform if a projection is present. */
  readonly xVector?: XYZProps;
  /** Optional Y column vector used with [[xVector]] to calculate potentially non-rigid transform if a projection is present. */
  readonly yVector?: XYZProps;
}

/** Properties of the [Root Subject]($docs/bis/intro/glossary#subject-root).
 * @public
 */
export interface RootSubjectProps {
  /** The name of the root subject. */
  readonly name: string;
  /** Description of the root subject (optional). */
  readonly description?: string;
}

/** Properties of an iModel that are always held in memory whenever one is opened, both on the frontend and on the backend .
 * @public
 */
export interface IModelProps {
  /** The name and description of the root subject of this iModel */
<<<<<<< HEAD
  rootSubject: RootSubjectProps;
  // SWB What does project mean here?
  /** The volume of the entire project, in spatial coordinates */
  // SWB What does project mean here?
  projectExtents?: Range3dProps;
=======
  readonly rootSubject: RootSubjectProps;
  /** The volume of the entire project, in spatial coordinates */
  readonly projectExtents?: Range3dProps;
>>>>>>> 3a9b8d08
  /** An offset to be applied to all spatial coordinates. This is normally used to transform spatial coordinates into the Cartesian coordinate system of a Geographic Coordinate System. */
  readonly globalOrigin?: XYZProps;
  /** The location of the iModel in Earth Centered Earth Fixed coordinates. iModel units are always meters */
  readonly ecefLocation?: EcefLocationProps;
  /** The Geographic Coordinate Reference System indicating the projection and datum used. */
  readonly geographicCoordinateSystem?: GeographicCRSProps;
  /** The name of the iModel. */
  readonly name?: string;
}

/** The properties returned by the backend when creating a new [[IModelConnection]] from the frontend, either with Rpc or with Ipc.
 * These properties describe the iModel held on the backend for thew newly formed connection and are used to construct a new
 * [[IModelConnection]] instance on the frontend to access it.
 * @public
 */
export type IModelConnectionProps = IModelProps & IModelRpcProps;

/** The properties that can be supplied when creating a *new* iModel.
 * @public
 */
export interface CreateIModelProps extends IModelProps {
  /** The GUID of new iModel. If not present, a GUID will be generated. */
  readonly guid?: GuidString;
  /** Client name for new iModel */
  readonly client?: string;
  /** Thumbnail for new iModel
   * @alpha
   */
  readonly thumbnail?: ThumbnailProps;
}

/** Encryption-related properties that can be supplied when creating or opening snapshot iModels.
 * @public
 */
export interface IModelEncryptionProps {
  /** The password used to encrypt/decrypt the snapshot iModel. */
  readonly password?: string;
}

/**
 * A key used to identify an opened [IModelDb]($backend) between the frontend and backend for Rpc and Ipc communications.
 * Keys must be unique - that is there can never be two IModelDbs opened with the same key at any given time.
 * If no key is supplied in a call to open an IModelDb, one is generated and returned.
 * It is only necessary to supply a key if you have some reason to assign a specific value to identify an IModelDb.
 * If you don't supply the key, you must use the returned value for Rpc and Ipc communications.
 * @public
 */
export interface OpenDbKey {
  readonly key?: string;
}

/** Options to open a [SnapshotDb]($backend).
 * @public
 */
export interface SnapshotOpenOptions extends IModelEncryptionProps, OpenDbKey {
  /** @internal */
  readonly lazyBlockCache?: boolean;
  /** @internal */
  readonly autoUploadBlocks?: boolean;
  /**
   * The "base" name that can be used for creating temporary files related to this Db.
   * The string should be a name related to the current Db filename using some known pattern so that all files named "baseName*" can be deleted externally during cleanup.
   * It must be the name of a file (that may or may not exist) in a writable directory.
   * If not present, the baseName will default to the database's file name (including the path).
   * @internal
   */
  readonly tempFileBase?: string;
}

/** Options to open a [StandaloneDb]($backend) via [StandaloneDb.openFile]($backend) from the backend,
 * or [BriefcaseConnection.openStandalone]($frontend) from the frontend.
 * @public
 */
export type StandaloneOpenOptions = OpenDbKey;

/** Options that can be supplied when creating snapshot iModels.
 * @public
 */
export interface CreateSnapshotIModelProps extends IModelEncryptionProps {
  /** If true, then create SQLite views for Model, Element, ElementAspect, and Relationship classes.
   * These database views can often be useful for interoperability workflows.
   */
  readonly createClassViews?: boolean;
}

/** The options that can be specified when creating an *empty* snapshot iModel.
 * @see [SnapshotDb.createEmpty]($backend)
 * @public
 */
export type CreateEmptySnapshotIModelProps = CreateIModelProps & CreateSnapshotIModelProps;

/** Options that can be supplied when creating standalone iModels.
 * @internal
 */
export interface CreateStandaloneIModelProps extends IModelEncryptionProps {
  /** If present, file will allow local editing, but cannot be used to create changesets */
  readonly allowEdit?: string;
}

/** The options that can be specified when creating an *empty* standalone iModel.
 * @see [standalone.createEmpty]($backend)
 * @internal
 */
export type CreateEmptyStandaloneIModelProps = CreateIModelProps & CreateStandaloneIModelProps;

/** @public */
export interface FilePropertyProps {
  readonly namespace: string;
  readonly name: string;
  id?: number | string;
  subId?: number | string;
}

/** The position and orientation of an iModel on the earth in [ECEF](https://en.wikipedia.org/wiki/ECEF) (Earth Centered Earth Fixed) coordinates
 * @see [GeoLocation of iModels]($docs/learning/GeoLocation.md)
 * @public
 */
export class EcefLocation implements EcefLocationProps {
  /** The origin of the ECEF transform. */
  public readonly origin: Point3d;
  /** The orientation of the ECEF transform */
  public readonly orientation: YawPitchRollAngles;
  /** Optional position on the earth used to establish the ECEF origin and orientation. */
  public readonly cartographicOrigin?: Cartographic;
  /** Optional X column vector used with [[yVector]] to calculate potentially non-rigid transform if a projection is present. */
  public readonly xVector?: Vector3d;
  /** Optional Y column vector used with [[xVector]] to calculate potentially non-rigid transform if a projection is present. */
  public readonly yVector?: Vector3d;

  private _transform: Transform;

  /** Get the transform from iModel Spatial coordinates to ECEF from this EcefLocation */
  public getTransform(): Transform { return this._transform; }

  /** Construct a new EcefLocation. Once constructed, it is frozen and cannot be modified. */
  constructor(props: EcefLocationProps) {
    this.origin = Point3d.fromJSON(props.origin).freeze();
    this.orientation = YawPitchRollAngles.fromJSON(props.orientation).freeze();
    if (props.cartographicOrigin)
      this.cartographicOrigin = Cartographic.fromRadians(props.cartographicOrigin.longitude, props.cartographicOrigin.latitude, props.cartographicOrigin.height).freeze();
    if (props.xVector && props.yVector) {
      this.xVector = Vector3d.fromJSON(props.xVector);
      this.yVector = Vector3d.fromJSON(props.yVector);
    }
    let matrix;
    if (this.xVector && this.yVector) {
      const zVector = this.xVector.crossProduct(this.yVector);
      if (zVector.normalizeInPlace())
        matrix = Matrix3d.createColumns(this.xVector, this.yVector, zVector);
    }
    if (!matrix)
      matrix = this.orientation.toMatrix3d();

    this._transform = Transform.createOriginAndMatrix(this.origin, matrix);
  }

  /** Construct ECEF Location from cartographic origin with optional known point and angle.   */
  public static createFromCartographicOrigin(origin: Cartographic, point?: Point3d, angle?: Angle) {
    const ecefOrigin = origin.toEcef();
    const deltaRadians = 10 / Constant.earthRadiusWGS84.polar;
    const northCarto = Cartographic.fromRadians(origin.longitude, origin.latitude + deltaRadians, origin.height);
    const eastCarto = Cartographic.fromRadians(origin.longitude + deltaRadians, origin.latitude, origin.height);
    const ecefNorth = northCarto.toEcef();
    const ecefEast = eastCarto.toEcef();
    const xVector = Vector3d.createStartEnd(ecefOrigin, ecefEast).normalize();
    const yVector = Vector3d.createStartEnd(ecefOrigin, ecefNorth).normalize();
    const matrix = Matrix3d.createRigidFromColumns(xVector!, yVector!, AxisOrder.XYZ)!;
    if (angle !== undefined) {
      const north = Matrix3d.createRotationAroundAxisIndex(AxisIndex.Z, angle);
      matrix.multiplyMatrixMatrix(north, matrix);
    }
    if (point !== undefined) {
      const delta = matrix.multiplyVector(Vector3d.create(-point.x, -point.y, -point.z));
      ecefOrigin.addInPlace(delta);
    }

    return new EcefLocation({ origin: ecefOrigin, orientation: YawPitchRollAngles.createFromMatrix3d(matrix)!, cartographicOrigin: origin });
  }

  /** Get the location center of the earth in the iModel coordinate system. */
  public get earthCenter(): Point3d {
    const matrix = this.orientation.toMatrix3d();
    return Point3d.createFrom(matrix.multiplyTransposeXYZ(-this.origin.x, -this.origin.y, -this.origin.z));
  }

  /** Return true if this location is equivalent to another location within a small tolerance. */
  public isAlmostEqual(other: EcefLocation): boolean {
    if (!this.origin.isAlmostEqual(other.origin) || !this.orientation.isAlmostEqual(other.orientation))
      return false;

    if ((this.xVector === undefined) !== (other.xVector === undefined) || (this.yVector === undefined) !== (other.yVector === undefined))
      return false;

    if (this.xVector !== undefined && other.xVector !== undefined && !this.xVector.isAlmostEqual(other.xVector))
      return false;

    if (this.yVector !== undefined && other.yVector !== undefined && !this.yVector.isAlmostEqual(other.yVector))
      return false;

    const thisCarto = this.cartographicOrigin;
    const otherCarto = other.cartographicOrigin;
    if (undefined === thisCarto || undefined === otherCarto)
      return undefined === thisCarto && undefined === otherCarto;

    return thisCarto.equalsEpsilon(otherCarto, Geometry.smallMetricDistance);
  }

  public toJSON(): EcefLocationProps {
    const props: Mutable<EcefLocationProps> = {
      origin: this.origin.toJSON(),
      orientation: this.orientation.toJSON(),
    };

    if (this.cartographicOrigin)
      props.cartographicOrigin = this.cartographicOrigin.toJSON();

    if (this.xVector)
      props.xVector = this.xVector.toJSON();

    if (this.yVector)
      props.yVector = this.yVector.toJSON();

    return props;
  }
}

/** Represents an iModel in JavaScript.
 * @see [GeoLocation of iModels]($docs/learning/GeoLocation.md)
 * @public
 */
export abstract class IModel implements IModelProps {
  // SWB What does project mean here?
  private _projectExtents?: AxisAlignedBox3d;
  private _name?: string;
  private _rootSubject?: RootSubjectProps;
  private _globalOrigin?: Point3d;
  private _ecefLocation?: EcefLocation;
  private _ecefTrans?: Transform;
  private _geographicCoordinateSystem?: GeographicCRS;
  private _iModelId?: GuidString;

  /** The Id of the repository model. */
  public static readonly repositoryModelId: Id64String = "0x1";
  /** The Id of the root subject element. */
  public static readonly rootSubjectId: Id64String = "0x1";
  /** The Id of the dictionary model. */
  public static readonly dictionaryId: Id64String = "0x10";

  /** Event raised after [[name]] changes. */
  public readonly onNameChanged = new BeEvent<(previousName: string) => void>();
  /** Event raised after [[rootSubject]] changes. */
  public readonly onRootSubjectChanged = new BeEvent<(previousSubject: RootSubjectProps) => void>();
  // SWB What does project mean here?
  /** Event raised after [[projectExtents]] changes. */
  // SWB What does project mean here?
  public readonly onProjectExtentsChanged = new BeEvent<(previousExtents: AxisAlignedBox3d) => void>();
  /** Event raised after [[globalOrigin]] changes. */
  public readonly onGlobalOriginChanged = new BeEvent<(previousOrigin: Point3d) => void>();
  /** Event raised after [[ecefLocation]] changes. */
  public readonly onEcefLocationChanged = new BeEvent<(previousLocation: EcefLocation | undefined) => void>();
  /** Event raised after [[geographicCoordinateSystem]] changes. */
  public readonly onGeographicCoordinateSystemChanged = new BeEvent<(previousGCS: GeographicCRS | undefined) => void>();

  /** Name of the iModel */
  public get name(): string {
    assert(this._name !== undefined);
    return this._name;
  }
  public set name(name: string) {
    if (name !== this._name) {
      const old = this._name;
      this._name = name;
      if (undefined !== old)
        this.onNameChanged.raiseEvent(old);
    }
  }

  /** The name and description of the root subject of this iModel */
  public get rootSubject(): RootSubjectProps {
    assert(this._rootSubject !== undefined);
    return this._rootSubject;
  }
  public set rootSubject(subject: RootSubjectProps) {
    if (undefined === this._rootSubject || this._rootSubject.name !== subject.name || this._rootSubject.description !== subject.description) {
      const old = this._rootSubject;
      this._rootSubject = subject;
      if (old)
        this.onRootSubjectChanged.raiseEvent(old);
    }
  }

  /** Returns `true` if this is a snapshot iModel. */
  public abstract get isSnapshot(): boolean;
  /** Returns `true` if this is a briefcase copy of an iModel that is synchronized with iModelHub. */
  public abstract get isBriefcase(): boolean;

  public abstract get isOpen(): boolean;

  /**
// SWB What does project mean here?
   * The volume, in spatial coordinates, inside which the entire project is contained.
   * @note The object returned from this method is frozen. You *must* make a copy before you do anything that might attempt to modify it.
   */
  // SWB What does project mean here?
  public get projectExtents() {
    assert(undefined !== this._projectExtents);
    return this._projectExtents;
  }
  // SWB What does project mean here?
  public set projectExtents(extents: AxisAlignedBox3d) {
    // Don't allow any axis of the project extents to be less than 1 meter.
    const projectExtents = extents.clone();
    projectExtents.ensureMinLengths(1.0);
    if (!this._projectExtents || !this._projectExtents.isAlmostEqual(projectExtents)) {
      const old = this._projectExtents;
      projectExtents.freeze();
      this._projectExtents = projectExtents;
      if (old)
        this.onProjectExtentsChanged.raiseEvent(old);
    }
  }

  /** An offset to be applied to all spatial coordinates. */
  public get globalOrigin(): Point3d {
    assert(this._globalOrigin !== undefined);
    return this._globalOrigin;
  }
  public set globalOrigin(org: Point3d) {
    if (!this._globalOrigin || !this._globalOrigin.isAlmostEqual(org)) {
      const old = this._globalOrigin;
      org.freeze();
      this._globalOrigin = org;
      if (old)
        this.onGlobalOriginChanged.raiseEvent(old);
    }
  }

  /** The [EcefLocation]($docs/learning/glossary#ecefLocation) of the iModel in Earth Centered Earth Fixed coordinates. */
  public get ecefLocation(): EcefLocation | undefined {
    return this._ecefLocation;
  }
  public set ecefLocation(ecefLocation: EcefLocation | undefined) {
    const old = this._ecefLocation;
    if (!old && !ecefLocation)
      return;
    else if (old && ecefLocation && old.isAlmostEqual(ecefLocation))
      return;

    this._ecefLocation = ecefLocation;
    this.onEcefLocationChanged.raiseEvent(old);
  }

  /** Set the [EcefLocation]($docs/learning/glossary#ecefLocation) for this iModel. */
  public setEcefLocation(ecef: EcefLocationProps): void {
    this.ecefLocation = new EcefLocation(ecef);
  }

  /** The geographic coordinate reference system of the iModel. */
  public get geographicCoordinateSystem(): GeographicCRS | undefined {
    return this._geographicCoordinateSystem;
  }
  public set geographicCoordinateSystem(geoCRS: GeographicCRS | undefined) {
    const old = this._geographicCoordinateSystem;
    if (!old && !geoCRS)
      return;
    else if (old && geoCRS && old.equals(geoCRS))
      return;

    this._geographicCoordinateSystem = geoCRS;
    this.onGeographicCoordinateSystemChanged.raiseEvent(old);
  }

  /** Sets the geographic coordinate reference system from GeographicCRSProps. */
  public setGeographicCoordinateSystem(geoCRS: GeographicCRSProps) {
    this.geographicCoordinateSystem = new GeographicCRS(geoCRS);
  }

  /** @internal */
  public getConnectionProps(): IModelConnectionProps {
    return {
      name: this.name,
      rootSubject: this.rootSubject,
      // SWB What does project mean here?
      projectExtents: this.projectExtents.toJSON(),
      globalOrigin: this.globalOrigin.toJSON(),
      ecefLocation: this.ecefLocation,
      geographicCoordinateSystem: this.geographicCoordinateSystem,
      ... this.getRpcProps(),
    };
  }

  /** @internal */
  public toJSON(): IModelConnectionProps {
    return this.getConnectionProps();
  }

  /** A key used to identify this iModel in RPC calls from frontend to backend.
   * @internal
   */
  protected _fileKey: string;
  /** Get the key that was used to open this iModel. This is the value used for Rpc and Ipc communications. */
  public get key(): string { return this._fileKey; }

  /** @internal */
<<<<<<< HEAD
  // SWB
  protected _contextId?: GuidString;
  // SWB
  /** The Guid that identifies the *context* that owns this iModel. */
  // SWB
  public get contextId(): GuidString | undefined { return this._contextId; }
=======
  protected _iTwinId?: GuidString;
  /** The Guid that identifies the iTwin that owns this iModel. */
  public get iTwinId(): GuidString | undefined { return this._iTwinId; }
>>>>>>> 3a9b8d08

  /** The Guid that identifies this iModel. */
  public get iModelId(): GuidString | undefined { return this._iModelId; }

  /** @public */
  public changeset: ChangesetIdWithIndex;

  protected _openMode = OpenMode.Readonly;
  /** The [[OpenMode]] used for this IModel. */
  public get openMode(): OpenMode { return this._openMode; }

  /** Return a token for RPC operations. */
  public getRpcProps(): IModelRpcProps {
    if (!this.isOpen)
      throw new IModelError(IModelStatus.BadRequest, "IModel is not open for rpc");

    return {
      key: this._fileKey,
<<<<<<< HEAD
      // SWB
      contextId: this.contextId,
=======
      iTwinId: this.iTwinId,
>>>>>>> 3a9b8d08
      iModelId: this.iModelId,
      changeset: this.changeset,
    };
  }

  /** @internal */
  protected constructor(tokenProps?: IModelRpcProps) {
    this.changeset = { id: "", index: 0 };
    this._fileKey = "";
    if (tokenProps) {
      this._fileKey = tokenProps.key;
<<<<<<< HEAD
      // SWB
      this._contextId = tokenProps.contextId;
=======
      this._iTwinId = tokenProps.iTwinId;
>>>>>>> 3a9b8d08
      this._iModelId = tokenProps.iModelId;
      if (tokenProps.changeset)
        this.changeset = tokenProps.changeset;
    }
  }

  /** @internal */
  protected initialize(name: string, props: IModelProps) {
    this.name = name;
    this.rootSubject = props.rootSubject;
    // SWB What does project mean here?
    this.projectExtents = Range3d.fromJSON(props.projectExtents);
    this.globalOrigin = Point3d.fromJSON(props.globalOrigin);
    this.ecefLocation = props.ecefLocation ? new EcefLocation(props.ecefLocation) : undefined;
    this.geographicCoordinateSystem = props.geographicCoordinateSystem ? new GeographicCRS(props.geographicCoordinateSystem) : undefined;
  }

  /** Get the default subCategoryId for the supplied categoryId */
  public static getDefaultSubCategoryId(categoryId: Id64String): Id64String {
    return Id64.isValid(categoryId) ? Id64.fromLocalAndBriefcaseIds(Id64.getLocalId(categoryId) + 1, Id64.getBriefcaseId(categoryId)) : Id64.invalid;
  }

  /** True if this iModel has an [EcefLocation]($docs/learning/glossary#ecefLocation). */
  public get isGeoLocated() { return undefined !== this._ecefLocation; }

  /** Get the Transform from this iModel's Spatial coordinates to ECEF coordinates using its [[IModel.ecefLocation]].
   * @throws IModelError if [[isGeoLocated]] is false.
   */
  public getEcefTransform(): Transform {
    if (undefined === this._ecefLocation)
      throw new IModelError(GeoServiceStatus.NoGeoLocation, "iModel is not GeoLocated");

    if (this._ecefTrans === undefined) {
      this._ecefTrans = this._ecefLocation.getTransform();
      this._ecefTrans.freeze();
    }

    return this._ecefTrans;
  }

  /** Convert a point in this iModel's Spatial coordinates to an ECEF point using its [[IModel.ecefLocation]].
   * @param spatial A point in the iModel's spatial coordinates
   * @param result If defined, use this for output
   * @returns A Point3d in ECEF coordinates
   * @throws IModelError if [[isGeoLocated]] is false.
   */
  public spatialToEcef(spatial: XYAndZ, result?: Point3d): Point3d { return this.getEcefTransform().multiplyPoint3d(spatial, result)!; }

  /** Convert a point in ECEF coordinates to a point in this iModel's Spatial coordinates using its [[ecefLocation]].
   * @param ecef A point in ECEF coordinates
   * @param result If defined, use this for output
   * @returns A Point3d in this iModel's spatial coordinates
   * @throws IModelError if [[isGeoLocated]] is false.
   * @note The resultant point will only be meaningful if the ECEF coordinate is close on the earth to the iModel.
   */
  public ecefToSpatial(ecef: XYAndZ, result?: Point3d): Point3d { return this.getEcefTransform().multiplyInversePoint3d(ecef, result)!; }

  /** Convert a point in this iModel's Spatial coordinates to a [[Cartographic]] using its [[IModel.ecefLocation]].
   * @param spatial A point in the iModel's spatial coordinates
   * @param result If defined, use this for output
   * @returns A Cartographic location
   * @throws IModelError if [[isGeoLocated]] is false.
   */
  public spatialToCartographicFromEcef(spatial: XYAndZ, result?: Cartographic): Cartographic { return Cartographic.fromEcef(this.spatialToEcef(spatial), result)!; }

  /** Convert a [[Cartographic]] to a point in this iModel's Spatial coordinates using its [[IModel.ecefLocation]].
   * @param cartographic A cartographic location
   * @param result If defined, use this for output
   * @returns A point in this iModel's spatial coordinates
   * @throws IModelError if [[isGeoLocated]] is false.
   * @note The resultant point will only be meaningful if the ECEF coordinate is close on the earth to the iModel.
   */
  public cartographicToSpatialFromEcef(cartographic: Cartographic, result?: Point3d) { return this.ecefToSpatial(cartographic.toEcef(result), result); }
}
<|MERGE_RESOLUTION|>--- conflicted
+++ resolved
@@ -1,623 +1,589 @@
-/*---------------------------------------------------------------------------------------------
-* Copyright (c) Bentley Systems, Incorporated. All rights reserved.
-* See LICENSE.md in the project root for license terms and full copyright notice.
-*--------------------------------------------------------------------------------------------*/
-/** @packageDocumentation
- * @module iModels
- */
-
-import { assert, BeEvent, GeoServiceStatus, GuidString, Id64, Id64String, IModelStatus, Mutable, OpenMode } from "@bentley/bentleyjs-core";
-import {
-  Angle, AxisIndex, AxisOrder, Constant, Geometry, Matrix3d, Point3d, Range3d, Range3dProps, Transform, Vector3d, XYAndZ, XYZProps,
-  YawPitchRollAngles, YawPitchRollProps,
-} from "@bentley/geometry-core";
-import { ChangesetIdWithIndex } from "./ChangesetProps";
-import { Cartographic, LatLongAndHeight } from "./geometry/Cartographic";
-import { GeographicCRS, GeographicCRSProps } from "./geometry/CoordinateReferenceSystem";
-import { AxisAlignedBox3d } from "./geometry/Placement";
-import { IModelError } from "./IModelError";
-import { ThumbnailProps } from "./Thumbnail";
-
-/** The properties to open a connection to an iModel for RPC operations.
- * @public
- */
-export interface IModelRpcOpenProps {
-<<<<<<< HEAD
-  // SWB
-  /** The context (Project, Asset, or other infrastructure) in which the iModel exists - must be defined for briefcases that are synchronized with iModelHub. */
-  // SWB
-  readonly contextId?: GuidString;
-=======
-  /** The iTwin in which the iModel exists - must be defined for briefcases that are synchronized with iModelHub. */
-  readonly iTwinId?: GuidString;
->>>>>>> 3a9b8d08
-  /** Guid of the iModel. */
-  readonly iModelId?: GuidString;
-
-  /** Id of the last Changeset that was applied to the iModel - must be defined for briefcases that are synchronized with iModelHub.
-   * @note Changeset Ids are string hash values based on the content and parent.
-   */
-  readonly changeset?: ChangesetIdWithIndex;
-}
-
-/** The properties that identify an opened iModel for RPC operations.
- * @public
- */
-export interface IModelRpcProps extends IModelRpcOpenProps {
-  /** Unique key used for identifying the iModel between the frontend and the backend */
-  readonly key: string;
-}
-
-/** Properties that position an iModel on the earth via [ECEF](https://en.wikipedia.org/wiki/ECEF) (Earth Centered Earth Fixed) coordinates
- * @public
- */
-export interface EcefLocationProps {
-  /** The Origin of an iModel on the earth in ECEF coordinates */
-  readonly origin: XYZProps;
-  /** The [orientation](https://en.wikipedia.org/wiki/Geographic_coordinate_conversion) of an iModel on the earth. */
-  readonly orientation: YawPitchRollProps;
-  /** Optional position on the earth used to establish the ECEF coordinates. */
-  readonly cartographicOrigin?: LatLongAndHeight;
-  /** Optional X column vector used with [[yVector]] to calculate potentially non-rigid transform if a projection is present. */
-  readonly xVector?: XYZProps;
-  /** Optional Y column vector used with [[xVector]] to calculate potentially non-rigid transform if a projection is present. */
-  readonly yVector?: XYZProps;
-}
-
-/** Properties of the [Root Subject]($docs/bis/intro/glossary#subject-root).
- * @public
- */
-export interface RootSubjectProps {
-  /** The name of the root subject. */
-  readonly name: string;
-  /** Description of the root subject (optional). */
-  readonly description?: string;
-}
-
-/** Properties of an iModel that are always held in memory whenever one is opened, both on the frontend and on the backend .
- * @public
- */
-export interface IModelProps {
-  /** The name and description of the root subject of this iModel */
-<<<<<<< HEAD
-  rootSubject: RootSubjectProps;
-  // SWB What does project mean here?
-  /** The volume of the entire project, in spatial coordinates */
-  // SWB What does project mean here?
-  projectExtents?: Range3dProps;
-=======
-  readonly rootSubject: RootSubjectProps;
-  /** The volume of the entire project, in spatial coordinates */
-  readonly projectExtents?: Range3dProps;
->>>>>>> 3a9b8d08
-  /** An offset to be applied to all spatial coordinates. This is normally used to transform spatial coordinates into the Cartesian coordinate system of a Geographic Coordinate System. */
-  readonly globalOrigin?: XYZProps;
-  /** The location of the iModel in Earth Centered Earth Fixed coordinates. iModel units are always meters */
-  readonly ecefLocation?: EcefLocationProps;
-  /** The Geographic Coordinate Reference System indicating the projection and datum used. */
-  readonly geographicCoordinateSystem?: GeographicCRSProps;
-  /** The name of the iModel. */
-  readonly name?: string;
-}
-
-/** The properties returned by the backend when creating a new [[IModelConnection]] from the frontend, either with Rpc or with Ipc.
- * These properties describe the iModel held on the backend for thew newly formed connection and are used to construct a new
- * [[IModelConnection]] instance on the frontend to access it.
- * @public
- */
-export type IModelConnectionProps = IModelProps & IModelRpcProps;
-
-/** The properties that can be supplied when creating a *new* iModel.
- * @public
- */
-export interface CreateIModelProps extends IModelProps {
-  /** The GUID of new iModel. If not present, a GUID will be generated. */
-  readonly guid?: GuidString;
-  /** Client name for new iModel */
-  readonly client?: string;
-  /** Thumbnail for new iModel
-   * @alpha
-   */
-  readonly thumbnail?: ThumbnailProps;
-}
-
-/** Encryption-related properties that can be supplied when creating or opening snapshot iModels.
- * @public
- */
-export interface IModelEncryptionProps {
-  /** The password used to encrypt/decrypt the snapshot iModel. */
-  readonly password?: string;
-}
-
-/**
- * A key used to identify an opened [IModelDb]($backend) between the frontend and backend for Rpc and Ipc communications.
- * Keys must be unique - that is there can never be two IModelDbs opened with the same key at any given time.
- * If no key is supplied in a call to open an IModelDb, one is generated and returned.
- * It is only necessary to supply a key if you have some reason to assign a specific value to identify an IModelDb.
- * If you don't supply the key, you must use the returned value for Rpc and Ipc communications.
- * @public
- */
-export interface OpenDbKey {
-  readonly key?: string;
-}
-
-/** Options to open a [SnapshotDb]($backend).
- * @public
- */
-export interface SnapshotOpenOptions extends IModelEncryptionProps, OpenDbKey {
-  /** @internal */
-  readonly lazyBlockCache?: boolean;
-  /** @internal */
-  readonly autoUploadBlocks?: boolean;
-  /**
-   * The "base" name that can be used for creating temporary files related to this Db.
-   * The string should be a name related to the current Db filename using some known pattern so that all files named "baseName*" can be deleted externally during cleanup.
-   * It must be the name of a file (that may or may not exist) in a writable directory.
-   * If not present, the baseName will default to the database's file name (including the path).
-   * @internal
-   */
-  readonly tempFileBase?: string;
-}
-
-/** Options to open a [StandaloneDb]($backend) via [StandaloneDb.openFile]($backend) from the backend,
- * or [BriefcaseConnection.openStandalone]($frontend) from the frontend.
- * @public
- */
-export type StandaloneOpenOptions = OpenDbKey;
-
-/** Options that can be supplied when creating snapshot iModels.
- * @public
- */
-export interface CreateSnapshotIModelProps extends IModelEncryptionProps {
-  /** If true, then create SQLite views for Model, Element, ElementAspect, and Relationship classes.
-   * These database views can often be useful for interoperability workflows.
-   */
-  readonly createClassViews?: boolean;
-}
-
-/** The options that can be specified when creating an *empty* snapshot iModel.
- * @see [SnapshotDb.createEmpty]($backend)
- * @public
- */
-export type CreateEmptySnapshotIModelProps = CreateIModelProps & CreateSnapshotIModelProps;
-
-/** Options that can be supplied when creating standalone iModels.
- * @internal
- */
-export interface CreateStandaloneIModelProps extends IModelEncryptionProps {
-  /** If present, file will allow local editing, but cannot be used to create changesets */
-  readonly allowEdit?: string;
-}
-
-/** The options that can be specified when creating an *empty* standalone iModel.
- * @see [standalone.createEmpty]($backend)
- * @internal
- */
-export type CreateEmptyStandaloneIModelProps = CreateIModelProps & CreateStandaloneIModelProps;
-
-/** @public */
-export interface FilePropertyProps {
-  readonly namespace: string;
-  readonly name: string;
-  id?: number | string;
-  subId?: number | string;
-}
-
-/** The position and orientation of an iModel on the earth in [ECEF](https://en.wikipedia.org/wiki/ECEF) (Earth Centered Earth Fixed) coordinates
- * @see [GeoLocation of iModels]($docs/learning/GeoLocation.md)
- * @public
- */
-export class EcefLocation implements EcefLocationProps {
-  /** The origin of the ECEF transform. */
-  public readonly origin: Point3d;
-  /** The orientation of the ECEF transform */
-  public readonly orientation: YawPitchRollAngles;
-  /** Optional position on the earth used to establish the ECEF origin and orientation. */
-  public readonly cartographicOrigin?: Cartographic;
-  /** Optional X column vector used with [[yVector]] to calculate potentially non-rigid transform if a projection is present. */
-  public readonly xVector?: Vector3d;
-  /** Optional Y column vector used with [[xVector]] to calculate potentially non-rigid transform if a projection is present. */
-  public readonly yVector?: Vector3d;
-
-  private _transform: Transform;
-
-  /** Get the transform from iModel Spatial coordinates to ECEF from this EcefLocation */
-  public getTransform(): Transform { return this._transform; }
-
-  /** Construct a new EcefLocation. Once constructed, it is frozen and cannot be modified. */
-  constructor(props: EcefLocationProps) {
-    this.origin = Point3d.fromJSON(props.origin).freeze();
-    this.orientation = YawPitchRollAngles.fromJSON(props.orientation).freeze();
-    if (props.cartographicOrigin)
-      this.cartographicOrigin = Cartographic.fromRadians(props.cartographicOrigin.longitude, props.cartographicOrigin.latitude, props.cartographicOrigin.height).freeze();
-    if (props.xVector && props.yVector) {
-      this.xVector = Vector3d.fromJSON(props.xVector);
-      this.yVector = Vector3d.fromJSON(props.yVector);
-    }
-    let matrix;
-    if (this.xVector && this.yVector) {
-      const zVector = this.xVector.crossProduct(this.yVector);
-      if (zVector.normalizeInPlace())
-        matrix = Matrix3d.createColumns(this.xVector, this.yVector, zVector);
-    }
-    if (!matrix)
-      matrix = this.orientation.toMatrix3d();
-
-    this._transform = Transform.createOriginAndMatrix(this.origin, matrix);
-  }
-
-  /** Construct ECEF Location from cartographic origin with optional known point and angle.   */
-  public static createFromCartographicOrigin(origin: Cartographic, point?: Point3d, angle?: Angle) {
-    const ecefOrigin = origin.toEcef();
-    const deltaRadians = 10 / Constant.earthRadiusWGS84.polar;
-    const northCarto = Cartographic.fromRadians(origin.longitude, origin.latitude + deltaRadians, origin.height);
-    const eastCarto = Cartographic.fromRadians(origin.longitude + deltaRadians, origin.latitude, origin.height);
-    const ecefNorth = northCarto.toEcef();
-    const ecefEast = eastCarto.toEcef();
-    const xVector = Vector3d.createStartEnd(ecefOrigin, ecefEast).normalize();
-    const yVector = Vector3d.createStartEnd(ecefOrigin, ecefNorth).normalize();
-    const matrix = Matrix3d.createRigidFromColumns(xVector!, yVector!, AxisOrder.XYZ)!;
-    if (angle !== undefined) {
-      const north = Matrix3d.createRotationAroundAxisIndex(AxisIndex.Z, angle);
-      matrix.multiplyMatrixMatrix(north, matrix);
-    }
-    if (point !== undefined) {
-      const delta = matrix.multiplyVector(Vector3d.create(-point.x, -point.y, -point.z));
-      ecefOrigin.addInPlace(delta);
-    }
-
-    return new EcefLocation({ origin: ecefOrigin, orientation: YawPitchRollAngles.createFromMatrix3d(matrix)!, cartographicOrigin: origin });
-  }
-
-  /** Get the location center of the earth in the iModel coordinate system. */
-  public get earthCenter(): Point3d {
-    const matrix = this.orientation.toMatrix3d();
-    return Point3d.createFrom(matrix.multiplyTransposeXYZ(-this.origin.x, -this.origin.y, -this.origin.z));
-  }
-
-  /** Return true if this location is equivalent to another location within a small tolerance. */
-  public isAlmostEqual(other: EcefLocation): boolean {
-    if (!this.origin.isAlmostEqual(other.origin) || !this.orientation.isAlmostEqual(other.orientation))
-      return false;
-
-    if ((this.xVector === undefined) !== (other.xVector === undefined) || (this.yVector === undefined) !== (other.yVector === undefined))
-      return false;
-
-    if (this.xVector !== undefined && other.xVector !== undefined && !this.xVector.isAlmostEqual(other.xVector))
-      return false;
-
-    if (this.yVector !== undefined && other.yVector !== undefined && !this.yVector.isAlmostEqual(other.yVector))
-      return false;
-
-    const thisCarto = this.cartographicOrigin;
-    const otherCarto = other.cartographicOrigin;
-    if (undefined === thisCarto || undefined === otherCarto)
-      return undefined === thisCarto && undefined === otherCarto;
-
-    return thisCarto.equalsEpsilon(otherCarto, Geometry.smallMetricDistance);
-  }
-
-  public toJSON(): EcefLocationProps {
-    const props: Mutable<EcefLocationProps> = {
-      origin: this.origin.toJSON(),
-      orientation: this.orientation.toJSON(),
-    };
-
-    if (this.cartographicOrigin)
-      props.cartographicOrigin = this.cartographicOrigin.toJSON();
-
-    if (this.xVector)
-      props.xVector = this.xVector.toJSON();
-
-    if (this.yVector)
-      props.yVector = this.yVector.toJSON();
-
-    return props;
-  }
-}
-
-/** Represents an iModel in JavaScript.
- * @see [GeoLocation of iModels]($docs/learning/GeoLocation.md)
- * @public
- */
-export abstract class IModel implements IModelProps {
-  // SWB What does project mean here?
-  private _projectExtents?: AxisAlignedBox3d;
-  private _name?: string;
-  private _rootSubject?: RootSubjectProps;
-  private _globalOrigin?: Point3d;
-  private _ecefLocation?: EcefLocation;
-  private _ecefTrans?: Transform;
-  private _geographicCoordinateSystem?: GeographicCRS;
-  private _iModelId?: GuidString;
-
-  /** The Id of the repository model. */
-  public static readonly repositoryModelId: Id64String = "0x1";
-  /** The Id of the root subject element. */
-  public static readonly rootSubjectId: Id64String = "0x1";
-  /** The Id of the dictionary model. */
-  public static readonly dictionaryId: Id64String = "0x10";
-
-  /** Event raised after [[name]] changes. */
-  public readonly onNameChanged = new BeEvent<(previousName: string) => void>();
-  /** Event raised after [[rootSubject]] changes. */
-  public readonly onRootSubjectChanged = new BeEvent<(previousSubject: RootSubjectProps) => void>();
-  // SWB What does project mean here?
-  /** Event raised after [[projectExtents]] changes. */
-  // SWB What does project mean here?
-  public readonly onProjectExtentsChanged = new BeEvent<(previousExtents: AxisAlignedBox3d) => void>();
-  /** Event raised after [[globalOrigin]] changes. */
-  public readonly onGlobalOriginChanged = new BeEvent<(previousOrigin: Point3d) => void>();
-  /** Event raised after [[ecefLocation]] changes. */
-  public readonly onEcefLocationChanged = new BeEvent<(previousLocation: EcefLocation | undefined) => void>();
-  /** Event raised after [[geographicCoordinateSystem]] changes. */
-  public readonly onGeographicCoordinateSystemChanged = new BeEvent<(previousGCS: GeographicCRS | undefined) => void>();
-
-  /** Name of the iModel */
-  public get name(): string {
-    assert(this._name !== undefined);
-    return this._name;
-  }
-  public set name(name: string) {
-    if (name !== this._name) {
-      const old = this._name;
-      this._name = name;
-      if (undefined !== old)
-        this.onNameChanged.raiseEvent(old);
-    }
-  }
-
-  /** The name and description of the root subject of this iModel */
-  public get rootSubject(): RootSubjectProps {
-    assert(this._rootSubject !== undefined);
-    return this._rootSubject;
-  }
-  public set rootSubject(subject: RootSubjectProps) {
-    if (undefined === this._rootSubject || this._rootSubject.name !== subject.name || this._rootSubject.description !== subject.description) {
-      const old = this._rootSubject;
-      this._rootSubject = subject;
-      if (old)
-        this.onRootSubjectChanged.raiseEvent(old);
-    }
-  }
-
-  /** Returns `true` if this is a snapshot iModel. */
-  public abstract get isSnapshot(): boolean;
-  /** Returns `true` if this is a briefcase copy of an iModel that is synchronized with iModelHub. */
-  public abstract get isBriefcase(): boolean;
-
-  public abstract get isOpen(): boolean;
-
-  /**
-// SWB What does project mean here?
-   * The volume, in spatial coordinates, inside which the entire project is contained.
-   * @note The object returned from this method is frozen. You *must* make a copy before you do anything that might attempt to modify it.
-   */
-  // SWB What does project mean here?
-  public get projectExtents() {
-    assert(undefined !== this._projectExtents);
-    return this._projectExtents;
-  }
-  // SWB What does project mean here?
-  public set projectExtents(extents: AxisAlignedBox3d) {
-    // Don't allow any axis of the project extents to be less than 1 meter.
-    const projectExtents = extents.clone();
-    projectExtents.ensureMinLengths(1.0);
-    if (!this._projectExtents || !this._projectExtents.isAlmostEqual(projectExtents)) {
-      const old = this._projectExtents;
-      projectExtents.freeze();
-      this._projectExtents = projectExtents;
-      if (old)
-        this.onProjectExtentsChanged.raiseEvent(old);
-    }
-  }
-
-  /** An offset to be applied to all spatial coordinates. */
-  public get globalOrigin(): Point3d {
-    assert(this._globalOrigin !== undefined);
-    return this._globalOrigin;
-  }
-  public set globalOrigin(org: Point3d) {
-    if (!this._globalOrigin || !this._globalOrigin.isAlmostEqual(org)) {
-      const old = this._globalOrigin;
-      org.freeze();
-      this._globalOrigin = org;
-      if (old)
-        this.onGlobalOriginChanged.raiseEvent(old);
-    }
-  }
-
-  /** The [EcefLocation]($docs/learning/glossary#ecefLocation) of the iModel in Earth Centered Earth Fixed coordinates. */
-  public get ecefLocation(): EcefLocation | undefined {
-    return this._ecefLocation;
-  }
-  public set ecefLocation(ecefLocation: EcefLocation | undefined) {
-    const old = this._ecefLocation;
-    if (!old && !ecefLocation)
-      return;
-    else if (old && ecefLocation && old.isAlmostEqual(ecefLocation))
-      return;
-
-    this._ecefLocation = ecefLocation;
-    this.onEcefLocationChanged.raiseEvent(old);
-  }
-
-  /** Set the [EcefLocation]($docs/learning/glossary#ecefLocation) for this iModel. */
-  public setEcefLocation(ecef: EcefLocationProps): void {
-    this.ecefLocation = new EcefLocation(ecef);
-  }
-
-  /** The geographic coordinate reference system of the iModel. */
-  public get geographicCoordinateSystem(): GeographicCRS | undefined {
-    return this._geographicCoordinateSystem;
-  }
-  public set geographicCoordinateSystem(geoCRS: GeographicCRS | undefined) {
-    const old = this._geographicCoordinateSystem;
-    if (!old && !geoCRS)
-      return;
-    else if (old && geoCRS && old.equals(geoCRS))
-      return;
-
-    this._geographicCoordinateSystem = geoCRS;
-    this.onGeographicCoordinateSystemChanged.raiseEvent(old);
-  }
-
-  /** Sets the geographic coordinate reference system from GeographicCRSProps. */
-  public setGeographicCoordinateSystem(geoCRS: GeographicCRSProps) {
-    this.geographicCoordinateSystem = new GeographicCRS(geoCRS);
-  }
-
-  /** @internal */
-  public getConnectionProps(): IModelConnectionProps {
-    return {
-      name: this.name,
-      rootSubject: this.rootSubject,
-      // SWB What does project mean here?
-      projectExtents: this.projectExtents.toJSON(),
-      globalOrigin: this.globalOrigin.toJSON(),
-      ecefLocation: this.ecefLocation,
-      geographicCoordinateSystem: this.geographicCoordinateSystem,
-      ... this.getRpcProps(),
-    };
-  }
-
-  /** @internal */
-  public toJSON(): IModelConnectionProps {
-    return this.getConnectionProps();
-  }
-
-  /** A key used to identify this iModel in RPC calls from frontend to backend.
-   * @internal
-   */
-  protected _fileKey: string;
-  /** Get the key that was used to open this iModel. This is the value used for Rpc and Ipc communications. */
-  public get key(): string { return this._fileKey; }
-
-  /** @internal */
-<<<<<<< HEAD
-  // SWB
-  protected _contextId?: GuidString;
-  // SWB
-  /** The Guid that identifies the *context* that owns this iModel. */
-  // SWB
-  public get contextId(): GuidString | undefined { return this._contextId; }
-=======
-  protected _iTwinId?: GuidString;
-  /** The Guid that identifies the iTwin that owns this iModel. */
-  public get iTwinId(): GuidString | undefined { return this._iTwinId; }
->>>>>>> 3a9b8d08
-
-  /** The Guid that identifies this iModel. */
-  public get iModelId(): GuidString | undefined { return this._iModelId; }
-
-  /** @public */
-  public changeset: ChangesetIdWithIndex;
-
-  protected _openMode = OpenMode.Readonly;
-  /** The [[OpenMode]] used for this IModel. */
-  public get openMode(): OpenMode { return this._openMode; }
-
-  /** Return a token for RPC operations. */
-  public getRpcProps(): IModelRpcProps {
-    if (!this.isOpen)
-      throw new IModelError(IModelStatus.BadRequest, "IModel is not open for rpc");
-
-    return {
-      key: this._fileKey,
-<<<<<<< HEAD
-      // SWB
-      contextId: this.contextId,
-=======
-      iTwinId: this.iTwinId,
->>>>>>> 3a9b8d08
-      iModelId: this.iModelId,
-      changeset: this.changeset,
-    };
-  }
-
-  /** @internal */
-  protected constructor(tokenProps?: IModelRpcProps) {
-    this.changeset = { id: "", index: 0 };
-    this._fileKey = "";
-    if (tokenProps) {
-      this._fileKey = tokenProps.key;
-<<<<<<< HEAD
-      // SWB
-      this._contextId = tokenProps.contextId;
-=======
-      this._iTwinId = tokenProps.iTwinId;
->>>>>>> 3a9b8d08
-      this._iModelId = tokenProps.iModelId;
-      if (tokenProps.changeset)
-        this.changeset = tokenProps.changeset;
-    }
-  }
-
-  /** @internal */
-  protected initialize(name: string, props: IModelProps) {
-    this.name = name;
-    this.rootSubject = props.rootSubject;
-    // SWB What does project mean here?
-    this.projectExtents = Range3d.fromJSON(props.projectExtents);
-    this.globalOrigin = Point3d.fromJSON(props.globalOrigin);
-    this.ecefLocation = props.ecefLocation ? new EcefLocation(props.ecefLocation) : undefined;
-    this.geographicCoordinateSystem = props.geographicCoordinateSystem ? new GeographicCRS(props.geographicCoordinateSystem) : undefined;
-  }
-
-  /** Get the default subCategoryId for the supplied categoryId */
-  public static getDefaultSubCategoryId(categoryId: Id64String): Id64String {
-    return Id64.isValid(categoryId) ? Id64.fromLocalAndBriefcaseIds(Id64.getLocalId(categoryId) + 1, Id64.getBriefcaseId(categoryId)) : Id64.invalid;
-  }
-
-  /** True if this iModel has an [EcefLocation]($docs/learning/glossary#ecefLocation). */
-  public get isGeoLocated() { return undefined !== this._ecefLocation; }
-
-  /** Get the Transform from this iModel's Spatial coordinates to ECEF coordinates using its [[IModel.ecefLocation]].
-   * @throws IModelError if [[isGeoLocated]] is false.
-   */
-  public getEcefTransform(): Transform {
-    if (undefined === this._ecefLocation)
-      throw new IModelError(GeoServiceStatus.NoGeoLocation, "iModel is not GeoLocated");
-
-    if (this._ecefTrans === undefined) {
-      this._ecefTrans = this._ecefLocation.getTransform();
-      this._ecefTrans.freeze();
-    }
-
-    return this._ecefTrans;
-  }
-
-  /** Convert a point in this iModel's Spatial coordinates to an ECEF point using its [[IModel.ecefLocation]].
-   * @param spatial A point in the iModel's spatial coordinates
-   * @param result If defined, use this for output
-   * @returns A Point3d in ECEF coordinates
-   * @throws IModelError if [[isGeoLocated]] is false.
-   */
-  public spatialToEcef(spatial: XYAndZ, result?: Point3d): Point3d { return this.getEcefTransform().multiplyPoint3d(spatial, result)!; }
-
-  /** Convert a point in ECEF coordinates to a point in this iModel's Spatial coordinates using its [[ecefLocation]].
-   * @param ecef A point in ECEF coordinates
-   * @param result If defined, use this for output
-   * @returns A Point3d in this iModel's spatial coordinates
-   * @throws IModelError if [[isGeoLocated]] is false.
-   * @note The resultant point will only be meaningful if the ECEF coordinate is close on the earth to the iModel.
-   */
-  public ecefToSpatial(ecef: XYAndZ, result?: Point3d): Point3d { return this.getEcefTransform().multiplyInversePoint3d(ecef, result)!; }
-
-  /** Convert a point in this iModel's Spatial coordinates to a [[Cartographic]] using its [[IModel.ecefLocation]].
-   * @param spatial A point in the iModel's spatial coordinates
-   * @param result If defined, use this for output
-   * @returns A Cartographic location
-   * @throws IModelError if [[isGeoLocated]] is false.
-   */
-  public spatialToCartographicFromEcef(spatial: XYAndZ, result?: Cartographic): Cartographic { return Cartographic.fromEcef(this.spatialToEcef(spatial), result)!; }
-
-  /** Convert a [[Cartographic]] to a point in this iModel's Spatial coordinates using its [[IModel.ecefLocation]].
-   * @param cartographic A cartographic location
-   * @param result If defined, use this for output
-   * @returns A point in this iModel's spatial coordinates
-   * @throws IModelError if [[isGeoLocated]] is false.
-   * @note The resultant point will only be meaningful if the ECEF coordinate is close on the earth to the iModel.
-   */
-  public cartographicToSpatialFromEcef(cartographic: Cartographic, result?: Point3d) { return this.ecefToSpatial(cartographic.toEcef(result), result); }
-}
+/*---------------------------------------------------------------------------------------------
+* Copyright (c) Bentley Systems, Incorporated. All rights reserved.
+* See LICENSE.md in the project root for license terms and full copyright notice.
+*--------------------------------------------------------------------------------------------*/
+/** @packageDocumentation
+ * @module iModels
+ */
+
+import { assert, BeEvent, GeoServiceStatus, GuidString, Id64, Id64String, IModelStatus, Mutable, OpenMode } from "@bentley/bentleyjs-core";
+import {
+  Angle, AxisIndex, AxisOrder, Constant, Geometry, Matrix3d, Point3d, Range3d, Range3dProps, Transform, Vector3d, XYAndZ, XYZProps,
+  YawPitchRollAngles, YawPitchRollProps,
+} from "@bentley/geometry-core";
+import { ChangesetIdWithIndex } from "./ChangesetProps";
+import { Cartographic, LatLongAndHeight } from "./geometry/Cartographic";
+import { GeographicCRS, GeographicCRSProps } from "./geometry/CoordinateReferenceSystem";
+import { AxisAlignedBox3d } from "./geometry/Placement";
+import { IModelError } from "./IModelError";
+import { ThumbnailProps } from "./Thumbnail";
+
+/** The properties to open a connection to an iModel for RPC operations.
+ * @public
+ */
+export interface IModelRpcOpenProps {
+  /** The iTwin in which the iModel exists - must be defined for briefcases that are synchronized with iModelHub. */
+  readonly iTwinId?: GuidString;
+  /** Guid of the iModel. */
+  readonly iModelId?: GuidString;
+
+  /** Id of the last Changeset that was applied to the iModel - must be defined for briefcases that are synchronized with iModelHub.
+   * @note Changeset Ids are string hash values based on the content and parent.
+   */
+  readonly changeset?: ChangesetIdWithIndex;
+}
+
+/** The properties that identify an opened iModel for RPC operations.
+ * @public
+ */
+export interface IModelRpcProps extends IModelRpcOpenProps {
+  /** Unique key used for identifying the iModel between the frontend and the backend */
+  readonly key: string;
+}
+
+/** Properties that position an iModel on the earth via [ECEF](https://en.wikipedia.org/wiki/ECEF) (Earth Centered Earth Fixed) coordinates
+ * @public
+ */
+export interface EcefLocationProps {
+  /** The Origin of an iModel on the earth in ECEF coordinates */
+  readonly origin: XYZProps;
+  /** The [orientation](https://en.wikipedia.org/wiki/Geographic_coordinate_conversion) of an iModel on the earth. */
+  readonly orientation: YawPitchRollProps;
+  /** Optional position on the earth used to establish the ECEF coordinates. */
+  readonly cartographicOrigin?: LatLongAndHeight;
+  /** Optional X column vector used with [[yVector]] to calculate potentially non-rigid transform if a projection is present. */
+  readonly xVector?: XYZProps;
+  /** Optional Y column vector used with [[xVector]] to calculate potentially non-rigid transform if a projection is present. */
+  readonly yVector?: XYZProps;
+}
+
+/** Properties of the [Root Subject]($docs/bis/intro/glossary#subject-root).
+ * @public
+ */
+export interface RootSubjectProps {
+  /** The name of the root subject. */
+  readonly name: string;
+  /** Description of the root subject (optional). */
+  readonly description?: string;
+}
+
+/** Properties of an iModel that are always held in memory whenever one is opened, both on the frontend and on the backend .
+ * @public
+ */
+export interface IModelProps {
+  /** The name and description of the root subject of this iModel */
+  readonly rootSubject: RootSubjectProps;
+  /** The volume of the entire project, in spatial coordinates */
+  readonly projectExtents?: Range3dProps;
+  /** An offset to be applied to all spatial coordinates. This is normally used to transform spatial coordinates into the Cartesian coordinate system of a Geographic Coordinate System. */
+  readonly globalOrigin?: XYZProps;
+  /** The location of the iModel in Earth Centered Earth Fixed coordinates. iModel units are always meters */
+  readonly ecefLocation?: EcefLocationProps;
+  /** The Geographic Coordinate Reference System indicating the projection and datum used. */
+  readonly geographicCoordinateSystem?: GeographicCRSProps;
+  /** The name of the iModel. */
+  readonly name?: string;
+}
+
+/** The properties returned by the backend when creating a new [[IModelConnection]] from the frontend, either with Rpc or with Ipc.
+ * These properties describe the iModel held on the backend for thew newly formed connection and are used to construct a new
+ * [[IModelConnection]] instance on the frontend to access it.
+ * @public
+ */
+export type IModelConnectionProps = IModelProps & IModelRpcProps;
+
+/** The properties that can be supplied when creating a *new* iModel.
+ * @public
+ */
+export interface CreateIModelProps extends IModelProps {
+  /** The GUID of new iModel. If not present, a GUID will be generated. */
+  readonly guid?: GuidString;
+  /** Client name for new iModel */
+  readonly client?: string;
+  /** Thumbnail for new iModel
+   * @alpha
+   */
+  readonly thumbnail?: ThumbnailProps;
+}
+
+/** Encryption-related properties that can be supplied when creating or opening snapshot iModels.
+ * @public
+ */
+export interface IModelEncryptionProps {
+  /** The password used to encrypt/decrypt the snapshot iModel. */
+  readonly password?: string;
+}
+
+/**
+ * A key used to identify an opened [IModelDb]($backend) between the frontend and backend for Rpc and Ipc communications.
+ * Keys must be unique - that is there can never be two IModelDbs opened with the same key at any given time.
+ * If no key is supplied in a call to open an IModelDb, one is generated and returned.
+ * It is only necessary to supply a key if you have some reason to assign a specific value to identify an IModelDb.
+ * If you don't supply the key, you must use the returned value for Rpc and Ipc communications.
+ * @public
+ */
+export interface OpenDbKey {
+  readonly key?: string;
+}
+
+/** Options to open a [SnapshotDb]($backend).
+ * @public
+ */
+export interface SnapshotOpenOptions extends IModelEncryptionProps, OpenDbKey {
+  /** @internal */
+  readonly lazyBlockCache?: boolean;
+  /** @internal */
+  readonly autoUploadBlocks?: boolean;
+  /**
+   * The "base" name that can be used for creating temporary files related to this Db.
+   * The string should be a name related to the current Db filename using some known pattern so that all files named "baseName*" can be deleted externally during cleanup.
+   * It must be the name of a file (that may or may not exist) in a writable directory.
+   * If not present, the baseName will default to the database's file name (including the path).
+   * @internal
+   */
+  readonly tempFileBase?: string;
+}
+
+/** Options to open a [StandaloneDb]($backend) via [StandaloneDb.openFile]($backend) from the backend,
+ * or [BriefcaseConnection.openStandalone]($frontend) from the frontend.
+ * @public
+ */
+export type StandaloneOpenOptions = OpenDbKey;
+
+/** Options that can be supplied when creating snapshot iModels.
+ * @public
+ */
+export interface CreateSnapshotIModelProps extends IModelEncryptionProps {
+  /** If true, then create SQLite views for Model, Element, ElementAspect, and Relationship classes.
+   * These database views can often be useful for interoperability workflows.
+   */
+  readonly createClassViews?: boolean;
+}
+
+/** The options that can be specified when creating an *empty* snapshot iModel.
+ * @see [SnapshotDb.createEmpty]($backend)
+ * @public
+ */
+export type CreateEmptySnapshotIModelProps = CreateIModelProps & CreateSnapshotIModelProps;
+
+/** Options that can be supplied when creating standalone iModels.
+ * @internal
+ */
+export interface CreateStandaloneIModelProps extends IModelEncryptionProps {
+  /** If present, file will allow local editing, but cannot be used to create changesets */
+  readonly allowEdit?: string;
+}
+
+/** The options that can be specified when creating an *empty* standalone iModel.
+ * @see [standalone.createEmpty]($backend)
+ * @internal
+ */
+export type CreateEmptyStandaloneIModelProps = CreateIModelProps & CreateStandaloneIModelProps;
+
+/** @public */
+export interface FilePropertyProps {
+  readonly namespace: string;
+  readonly name: string;
+  id?: number | string;
+  subId?: number | string;
+}
+
+/** The position and orientation of an iModel on the earth in [ECEF](https://en.wikipedia.org/wiki/ECEF) (Earth Centered Earth Fixed) coordinates
+ * @see [GeoLocation of iModels]($docs/learning/GeoLocation.md)
+ * @public
+ */
+export class EcefLocation implements EcefLocationProps {
+  /** The origin of the ECEF transform. */
+  public readonly origin: Point3d;
+  /** The orientation of the ECEF transform */
+  public readonly orientation: YawPitchRollAngles;
+  /** Optional position on the earth used to establish the ECEF origin and orientation. */
+  public readonly cartographicOrigin?: Cartographic;
+  /** Optional X column vector used with [[yVector]] to calculate potentially non-rigid transform if a projection is present. */
+  public readonly xVector?: Vector3d;
+  /** Optional Y column vector used with [[xVector]] to calculate potentially non-rigid transform if a projection is present. */
+  public readonly yVector?: Vector3d;
+
+  private _transform: Transform;
+
+  /** Get the transform from iModel Spatial coordinates to ECEF from this EcefLocation */
+  public getTransform(): Transform { return this._transform; }
+
+  /** Construct a new EcefLocation. Once constructed, it is frozen and cannot be modified. */
+  constructor(props: EcefLocationProps) {
+    this.origin = Point3d.fromJSON(props.origin).freeze();
+    this.orientation = YawPitchRollAngles.fromJSON(props.orientation).freeze();
+    if (props.cartographicOrigin)
+      this.cartographicOrigin = Cartographic.fromRadians(props.cartographicOrigin.longitude, props.cartographicOrigin.latitude, props.cartographicOrigin.height).freeze();
+    if (props.xVector && props.yVector) {
+      this.xVector = Vector3d.fromJSON(props.xVector);
+      this.yVector = Vector3d.fromJSON(props.yVector);
+    }
+    let matrix;
+    if (this.xVector && this.yVector) {
+      const zVector = this.xVector.crossProduct(this.yVector);
+      if (zVector.normalizeInPlace())
+        matrix = Matrix3d.createColumns(this.xVector, this.yVector, zVector);
+    }
+    if (!matrix)
+      matrix = this.orientation.toMatrix3d();
+
+    this._transform = Transform.createOriginAndMatrix(this.origin, matrix);
+  }
+
+  /** Construct ECEF Location from cartographic origin with optional known point and angle.   */
+  public static createFromCartographicOrigin(origin: Cartographic, point?: Point3d, angle?: Angle) {
+    const ecefOrigin = origin.toEcef();
+    const deltaRadians = 10 / Constant.earthRadiusWGS84.polar;
+    const northCarto = Cartographic.fromRadians(origin.longitude, origin.latitude + deltaRadians, origin.height);
+    const eastCarto = Cartographic.fromRadians(origin.longitude + deltaRadians, origin.latitude, origin.height);
+    const ecefNorth = northCarto.toEcef();
+    const ecefEast = eastCarto.toEcef();
+    const xVector = Vector3d.createStartEnd(ecefOrigin, ecefEast).normalize();
+    const yVector = Vector3d.createStartEnd(ecefOrigin, ecefNorth).normalize();
+    const matrix = Matrix3d.createRigidFromColumns(xVector!, yVector!, AxisOrder.XYZ)!;
+    if (angle !== undefined) {
+      const north = Matrix3d.createRotationAroundAxisIndex(AxisIndex.Z, angle);
+      matrix.multiplyMatrixMatrix(north, matrix);
+    }
+    if (point !== undefined) {
+      const delta = matrix.multiplyVector(Vector3d.create(-point.x, -point.y, -point.z));
+      ecefOrigin.addInPlace(delta);
+    }
+
+    return new EcefLocation({ origin: ecefOrigin, orientation: YawPitchRollAngles.createFromMatrix3d(matrix)!, cartographicOrigin: origin });
+  }
+
+  /** Get the location center of the earth in the iModel coordinate system. */
+  public get earthCenter(): Point3d {
+    const matrix = this.orientation.toMatrix3d();
+    return Point3d.createFrom(matrix.multiplyTransposeXYZ(-this.origin.x, -this.origin.y, -this.origin.z));
+  }
+
+  /** Return true if this location is equivalent to another location within a small tolerance. */
+  public isAlmostEqual(other: EcefLocation): boolean {
+    if (!this.origin.isAlmostEqual(other.origin) || !this.orientation.isAlmostEqual(other.orientation))
+      return false;
+
+    if ((this.xVector === undefined) !== (other.xVector === undefined) || (this.yVector === undefined) !== (other.yVector === undefined))
+      return false;
+
+    if (this.xVector !== undefined && other.xVector !== undefined && !this.xVector.isAlmostEqual(other.xVector))
+      return false;
+
+    if (this.yVector !== undefined && other.yVector !== undefined && !this.yVector.isAlmostEqual(other.yVector))
+      return false;
+
+    const thisCarto = this.cartographicOrigin;
+    const otherCarto = other.cartographicOrigin;
+    if (undefined === thisCarto || undefined === otherCarto)
+      return undefined === thisCarto && undefined === otherCarto;
+
+    return thisCarto.equalsEpsilon(otherCarto, Geometry.smallMetricDistance);
+  }
+
+  public toJSON(): EcefLocationProps {
+    const props: Mutable<EcefLocationProps> = {
+      origin: this.origin.toJSON(),
+      orientation: this.orientation.toJSON(),
+    };
+
+    if (this.cartographicOrigin)
+      props.cartographicOrigin = this.cartographicOrigin.toJSON();
+
+    if (this.xVector)
+      props.xVector = this.xVector.toJSON();
+
+    if (this.yVector)
+      props.yVector = this.yVector.toJSON();
+
+    return props;
+  }
+}
+
+/** Represents an iModel in JavaScript.
+ * @see [GeoLocation of iModels]($docs/learning/GeoLocation.md)
+ * @public
+ */
+export abstract class IModel implements IModelProps {
+  // SWB What does project mean here?
+  private _projectExtents?: AxisAlignedBox3d;
+  private _name?: string;
+  private _rootSubject?: RootSubjectProps;
+  private _globalOrigin?: Point3d;
+  private _ecefLocation?: EcefLocation;
+  private _ecefTrans?: Transform;
+  private _geographicCoordinateSystem?: GeographicCRS;
+  private _iModelId?: GuidString;
+
+  /** The Id of the repository model. */
+  public static readonly repositoryModelId: Id64String = "0x1";
+  /** The Id of the root subject element. */
+  public static readonly rootSubjectId: Id64String = "0x1";
+  /** The Id of the dictionary model. */
+  public static readonly dictionaryId: Id64String = "0x10";
+
+  /** Event raised after [[name]] changes. */
+  public readonly onNameChanged = new BeEvent<(previousName: string) => void>();
+  /** Event raised after [[rootSubject]] changes. */
+  public readonly onRootSubjectChanged = new BeEvent<(previousSubject: RootSubjectProps) => void>();
+  // SWB What does project mean here?
+  /** Event raised after [[projectExtents]] changes. */
+  // SWB What does project mean here?
+  public readonly onProjectExtentsChanged = new BeEvent<(previousExtents: AxisAlignedBox3d) => void>();
+  /** Event raised after [[globalOrigin]] changes. */
+  public readonly onGlobalOriginChanged = new BeEvent<(previousOrigin: Point3d) => void>();
+  /** Event raised after [[ecefLocation]] changes. */
+  public readonly onEcefLocationChanged = new BeEvent<(previousLocation: EcefLocation | undefined) => void>();
+  /** Event raised after [[geographicCoordinateSystem]] changes. */
+  public readonly onGeographicCoordinateSystemChanged = new BeEvent<(previousGCS: GeographicCRS | undefined) => void>();
+
+  /** Name of the iModel */
+  public get name(): string {
+    assert(this._name !== undefined);
+    return this._name;
+  }
+  public set name(name: string) {
+    if (name !== this._name) {
+      const old = this._name;
+      this._name = name;
+      if (undefined !== old)
+        this.onNameChanged.raiseEvent(old);
+    }
+  }
+
+  /** The name and description of the root subject of this iModel */
+  public get rootSubject(): RootSubjectProps {
+    assert(this._rootSubject !== undefined);
+    return this._rootSubject;
+  }
+  public set rootSubject(subject: RootSubjectProps) {
+    if (undefined === this._rootSubject || this._rootSubject.name !== subject.name || this._rootSubject.description !== subject.description) {
+      const old = this._rootSubject;
+      this._rootSubject = subject;
+      if (old)
+        this.onRootSubjectChanged.raiseEvent(old);
+    }
+  }
+
+  /** Returns `true` if this is a snapshot iModel. */
+  public abstract get isSnapshot(): boolean;
+  /** Returns `true` if this is a briefcase copy of an iModel that is synchronized with iModelHub. */
+  public abstract get isBriefcase(): boolean;
+
+  public abstract get isOpen(): boolean;
+
+  /**
+// SWB What does project mean here?
+   * The volume, in spatial coordinates, inside which the entire project is contained.
+   * @note The object returned from this method is frozen. You *must* make a copy before you do anything that might attempt to modify it.
+   */
+  // SWB What does project mean here?
+  public get projectExtents() {
+    assert(undefined !== this._projectExtents);
+    return this._projectExtents;
+  }
+  // SWB What does project mean here?
+  public set projectExtents(extents: AxisAlignedBox3d) {
+    // Don't allow any axis of the project extents to be less than 1 meter.
+    const projectExtents = extents.clone();
+    projectExtents.ensureMinLengths(1.0);
+    if (!this._projectExtents || !this._projectExtents.isAlmostEqual(projectExtents)) {
+      const old = this._projectExtents;
+      projectExtents.freeze();
+      this._projectExtents = projectExtents;
+      if (old)
+        this.onProjectExtentsChanged.raiseEvent(old);
+    }
+  }
+
+  /** An offset to be applied to all spatial coordinates. */
+  public get globalOrigin(): Point3d {
+    assert(this._globalOrigin !== undefined);
+    return this._globalOrigin;
+  }
+  public set globalOrigin(org: Point3d) {
+    if (!this._globalOrigin || !this._globalOrigin.isAlmostEqual(org)) {
+      const old = this._globalOrigin;
+      org.freeze();
+      this._globalOrigin = org;
+      if (old)
+        this.onGlobalOriginChanged.raiseEvent(old);
+    }
+  }
+
+  /** The [EcefLocation]($docs/learning/glossary#ecefLocation) of the iModel in Earth Centered Earth Fixed coordinates. */
+  public get ecefLocation(): EcefLocation | undefined {
+    return this._ecefLocation;
+  }
+  public set ecefLocation(ecefLocation: EcefLocation | undefined) {
+    const old = this._ecefLocation;
+    if (!old && !ecefLocation)
+      return;
+    else if (old && ecefLocation && old.isAlmostEqual(ecefLocation))
+      return;
+
+    this._ecefLocation = ecefLocation;
+    this.onEcefLocationChanged.raiseEvent(old);
+  }
+
+  /** Set the [EcefLocation]($docs/learning/glossary#ecefLocation) for this iModel. */
+  public setEcefLocation(ecef: EcefLocationProps): void {
+    this.ecefLocation = new EcefLocation(ecef);
+  }
+
+  /** The geographic coordinate reference system of the iModel. */
+  public get geographicCoordinateSystem(): GeographicCRS | undefined {
+    return this._geographicCoordinateSystem;
+  }
+  public set geographicCoordinateSystem(geoCRS: GeographicCRS | undefined) {
+    const old = this._geographicCoordinateSystem;
+    if (!old && !geoCRS)
+      return;
+    else if (old && geoCRS && old.equals(geoCRS))
+      return;
+
+    this._geographicCoordinateSystem = geoCRS;
+    this.onGeographicCoordinateSystemChanged.raiseEvent(old);
+  }
+
+  /** Sets the geographic coordinate reference system from GeographicCRSProps. */
+  public setGeographicCoordinateSystem(geoCRS: GeographicCRSProps) {
+    this.geographicCoordinateSystem = new GeographicCRS(geoCRS);
+  }
+
+  /** @internal */
+  public getConnectionProps(): IModelConnectionProps {
+    return {
+      name: this.name,
+      rootSubject: this.rootSubject,
+      // SWB What does project mean here?
+      projectExtents: this.projectExtents.toJSON(),
+      globalOrigin: this.globalOrigin.toJSON(),
+      ecefLocation: this.ecefLocation,
+      geographicCoordinateSystem: this.geographicCoordinateSystem,
+      ... this.getRpcProps(),
+    };
+  }
+
+  /** @internal */
+  public toJSON(): IModelConnectionProps {
+    return this.getConnectionProps();
+  }
+
+  /** A key used to identify this iModel in RPC calls from frontend to backend.
+   * @internal
+   */
+  protected _fileKey: string;
+  /** Get the key that was used to open this iModel. This is the value used for Rpc and Ipc communications. */
+  public get key(): string { return this._fileKey; }
+
+  /** @internal */
+  protected _iTwinId?: GuidString;
+  /** The Guid that identifies the iTwin that owns this iModel. */
+  public get iTwinId(): GuidString | undefined { return this._iTwinId; }
+
+  /** The Guid that identifies this iModel. */
+  public get iModelId(): GuidString | undefined { return this._iModelId; }
+
+  /** @public */
+  public changeset: ChangesetIdWithIndex;
+
+  protected _openMode = OpenMode.Readonly;
+  /** The [[OpenMode]] used for this IModel. */
+  public get openMode(): OpenMode { return this._openMode; }
+
+  /** Return a token for RPC operations. */
+  public getRpcProps(): IModelRpcProps {
+    if (!this.isOpen)
+      throw new IModelError(IModelStatus.BadRequest, "IModel is not open for rpc");
+
+    return {
+      key: this._fileKey,
+      iTwinId: this.iTwinId,
+      iModelId: this.iModelId,
+      changeset: this.changeset,
+    };
+  }
+
+  /** @internal */
+  protected constructor(tokenProps?: IModelRpcProps) {
+    this.changeset = { id: "", index: 0 };
+    this._fileKey = "";
+    if (tokenProps) {
+      this._fileKey = tokenProps.key;
+      this._iTwinId = tokenProps.iTwinId;
+      this._iModelId = tokenProps.iModelId;
+      if (tokenProps.changeset)
+        this.changeset = tokenProps.changeset;
+    }
+  }
+
+  /** @internal */
+  protected initialize(name: string, props: IModelProps) {
+    this.name = name;
+    this.rootSubject = props.rootSubject;
+    // SWB What does project mean here?
+    this.projectExtents = Range3d.fromJSON(props.projectExtents);
+    this.globalOrigin = Point3d.fromJSON(props.globalOrigin);
+    this.ecefLocation = props.ecefLocation ? new EcefLocation(props.ecefLocation) : undefined;
+    this.geographicCoordinateSystem = props.geographicCoordinateSystem ? new GeographicCRS(props.geographicCoordinateSystem) : undefined;
+  }
+
+  /** Get the default subCategoryId for the supplied categoryId */
+  public static getDefaultSubCategoryId(categoryId: Id64String): Id64String {
+    return Id64.isValid(categoryId) ? Id64.fromLocalAndBriefcaseIds(Id64.getLocalId(categoryId) + 1, Id64.getBriefcaseId(categoryId)) : Id64.invalid;
+  }
+
+  /** True if this iModel has an [EcefLocation]($docs/learning/glossary#ecefLocation). */
+  public get isGeoLocated() { return undefined !== this._ecefLocation; }
+
+  /** Get the Transform from this iModel's Spatial coordinates to ECEF coordinates using its [[IModel.ecefLocation]].
+   * @throws IModelError if [[isGeoLocated]] is false.
+   */
+  public getEcefTransform(): Transform {
+    if (undefined === this._ecefLocation)
+      throw new IModelError(GeoServiceStatus.NoGeoLocation, "iModel is not GeoLocated");
+
+    if (this._ecefTrans === undefined) {
+      this._ecefTrans = this._ecefLocation.getTransform();
+      this._ecefTrans.freeze();
+    }
+
+    return this._ecefTrans;
+  }
+
+  /** Convert a point in this iModel's Spatial coordinates to an ECEF point using its [[IModel.ecefLocation]].
+   * @param spatial A point in the iModel's spatial coordinates
+   * @param result If defined, use this for output
+   * @returns A Point3d in ECEF coordinates
+   * @throws IModelError if [[isGeoLocated]] is false.
+   */
+  public spatialToEcef(spatial: XYAndZ, result?: Point3d): Point3d { return this.getEcefTransform().multiplyPoint3d(spatial, result)!; }
+
+  /** Convert a point in ECEF coordinates to a point in this iModel's Spatial coordinates using its [[ecefLocation]].
+   * @param ecef A point in ECEF coordinates
+   * @param result If defined, use this for output
+   * @returns A Point3d in this iModel's spatial coordinates
+   * @throws IModelError if [[isGeoLocated]] is false.
+   * @note The resultant point will only be meaningful if the ECEF coordinate is close on the earth to the iModel.
+   */
+  public ecefToSpatial(ecef: XYAndZ, result?: Point3d): Point3d { return this.getEcefTransform().multiplyInversePoint3d(ecef, result)!; }
+
+  /** Convert a point in this iModel's Spatial coordinates to a [[Cartographic]] using its [[IModel.ecefLocation]].
+   * @param spatial A point in the iModel's spatial coordinates
+   * @param result If defined, use this for output
+   * @returns A Cartographic location
+   * @throws IModelError if [[isGeoLocated]] is false.
+   */
+  public spatialToCartographicFromEcef(spatial: XYAndZ, result?: Cartographic): Cartographic { return Cartographic.fromEcef(this.spatialToEcef(spatial), result)!; }
+
+  /** Convert a [[Cartographic]] to a point in this iModel's Spatial coordinates using its [[IModel.ecefLocation]].
+   * @param cartographic A cartographic location
+   * @param result If defined, use this for output
+   * @returns A point in this iModel's spatial coordinates
+   * @throws IModelError if [[isGeoLocated]] is false.
+   * @note The resultant point will only be meaningful if the ECEF coordinate is close on the earth to the iModel.
+   */
+  public cartographicToSpatialFromEcef(cartographic: Cartographic, result?: Point3d) { return this.ecefToSpatial(cartographic.toEcef(result), result); }
+}