{
  "name": "@itwin/core-common",
  "version": "3.0.0-dev.72",
  "description": "iTwin.js components common to frontend and backend",
  "main": "lib/core-common.js",
  "typings": "lib/core-common",
  "imodeljsSharedLibrary": true,
  "license": "MIT",
  "scripts": {
    "compile": "npm run build",
    "build": "tsc 1>&2",
    "clean": "rimraf lib .rush/temp/package-deps*.json",
    "docs": "betools docs --includes=../../generated-docs/extract --json=../../generated-docs/core/core-common/file.json --tsIndexFile=./core-common.ts --onlyJson",
    "extract-api": "betools extract-api --entry=core-common",
    "lint": "eslint -f visualstudio \"./src/**/*.ts\" 1>&2",
    "test": "mocha",
    "cover": "nyc npm test"
  },
  "repository": {
    "type": "git",
    "url": "https://github.com/imodeljs/imodeljs/tree/master/core/common"
  },
  "keywords": [
    "Bentley",
    "BIM",
    "iModel",
    "digital-twin",
    "iTwin"
  ],
  "author": {
    "name": "Bentley Systems, Inc.",
    "url": "http://www.bentley.com"
  },
  "dependencies": {
    "@ungap/url-search-params": "^0.1.2",
    "flatbuffers": "~1.12.0",
    "semver": "^5.5.0"
  },
  "peerDependencies": {
<<<<<<< HEAD
    "@itwin/core-bentley": "workspace:^3.0.0-dev.71",
    "@itwin/core-geometry": "workspace:^3.0.0-dev.71",
    "@bentley/itwin-client": "workspace:^3.0.0-dev.70"
=======
    "@itwin/core-bentley": "workspace:^3.0.0-dev.72",
    "@itwin/core-geometry": "workspace:^3.0.0-dev.72",
    "@bentley/imodelhub-client": "workspace:^3.0.0-dev.72",
    "@bentley/itwin-client": "workspace:^3.0.0-dev.72"
>>>>>>> 92cd43eb
  },
  "devDependencies": {
    "@itwin/core-bentley": "workspace:*",
    "@itwin/build-tools": "workspace:*",
    "@itwin/eslint-plugin": "workspace:*",
    "@itwin/core-geometry": "workspace:*",
    "@bentley/itwin-client": "workspace:*",
    "@types/chai": "^4.1.4",
    "@types/flatbuffers": "~1.10.0",
    "@types/mocha": "^8.2.2",
    "@types/node": "14.14.31",
    "@types/semver": "^5.5.0",
    "chai": "^4.1.2",
    "eslint": "^7.11.0",
    "js-base64": "^3.6.1",
    "mocha": "^8.3.2",
    "nyc": "^15.1.0",
    "rimraf": "^3.0.2",
    "typescript": "~4.4.0"
  },
  "nyc": {
    "extends": "./node_modules/@itwin/build-tools/.nycrc",
    "all": true
  },
  "eslintConfig": {
    "plugins": [
      "@itwin"
    ],
    "extends": "plugin:@itwin/itwinjs-recommended"
  }
}<|MERGE_RESOLUTION|>--- conflicted
+++ resolved
@@ -37,16 +37,9 @@
     "semver": "^5.5.0"
   },
   "peerDependencies": {
-<<<<<<< HEAD
-    "@itwin/core-bentley": "workspace:^3.0.0-dev.71",
-    "@itwin/core-geometry": "workspace:^3.0.0-dev.71",
-    "@bentley/itwin-client": "workspace:^3.0.0-dev.70"
-=======
     "@itwin/core-bentley": "workspace:^3.0.0-dev.72",
     "@itwin/core-geometry": "workspace:^3.0.0-dev.72",
-    "@bentley/imodelhub-client": "workspace:^3.0.0-dev.72",
     "@bentley/itwin-client": "workspace:^3.0.0-dev.72"
->>>>>>> 92cd43eb
   },
   "devDependencies": {
     "@itwin/core-bentley": "workspace:*",
