{
  "name": "@itwin/core-common",
  "version": "4.8.1",
  "description": "iTwin.js components common to frontend and backend",
  "main": "lib/cjs/core-common.js",
  "module": "lib/esm/core-common.js",
  "typings": "lib/cjs/core-common",
  "license": "MIT",
  "scripts": {
    "build": "npm run -s build:cjs && npm run -s build:esm",
    "build:cjs": "tsc 1>&2 --outDir lib/cjs",
    "build:esm": "tsc 1>&2 --module ES2020 --outDir lib/esm",
    "clean": "rimraf lib .rush/temp/package-deps*.json",
    "docs": "betools docs --includes=../../generated-docs/extract --json=../../generated-docs/core/core-common/file.json --tsIndexFile=./core-common.ts --onlyJson",
    "extract-api": "betools extract-api --entry=core-common && npm run extract-extension-api",
    "extract-extension-api": "eslint --no-inline-config -c extraction.eslint.config.js  \"./src/**/*.ts\" 1>&2",
    "lint": "eslint -f visualstudio \"./src/**/*.ts\" 1>&2",
    "lint-fix": "eslint --fix -f visualstudio \"./src/**/*.ts\" 1>&2",
    "test": "mocha",
    "cover": "nyc npm -s test"
  },
  "repository": {
    "type": "git",
    "url": "https://github.com/iTwin/itwinjs-core.git",
    "directory": "core/common"
  },
  "keywords": [
    "Bentley",
    "BIM",
    "iModel",
    "digital-twin",
    "iTwin"
  ],
  "author": {
    "name": "Bentley Systems, Inc.",
    "url": "http://www.bentley.com"
  },
  "dependencies": {
    "flatbuffers": "~1.12.0",
    "js-base64": "^3.6.1"
  },
  "peerDependencies": {
    "@itwin/core-bentley": "workspace:^4.8.1",
    "@itwin/core-geometry": "workspace:^4.8.1"
  },
  "devDependencies": {
    "@itwin/build-tools": "workspace:*",
    "@itwin/core-bentley": "workspace:*",
    "@itwin/core-geometry": "workspace:*",
    "@itwin/eslint-plugin": "^4.0.2",
<<<<<<< HEAD
    "@itwin/object-storage-core": "^2.2.4",
=======
    "@itwin/object-storage-core": "^2.2.5",
>>>>>>> 717a42d9
    "@types/chai": "4.3.1",
    "@types/flatbuffers": "~1.10.0",
    "@types/mocha": "^10.0.6",
    "@types/node": "~18.16.20",
    "chai": "^4.3.10",
    "eslint": "^8.56.0",
    "mocha": "^10.2.0",
    "nyc": "^15.1.0",
    "rimraf": "^3.0.2",
    "typescript": "~5.3.3"
  },
  "nyc": {
    "extends": "./node_modules/@itwin/build-tools/.nycrc",
    "all": true
  }
}<|MERGE_RESOLUTION|>--- conflicted
+++ resolved
@@ -48,11 +48,7 @@
     "@itwin/core-bentley": "workspace:*",
     "@itwin/core-geometry": "workspace:*",
     "@itwin/eslint-plugin": "^4.0.2",
-<<<<<<< HEAD
-    "@itwin/object-storage-core": "^2.2.4",
-=======
     "@itwin/object-storage-core": "^2.2.5",
->>>>>>> 717a42d9
     "@types/chai": "4.3.1",
     "@types/flatbuffers": "~1.10.0",
     "@types/mocha": "^10.0.6",
