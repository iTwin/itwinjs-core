{
<<<<<<< HEAD
  "name": "@itwin/core-common",
  "version": "3.0.0-dev.70",
  "description": "iTwin.js components common to frontend and backend",
  "main": "lib/core-common.js",
  "typings": "lib/core-common",
=======
  "name": "@bentley/imodeljs-common",
  "version": "3.0.0-dev.71",
  "description": "iModel.js components common to frontend and backend",
  "main": "lib/imodeljs-common.js",
  "typings": "lib/imodeljs-common",
>>>>>>> 688db697
  "imodeljsSharedLibrary": true,
  "license": "MIT",
  "scripts": {
    "compile": "npm run build",
    "build": "tsc 1>&2",
    "clean": "rimraf lib .rush/temp/package-deps*.json",
    "docs": "betools docs --includes=../../generated-docs/extract --json=../../generated-docs/core/core-common/file.json --tsIndexFile=./core-common.ts --onlyJson",
    "extract-api": "betools extract-api --entry=core-common",
    "lint": "eslint -f visualstudio \"./src/**/*.ts\" 1>&2",
    "test": "mocha",
    "cover": "nyc npm test"
  },
  "repository": {
    "type": "git",
    "url": "https://github.com/imodeljs/imodeljs/tree/master/core/common"
  },
  "keywords": [
    "Bentley",
    "BIM",
    "iModel",
    "digital-twin",
    "iTwin"
  ],
  "author": {
    "name": "Bentley Systems, Inc.",
    "url": "http://www.bentley.com"
  },
  "dependencies": {
    "@ungap/url-search-params": "^0.1.2",
    "flatbuffers": "~1.12.0",
    "semver": "^5.5.0"
  },
  "peerDependencies": {
<<<<<<< HEAD
    "@itwin/core-bentley": "workspace:^3.0.0-dev.70",
    "@itwin/core-geometry": "workspace:^3.0.0-dev.70",
    "@bentley/imodelhub-client": "workspace:^3.0.0-dev.70",
    "@bentley/itwin-client": "workspace:^3.0.0-dev.70"
=======
    "@bentley/bentleyjs-core": "workspace:^3.0.0-dev.71",
    "@bentley/geometry-core": "workspace:^3.0.0-dev.71",
    "@bentley/imodelhub-client": "workspace:^3.0.0-dev.71",
    "@bentley/itwin-client": "workspace:^3.0.0-dev.71"
>>>>>>> 688db697
  },
  "devDependencies": {
    "@itwin/core-bentley": "workspace:*",
    "@itwin/build-tools": "workspace:*",
    "@itwin/eslint-plugin": "workspace:*",
    "@itwin/core-geometry": "workspace:*",
    "@bentley/imodelhub-client": "workspace:*",
    "@bentley/itwin-client": "workspace:*",
    "@types/chai": "^4.1.4",
    "@types/flatbuffers": "~1.10.0",
    "@types/mocha": "^8.2.2",
    "@types/node": "14.14.31",
    "@types/semver": "^5.5.0",
    "chai": "^4.1.2",
    "eslint": "^7.11.0",
    "js-base64": "^3.6.1",
    "mocha": "^8.3.2",
    "nyc": "^15.1.0",
    "rimraf": "^3.0.2",
    "typescript": "~4.4.0"
  },
  "nyc": {
    "extends": "./node_modules/@itwin/build-tools/.nycrc",
    "all": true
  },
  "eslintConfig": {
    "plugins": [
      "@itwin"
    ],
    "extends": "plugin:@itwin/itwinjs-recommended"
  }
}<|MERGE_RESOLUTION|>--- conflicted
+++ resolved
@@ -1,17 +1,9 @@
 {
-<<<<<<< HEAD
   "name": "@itwin/core-common",
-  "version": "3.0.0-dev.70",
+  "version": "3.0.0-dev.71",
   "description": "iTwin.js components common to frontend and backend",
   "main": "lib/core-common.js",
   "typings": "lib/core-common",
-=======
-  "name": "@bentley/imodeljs-common",
-  "version": "3.0.0-dev.71",
-  "description": "iModel.js components common to frontend and backend",
-  "main": "lib/imodeljs-common.js",
-  "typings": "lib/imodeljs-common",
->>>>>>> 688db697
   "imodeljsSharedLibrary": true,
   "license": "MIT",
   "scripts": {
@@ -45,17 +37,10 @@
     "semver": "^5.5.0"
   },
   "peerDependencies": {
-<<<<<<< HEAD
-    "@itwin/core-bentley": "workspace:^3.0.0-dev.70",
-    "@itwin/core-geometry": "workspace:^3.0.0-dev.70",
-    "@bentley/imodelhub-client": "workspace:^3.0.0-dev.70",
-    "@bentley/itwin-client": "workspace:^3.0.0-dev.70"
-=======
-    "@bentley/bentleyjs-core": "workspace:^3.0.0-dev.71",
-    "@bentley/geometry-core": "workspace:^3.0.0-dev.71",
+    "@itwin/core-bentley": "workspace:^3.0.0-dev.71",
+    "@itwin/core-geometry": "workspace:^3.0.0-dev.71",
     "@bentley/imodelhub-client": "workspace:^3.0.0-dev.71",
     "@bentley/itwin-client": "workspace:^3.0.0-dev.71"
->>>>>>> 688db697
   },
   "devDependencies": {
     "@itwin/core-bentley": "workspace:*",
