--- conflicted
+++ resolved
@@ -1,10 +1,6 @@
 {
   "name": "@itwin/core-common",
-<<<<<<< HEAD
-  "version": "4.1.0-dev.67",
-=======
   "version": "4.2.0-dev.4",
->>>>>>> f3567a30
   "description": "iTwin.js components common to frontend and backend",
   "main": "lib/cjs/core-common.js",
   "module": "lib/esm/core-common.js",
@@ -43,25 +39,15 @@
     "js-base64": "^3.6.1"
   },
   "peerDependencies": {
-<<<<<<< HEAD
-    "@itwin/core-bentley": "workspace:^4.1.0-dev.67",
-    "@itwin/core-geometry": "workspace:^4.1.0-dev.67"
-=======
     "@itwin/core-bentley": "workspace:^4.2.0-dev.4",
     "@itwin/core-geometry": "workspace:^4.2.0-dev.4"
->>>>>>> f3567a30
   },
   "devDependencies": {
     "@itwin/build-tools": "workspace:*",
     "@itwin/core-bentley": "workspace:*",
     "@itwin/core-geometry": "workspace:*",
-<<<<<<< HEAD
-    "@itwin/eslint-plugin": "4.0.0-dev.36",
-    "@itwin/object-storage-core": "^2.1.0-dev.1",
-=======
     "@itwin/eslint-plugin": "4.0.0-dev.44",
-    "@itwin/object-storage-core": "^2.0.0",
->>>>>>> f3567a30
+    "@itwin/object-storage-core": "^2.1.0",
     "@types/chai": "4.3.1",
     "@types/flatbuffers": "~1.10.0",
     "@types/mocha": "^8.2.2",
