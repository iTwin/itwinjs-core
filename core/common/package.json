{
  "name": "@itwin/core-common",
  "version": "4.3.0-dev.31",
  "description": "iTwin.js components common to frontend and backend",
  "main": "lib/cjs/core-common.js",
  "module": "lib/esm/core-common.js",
  "typings": "lib/cjs/core-common",
  "license": "MIT",
  "scripts": {
    "build": "npm run -s build:cjs && npm run -s build:esm",
    "build:cjs": "tsc 1>&2 --outDir lib/cjs",
    "build:esm": "tsc 1>&2 --module ES2020 --outDir lib/esm",
    "clean": "rimraf lib .rush/temp/package-deps*.json",
    "docs": "betools docs --includes=../../generated-docs/extract --json=../../generated-docs/core/core-common/file.json --tsIndexFile=./core-common.ts --onlyJson",
    "extract-api": "betools extract-api --entry=core-common && npm run extract-extension-api",
    "extract-extension-api": "eslint -c extraction.eslint.config.js  \"./src/**/*.ts\" 1>&2",
    "lint": "eslint -f visualstudio \"./src/**/*.ts\" 1>&2",
    "test": "mocha",
    "cover": "nyc npm -s test"
  },
  "repository": {
    "type": "git",
    "url": "https://github.com/iTwin/itwinjs-core.git",
    "directory": "core/common"
  },
  "keywords": [
    "Bentley",
    "BIM",
    "iModel",
    "digital-twin",
    "iTwin"
  ],
  "author": {
    "name": "Bentley Systems, Inc.",
    "url": "http://www.bentley.com"
  },
  "dependencies": {
    "flatbuffers": "~1.12.0",
    "js-base64": "^3.6.1"
  },
  "peerDependencies": {
    "@itwin/core-bentley": "workspace:^4.3.0-dev.31",
    "@itwin/core-geometry": "workspace:^4.3.0-dev.31"
  },
  "devDependencies": {
    "@itwin/build-tools": "workspace:*",
    "@itwin/core-bentley": "workspace:*",
    "@itwin/core-geometry": "workspace:*",
    "@itwin/eslint-plugin": "4.0.0-dev.44",
    "@itwin/object-storage-core": "^2.1.0",
    "@types/chai": "4.3.1",
    "@types/flatbuffers": "~1.10.0",
<<<<<<< HEAD
    "@types/mocha": "^10.0.6",
    "@types/node": "18.16.1",
=======
    "@types/mocha": "^8.2.2",
>>>>>>> a3db487f
    "chai": "^4.3.10",
    "eslint": "^8.44.0",
    "mocha": "^10.2.0",
    "nyc": "^15.1.0",
    "rimraf": "^3.0.2",
    "typescript": "~5.0.2"
  },
  "nyc": {
    "extends": "./node_modules/@itwin/build-tools/.nycrc",
    "all": true
  }
}<|MERGE_RESOLUTION|>--- conflicted
+++ resolved
@@ -50,12 +50,7 @@
     "@itwin/object-storage-core": "^2.1.0",
     "@types/chai": "4.3.1",
     "@types/flatbuffers": "~1.10.0",
-<<<<<<< HEAD
     "@types/mocha": "^10.0.6",
-    "@types/node": "18.16.1",
-=======
-    "@types/mocha": "^8.2.2",
->>>>>>> a3db487f
     "chai": "^4.3.10",
     "eslint": "^8.44.0",
     "mocha": "^10.2.0",
