--- conflicted
+++ resolved
@@ -41,14 +41,8 @@
     "js-base64": "^3.6.1"
   },
   "peerDependencies": {
-<<<<<<< HEAD
-    "@itwin/core-bentley": "workspace:^3.0.0-dev.126",
-    "@itwin/core-geometry": "workspace:^3.0.0-dev.126"
-=======
     "@itwin/core-bentley": "workspace:^3.0.0-dev.127",
-    "@itwin/core-geometry": "workspace:^3.0.0-dev.127",
-    "@bentley/itwin-client": "workspace:^3.0.0-dev.127"
->>>>>>> 5ef0fdc8
+    "@itwin/core-geometry": "workspace:^3.0.0-dev.127"
   },
   "devDependencies": {
     "@itwin/build-tools": "workspace:*",
