{
  "name": "@bentley/imodeljs-common",
  "version": "2.9.0-dev.15",
  "description": "iModel.js components common to frontend and backend",
  "main": "lib/imodeljs-common.js",
  "typings": "lib/imodeljs-common",
  "imodeljsSharedLibrary": true,
  "license": "MIT",
  "scripts": {
    "compile": "npm run build",
    "build": "tsc 1>&2",
    "clean": "rimraf lib .rush/temp/package-deps*.json",
    "docs": "betools docs --includes=../../generated-docs/extract --json=../../generated-docs/core/imodeljs-common/file.json --tsIndexFile=./imodeljs-common.ts --onlyJson",
    "extract-api": "betools extract-api --entry=imodeljs-common",
    "lint": "eslint -f visualstudio --max-warnings 0 ./src/**/*.ts 1>&2",
    "test": "betools test",
    "cover": "nyc npm test"
  },
  "repository": {
    "type": "git",
    "url": "https://github.com/imodeljs/imodeljs/tree/master/core/common"
  },
  "keywords": [
    "Bentley",
    "BIM",
    "iModel"
  ],
  "author": {
    "name": "Bentley Systems, Inc.",
    "url": "http://www.bentley.com"
  },
  "dependencies": {
<<<<<<< HEAD
    "semver": "^5.5.0",
    "@ungap/url-search-params": "^0.1.2",
    "@types/js-base64": "^2.3.1",
    "flatbuffers": "~1.12.0"
=======
    "@ungap/url-search-params": "^0.1.2",
    "semver": "^5.5.0"
>>>>>>> 36db1017
  },
  "peerDependencies": {
    "@bentley/bentleyjs-core": "^2.9.0-dev.15",
    "@bentley/geometry-core": "^2.9.0-dev.15",
    "@bentley/imodelhub-client": "^2.9.0-dev.15",
    "@bentley/itwin-client": "^2.9.0-dev.15",
    "@bentley/rbac-client": "^2.9.0-dev.15"
  },
  "devDependencies": {
    "@bentley/bentleyjs-core": "2.9.0-dev.15",
    "@bentley/build-tools": "2.9.0-dev.15",
    "@bentley/eslint-plugin": "2.9.0-dev.15",
    "@bentley/geometry-core": "2.9.0-dev.15",
    "@bentley/imodelhub-client": "2.9.0-dev.15",
    "@bentley/itwin-client": "2.9.0-dev.15",
    "@bentley/rbac-client": "2.9.0-dev.15",
    "@types/chai": "^4.1.4",
    "@types/flatbuffers": "~1.10.0",
    "@types/mocha": "^5.2.5",
    "@types/node": "10.14.1",
    "@types/semver": "^5.5.0",
    "chai": "^4.1.2",
    "eslint": "^6.8.0",
    "js-base64": "^2.4.5",
    "mocha": "^5.2.0",
    "rimraf": "^3.0.2",
    "ts-node": "^7.0.1",
    "typescript": "~3.7.4"
  },
  "nyc": {
    "nycrc-path": "./node_modules/@bentley/build-tools/.nycrc",
    "all": true
  },
  "eslintConfig": {
    "plugins": [
      "@bentley"
    ],
    "extends": "plugin:@bentley/imodeljs-recommended"
  }
}<|MERGE_RESOLUTION|>--- conflicted
+++ resolved
@@ -30,15 +30,10 @@
     "url": "http://www.bentley.com"
   },
   "dependencies": {
-<<<<<<< HEAD
-    "semver": "^5.5.0",
+    "@types/js-base64": "^2.3.1",
     "@ungap/url-search-params": "^0.1.2",
-    "@types/js-base64": "^2.3.1",
-    "flatbuffers": "~1.12.0"
-=======
-    "@ungap/url-search-params": "^0.1.2",
+    "flatbuffers": "~1.12.0",
     "semver": "^5.5.0"
->>>>>>> 36db1017
   },
   "peerDependencies": {
     "@bentley/bentleyjs-core": "^2.9.0-dev.15",
