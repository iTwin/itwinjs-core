{
  "name": "@itwin/core-common",
  "version": "3.0.0-dev.71",
  "description": "iTwin.js components common to frontend and backend",
  "main": "lib/core-common.js",
  "typings": "lib/core-common",
  "imodeljsSharedLibrary": true,
  "license": "MIT",
  "scripts": {
    "compile": "npm run build",
    "build": "tsc 1>&2",
    "clean": "rimraf lib .rush/temp/package-deps*.json",
    "docs": "betools docs --includes=../../generated-docs/extract --json=../../generated-docs/core/core-common/file.json --tsIndexFile=./core-common.ts --onlyJson",
    "extract-api": "betools extract-api --entry=core-common",
    "lint": "eslint -f visualstudio \"./src/**/*.ts\" 1>&2",
    "test": "mocha",
    "cover": "nyc npm test"
  },
  "repository": {
    "type": "git",
    "url": "https://github.com/imodeljs/imodeljs/tree/master/core/common"
  },
  "keywords": [
    "Bentley",
    "BIM",
    "iModel",
    "digital-twin",
    "iTwin"
  ],
  "author": {
    "name": "Bentley Systems, Inc.",
    "url": "http://www.bentley.com"
  },
  "dependencies": {
    "@ungap/url-search-params": "^0.1.2",
    "flatbuffers": "~1.12.0",
    "semver": "^5.5.0"
  },
  "peerDependencies": {
<<<<<<< HEAD
    "@bentley/bentleyjs-core": "workspace:^3.0.0-dev.70",
    "@bentley/geometry-core": "workspace:^3.0.0-dev.70",
    "@bentley/itwin-client": "workspace:^3.0.0-dev.70"
  },
  "devDependencies": {
    "@bentley/bentleyjs-core": "workspace:*",
    "@bentley/build-tools": "workspace:*",
    "@bentley/eslint-plugin": "workspace:*",
    "@bentley/geometry-core": "workspace:*",
=======
    "@itwin/core-bentley": "workspace:^3.0.0-dev.71",
    "@itwin/core-geometry": "workspace:^3.0.0-dev.71",
    "@bentley/imodelhub-client": "workspace:^3.0.0-dev.71",
    "@bentley/itwin-client": "workspace:^3.0.0-dev.71"
  },
  "devDependencies": {
    "@itwin/core-bentley": "workspace:*",
    "@itwin/build-tools": "workspace:*",
    "@itwin/eslint-plugin": "workspace:*",
    "@itwin/core-geometry": "workspace:*",
    "@bentley/imodelhub-client": "workspace:*",
>>>>>>> 3899371a
    "@bentley/itwin-client": "workspace:*",
    "@types/chai": "^4.1.4",
    "@types/flatbuffers": "~1.10.0",
    "@types/mocha": "^8.2.2",
    "@types/node": "14.14.31",
    "@types/semver": "^5.5.0",
    "chai": "^4.1.2",
    "eslint": "^7.11.0",
    "js-base64": "^3.6.1",
    "mocha": "^8.3.2",
    "nyc": "^15.1.0",
    "rimraf": "^3.0.2",
    "typescript": "~4.4.0"
  },
  "nyc": {
    "extends": "./node_modules/@itwin/build-tools/.nycrc",
    "all": true
  },
  "eslintConfig": {
    "plugins": [
      "@itwin"
    ],
    "extends": "plugin:@itwin/itwinjs-recommended"
  }
}<|MERGE_RESOLUTION|>--- conflicted
+++ resolved
@@ -37,29 +37,15 @@
     "semver": "^5.5.0"
   },
   "peerDependencies": {
-<<<<<<< HEAD
-    "@bentley/bentleyjs-core": "workspace:^3.0.0-dev.70",
-    "@bentley/geometry-core": "workspace:^3.0.0-dev.70",
-    "@bentley/itwin-client": "workspace:^3.0.0-dev.70"
-  },
-  "devDependencies": {
-    "@bentley/bentleyjs-core": "workspace:*",
-    "@bentley/build-tools": "workspace:*",
-    "@bentley/eslint-plugin": "workspace:*",
-    "@bentley/geometry-core": "workspace:*",
-=======
     "@itwin/core-bentley": "workspace:^3.0.0-dev.71",
     "@itwin/core-geometry": "workspace:^3.0.0-dev.71",
-    "@bentley/imodelhub-client": "workspace:^3.0.0-dev.71",
-    "@bentley/itwin-client": "workspace:^3.0.0-dev.71"
+    "@bentley/itwin-client": "workspace:^3.0.0-dev.70"
   },
   "devDependencies": {
     "@itwin/core-bentley": "workspace:*",
     "@itwin/build-tools": "workspace:*",
     "@itwin/eslint-plugin": "workspace:*",
     "@itwin/core-geometry": "workspace:*",
-    "@bentley/imodelhub-client": "workspace:*",
->>>>>>> 3899371a
     "@bentley/itwin-client": "workspace:*",
     "@types/chai": "^4.1.4",
     "@types/flatbuffers": "~1.10.0",
