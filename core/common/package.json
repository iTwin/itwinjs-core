{
  "name": "@bentley/imodeljs-common",
<<<<<<< HEAD
  "version": "2.13.0-dev.6",
=======
  "version": "2.13.0-dev.7",
>>>>>>> 1af8fb8a
  "description": "iModel.js components common to frontend and backend",
  "main": "lib/imodeljs-common.js",
  "typings": "lib/imodeljs-common",
  "imodeljsSharedLibrary": true,
  "license": "MIT",
  "scripts": {
    "compile": "npm run build",
    "build": "tsc 1>&2",
    "clean": "rimraf lib .rush/temp/package-deps*.json",
    "docs": "betools docs --includes=../../generated-docs/extract --json=../../generated-docs/core/imodeljs-common/file.json --tsIndexFile=./imodeljs-common.ts --onlyJson",
    "extract-api": "betools extract-api --entry=imodeljs-common",
    "lint": "eslint -f visualstudio \"./src/**/*.ts\" 1>&2",
    "test": "betools test",
    "cover": "nyc npm test"
  },
  "repository": {
    "type": "git",
    "url": "https://github.com/imodeljs/imodeljs/tree/master/core/common"
  },
  "keywords": [
    "Bentley",
    "BIM",
    "iModel",
    "digital-twin",
    "iTwin"
  ],
  "author": {
    "name": "Bentley Systems, Inc.",
    "url": "http://www.bentley.com"
  },
  "dependencies": {
    "@types/js-base64": "^2.3.1",
    "@ungap/url-search-params": "^0.1.2",
    "flatbuffers": "~1.12.0",
    "semver": "^5.5.0"
  },
  "peerDependencies": {
<<<<<<< HEAD
    "@bentley/bentleyjs-core": "^2.13.0-dev.6",
    "@bentley/geometry-core": "^2.13.0-dev.6",
    "@bentley/imodelhub-client": "^2.13.0-dev.6",
    "@bentley/itwin-client": "^2.13.0-dev.6",
    "@bentley/rbac-client": "^2.13.0-dev.6"
  },
  "devDependencies": {
    "@bentley/bentleyjs-core": "2.13.0-dev.6",
    "@bentley/build-tools": "2.13.0-dev.6",
    "@bentley/eslint-plugin": "2.13.0-dev.6",
    "@bentley/geometry-core": "2.13.0-dev.6",
    "@bentley/imodelhub-client": "2.13.0-dev.6",
    "@bentley/itwin-client": "2.13.0-dev.6",
    "@bentley/rbac-client": "2.13.0-dev.6",
=======
    "@bentley/bentleyjs-core": "^2.13.0-dev.7",
    "@bentley/geometry-core": "^2.13.0-dev.7",
    "@bentley/imodelhub-client": "^2.13.0-dev.7",
    "@bentley/itwin-client": "^2.13.0-dev.7",
    "@bentley/rbac-client": "^2.13.0-dev.7"
  },
  "devDependencies": {
    "@bentley/bentleyjs-core": "2.13.0-dev.7",
    "@bentley/build-tools": "2.13.0-dev.7",
    "@bentley/eslint-plugin": "2.13.0-dev.7",
    "@bentley/geometry-core": "2.13.0-dev.7",
    "@bentley/imodelhub-client": "2.13.0-dev.7",
    "@bentley/itwin-client": "2.13.0-dev.7",
    "@bentley/rbac-client": "2.13.0-dev.7",
>>>>>>> 1af8fb8a
    "@types/chai": "^4.1.4",
    "@types/flatbuffers": "~1.10.0",
    "@types/mocha": "^5.2.5",
    "@types/node": "10.14.1",
    "@types/semver": "^5.5.0",
    "chai": "^4.1.2",
    "eslint": "^6.8.0",
    "js-base64": "^2.4.5",
    "mocha": "^5.2.0",
    "nyc": "^14.0.0",
    "rimraf": "^3.0.2",
    "ts-node": "^7.0.1",
    "typescript": "~3.7.4"
  },
  "nyc": {
    "nycrc-path": "./node_modules/@bentley/build-tools/.nycrc",
    "all": true
  },
  "eslintConfig": {
    "plugins": [
      "@bentley"
    ],
    "extends": "plugin:@bentley/imodeljs-recommended"
  }
}<|MERGE_RESOLUTION|>--- conflicted
+++ resolved
@@ -1,10 +1,6 @@
 {
   "name": "@bentley/imodeljs-common",
-<<<<<<< HEAD
-  "version": "2.13.0-dev.6",
-=======
   "version": "2.13.0-dev.7",
->>>>>>> 1af8fb8a
   "description": "iModel.js components common to frontend and backend",
   "main": "lib/imodeljs-common.js",
   "typings": "lib/imodeljs-common",
@@ -42,22 +38,6 @@
     "semver": "^5.5.0"
   },
   "peerDependencies": {
-<<<<<<< HEAD
-    "@bentley/bentleyjs-core": "^2.13.0-dev.6",
-    "@bentley/geometry-core": "^2.13.0-dev.6",
-    "@bentley/imodelhub-client": "^2.13.0-dev.6",
-    "@bentley/itwin-client": "^2.13.0-dev.6",
-    "@bentley/rbac-client": "^2.13.0-dev.6"
-  },
-  "devDependencies": {
-    "@bentley/bentleyjs-core": "2.13.0-dev.6",
-    "@bentley/build-tools": "2.13.0-dev.6",
-    "@bentley/eslint-plugin": "2.13.0-dev.6",
-    "@bentley/geometry-core": "2.13.0-dev.6",
-    "@bentley/imodelhub-client": "2.13.0-dev.6",
-    "@bentley/itwin-client": "2.13.0-dev.6",
-    "@bentley/rbac-client": "2.13.0-dev.6",
-=======
     "@bentley/bentleyjs-core": "^2.13.0-dev.7",
     "@bentley/geometry-core": "^2.13.0-dev.7",
     "@bentley/imodelhub-client": "^2.13.0-dev.7",
@@ -72,7 +52,6 @@
     "@bentley/imodelhub-client": "2.13.0-dev.7",
     "@bentley/itwin-client": "2.13.0-dev.7",
     "@bentley/rbac-client": "2.13.0-dev.7",
->>>>>>> 1af8fb8a
     "@types/chai": "^4.1.4",
     "@types/flatbuffers": "~1.10.0",
     "@types/mocha": "^5.2.5",
