{
  "name": "@bentley/imodeljs-common",
  "version": "2.17.0-dev.15",
  "description": "iModel.js components common to frontend and backend",
  "main": "lib/imodeljs-common.js",
  "typings": "lib/imodeljs-common",
  "imodeljsSharedLibrary": true,
  "license": "MIT",
  "scripts": {
    "compile": "npm run build",
    "build": "tsc 1>&2",
    "clean": "rimraf lib .rush/temp/package-deps*.json",
    "docs": "betools docs --includes=../../generated-docs/extract --json=../../generated-docs/core/imodeljs-common/file.json --tsIndexFile=./imodeljs-common.ts --onlyJson",
    "extract-api": "betools extract-api --entry=imodeljs-common",
    "lint": "eslint -f visualstudio \"./src/**/*.ts\" 1>&2",
    "test": "betools test",
    "cover": "nyc npm test"
  },
  "repository": {
    "type": "git",
    "url": "https://github.com/imodeljs/imodeljs/tree/master/core/common"
  },
  "keywords": [
    "Bentley",
    "BIM",
    "iModel",
    "digital-twin",
    "iTwin"
  ],
  "author": {
    "name": "Bentley Systems, Inc.",
    "url": "http://www.bentley.com"
  },
  "dependencies": {
    "@ungap/url-search-params": "^0.1.2",
    "flatbuffers": "~1.12.0",
    "semver": "^5.5.0"
  },
  "peerDependencies": {
    "@bentley/bentleyjs-core": "^2.17.0-dev.15",
    "@bentley/geometry-core": "^2.17.0-dev.15",
    "@bentley/imodelhub-client": "^2.17.0-dev.15",
    "@bentley/itwin-client": "^2.17.0-dev.15",
    "@bentley/rbac-client": "^2.17.0-dev.15"
  },
  "devDependencies": {
<<<<<<< HEAD
    "@bentley/bentleyjs-core": "workspace:*",
    "@bentley/build-tools": "workspace:*",
    "@bentley/eslint-plugin": "workspace:*",
    "@bentley/geometry-core": "workspace:*",
    "@bentley/imodelhub-client": "workspace:*",
    "@bentley/itwin-client": "workspace:*",
    "@bentley/rbac-client": "workspace:*",
=======
    "@bentley/bentleyjs-core": "2.17.0-dev.15",
    "@bentley/build-tools": "2.17.0-dev.15",
    "@bentley/eslint-plugin": "2.17.0-dev.15",
    "@bentley/geometry-core": "2.17.0-dev.15",
    "@bentley/imodelhub-client": "2.17.0-dev.15",
    "@bentley/itwin-client": "2.17.0-dev.15",
    "@bentley/rbac-client": "2.17.0-dev.15",
>>>>>>> 19a86423
    "@types/chai": "^4.1.4",
    "@types/flatbuffers": "~1.10.0",
    "@types/js-base64": "^2.3.1",
    "@types/mocha": "^8.2.2",
    "@types/node": "10.14.1",
    "@types/semver": "^5.5.0",
    "chai": "^4.1.2",
    "eslint": "^6.8.0",
    "js-base64": "^2.4.5",
    "mocha": "^8.3.2",
    "nyc": "^15.1.0",
    "rimraf": "^3.0.2",
    "typescript": "~4.1.0"
  },
  "nyc": {
    "extends": "./node_modules/@bentley/build-tools/.nycrc",
    "all": true
  },
  "eslintConfig": {
    "plugins": [
      "@bentley"
    ],
    "extends": "plugin:@bentley/imodeljs-recommended"
  }
}<|MERGE_RESOLUTION|>--- conflicted
+++ resolved
@@ -44,7 +44,6 @@
     "@bentley/rbac-client": "^2.17.0-dev.15"
   },
   "devDependencies": {
-<<<<<<< HEAD
     "@bentley/bentleyjs-core": "workspace:*",
     "@bentley/build-tools": "workspace:*",
     "@bentley/eslint-plugin": "workspace:*",
@@ -52,15 +51,6 @@
     "@bentley/imodelhub-client": "workspace:*",
     "@bentley/itwin-client": "workspace:*",
     "@bentley/rbac-client": "workspace:*",
-=======
-    "@bentley/bentleyjs-core": "2.17.0-dev.15",
-    "@bentley/build-tools": "2.17.0-dev.15",
-    "@bentley/eslint-plugin": "2.17.0-dev.15",
-    "@bentley/geometry-core": "2.17.0-dev.15",
-    "@bentley/imodelhub-client": "2.17.0-dev.15",
-    "@bentley/itwin-client": "2.17.0-dev.15",
-    "@bentley/rbac-client": "2.17.0-dev.15",
->>>>>>> 19a86423
     "@types/chai": "^4.1.4",
     "@types/flatbuffers": "~1.10.0",
     "@types/js-base64": "^2.3.1",
