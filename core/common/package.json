--- conflicted
+++ resolved
@@ -51,12 +51,7 @@
     "@types/chai": "4.3.1",
     "@types/flatbuffers": "~1.10.0",
     "@types/mocha": "^8.2.2",
-<<<<<<< HEAD
-    "chai": "^4.1.2",
-=======
-    "@types/node": "18.16.1",
     "chai": "^4.3.10",
->>>>>>> 1445a0bc
     "eslint": "^8.44.0",
     "mocha": "^10.0.0",
     "nyc": "^15.1.0",
