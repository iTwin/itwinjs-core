{
  "name": "@itwin/core-common",
<<<<<<< HEAD
  "version": "3.5.0-dev.50",
=======
  "version": "3.5.0-dev.63",
>>>>>>> b3234bf8
  "description": "iTwin.js components common to frontend and backend",
  "main": "lib/cjs/core-common.js",
  "module": "lib/esm/core-common.js",
  "typings": "lib/cjs/core-common",
  "license": "MIT",
  "scripts": {
    "build": "npm run -s build:cjs && npm run -s build:esm",
    "build:ci": "npm run -s build",
    "build:cjs": "tsc 1>&2 --outDir lib/cjs",
    "build:esm": "tsc 1>&2 --module ES2020 --outDir lib/esm",
    "clean": "rimraf lib .rush/temp/package-deps*.json",
    "docs": "betools docs --includes=../../generated-docs/extract --json=../../generated-docs/core/core-common/file.json --tsIndexFile=./core-common.ts --onlyJson",
    "extract-api": "betools extract-api --entry=core-common && npm run extract-extension-api",
    "extract-extension-api": "eslint --no-eslintrc -c \"../../tools/eslint-plugin/dist/configs/extension-exports-config.js\" \"./src/**/*.ts\" 1>&2",
    "lint": "eslint -f visualstudio \"./src/**/*.ts\" 1>&2",
    "test": "mocha",
    "cover": "nyc npm -s test"
  },
  "repository": {
    "type": "git",
    "url": "https://github.com/iTwin/itwinjs-core/tree/master/core/common"
  },
  "keywords": [
    "Bentley",
    "BIM",
    "iModel",
    "digital-twin",
    "iTwin"
  ],
  "author": {
    "name": "Bentley Systems, Inc.",
    "url": "http://www.bentley.com"
  },
  "dependencies": {
    "@itwin/object-storage-core": "~1.4.0",
    "flatbuffers": "~1.12.0",
    "semver": "^7.3.5",
    "js-base64": "^3.6.1"
  },
  "peerDependencies": {
<<<<<<< HEAD
    "@itwin/core-bentley": "workspace:^3.5.0-dev.50",
    "@itwin/core-geometry": "workspace:^3.5.0-dev.50"
=======
    "@itwin/core-bentley": "workspace:^3.5.0-dev.63",
    "@itwin/core-geometry": "workspace:^3.5.0-dev.63"
>>>>>>> b3234bf8
  },
  "devDependencies": {
    "@itwin/build-tools": "workspace:*",
    "@itwin/core-bentley": "workspace:*",
    "@itwin/core-geometry": "workspace:*",
    "@itwin/eslint-plugin": "workspace:*",
    "@types/chai": "4.3.1",
    "@types/flatbuffers": "~1.10.0",
    "@types/mocha": "^8.2.2",
    "@types/node": "18.11.5",
    "@types/semver": "7.3.10",
    "chai": "^4.1.2",
    "eslint": "^7.11.0",
    "mocha": "^10.0.0",
    "nyc": "^15.1.0",
    "rimraf": "^3.0.2",
    "typescript": "~4.4.0"
  },
  "nyc": {
    "extends": "./node_modules/@itwin/build-tools/.nycrc",
    "all": true
  },
  "eslintConfig": {
    "plugins": [
      "@itwin"
    ],
    "extends": "plugin:@itwin/itwinjs-recommended",
    "rules": {
      "@itwin/public-extension-exports": [
        "error",
        {
          "releaseTags": [
            "public",
            "preview"
          ],
          "outputApiFile": false
        }
      ]
    }
  }
}<|MERGE_RESOLUTION|>--- conflicted
+++ resolved
@@ -1,10 +1,6 @@
 {
   "name": "@itwin/core-common",
-<<<<<<< HEAD
-  "version": "3.5.0-dev.50",
-=======
   "version": "3.5.0-dev.63",
->>>>>>> b3234bf8
   "description": "iTwin.js components common to frontend and backend",
   "main": "lib/cjs/core-common.js",
   "module": "lib/esm/core-common.js",
@@ -45,13 +41,8 @@
     "js-base64": "^3.6.1"
   },
   "peerDependencies": {
-<<<<<<< HEAD
-    "@itwin/core-bentley": "workspace:^3.5.0-dev.50",
-    "@itwin/core-geometry": "workspace:^3.5.0-dev.50"
-=======
     "@itwin/core-bentley": "workspace:^3.5.0-dev.63",
     "@itwin/core-geometry": "workspace:^3.5.0-dev.63"
->>>>>>> b3234bf8
   },
   "devDependencies": {
     "@itwin/build-tools": "workspace:*",
