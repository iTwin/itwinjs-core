{
  "name": "@itwin/core-common",
  "version": "5.0.0-dev.21",
  "description": "iTwin.js components common to frontend and backend",
  "main": "lib/cjs/core-common.js",
  "module": "lib/esm/core-common.js",
  "typings": "lib/cjs/core-common",
  "license": "MIT",
  "scripts": {
    "build": "npm run -s build:cjs && npm run -s build:esm",
    "build:cjs": "tsc 1>&2 --outDir lib/cjs",
    "build:esm": "tsc 1>&2 --module ES2020 --outDir lib/esm",
    "clean": "rimraf lib .rush/temp/package-deps*.json",
    "docs": "betools docs --json=../../generated-docs/core/core-common/file.json --tsIndexFile=./core-common.ts --onlyJson",
    "extract-api": "betools extract-api --entry=core-common && npm run extract-extension-api",
    "extract-extension-api": "eslint --no-inline-config -c extraction.eslint.config.js  \"./src/**/*.ts\" 1>&2",
    "lint": "eslint \"./src/**/*.ts\" 1>&2",
    "lint-fix": "eslint --fix -f visualstudio \"./src/**/*.ts\" 1>&2",
    "test": "vitest --run",
    "cover": "vitest --run --coverage"
  },
  "repository": {
    "type": "git",
    "url": "https://github.com/iTwin/itwinjs-core.git",
    "directory": "core/common"
  },
  "keywords": [
    "Bentley",
    "BIM",
    "iModel",
    "digital-twin",
    "iTwin"
  ],
  "author": {
    "name": "Bentley Systems, Inc.",
    "url": "http://www.bentley.com"
  },
  "dependencies": {
    "flatbuffers": "~1.12.0",
    "js-base64": "^3.6.1"
  },
  "peerDependencies": {
    "@itwin/core-bentley": "workspace:^5.0.0-dev.21",
    "@itwin/core-geometry": "workspace:^5.0.0-dev.21"
  },
  "devDependencies": {
    "@itwin/build-tools": "workspace:*",
    "@itwin/core-bentley": "workspace:*",
    "@itwin/core-geometry": "workspace:*",
    "@itwin/eslint-plugin": "5.0.0-dev.1",
    "@itwin/object-storage-core": "^2.2.5",
    "@types/chai": "4.3.1",
    "@types/flatbuffers": "~1.10.0",
<<<<<<< HEAD
    "@types/node": "~18.19.61",
=======
    "@types/node": "~20.9.5",
>>>>>>> 3670ac42
    "@vitest/coverage-v8": "^2.1.0",
    "eslint": "^9.13.0",
    "nyc": "^15.1.0",
    "rimraf": "^3.0.2",
    "typescript": "~5.6.2",
    "vitest": "^2.1.0"
  },
  "nyc": {
    "extends": "./node_modules/@itwin/build-tools/.nycrc",
    "all": true
  }
}<|MERGE_RESOLUTION|>--- conflicted
+++ resolved
@@ -51,11 +51,7 @@
     "@itwin/object-storage-core": "^2.2.5",
     "@types/chai": "4.3.1",
     "@types/flatbuffers": "~1.10.0",
-<<<<<<< HEAD
-    "@types/node": "~18.19.61",
-=======
     "@types/node": "~20.9.5",
->>>>>>> 3670ac42
     "@vitest/coverage-v8": "^2.1.0",
     "eslint": "^9.13.0",
     "nyc": "^15.1.0",
