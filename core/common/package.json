--- conflicted
+++ resolved
@@ -37,16 +37,9 @@
     "semver": "^5.5.0"
   },
   "peerDependencies": {
-<<<<<<< HEAD
-    "@bentley/bentleyjs-core": "workspace:^3.0.0-dev.69",
-    "@bentley/geometry-core": "workspace:^3.0.0-dev.69",
-    "@bentley/itwin-client": "workspace:^3.0.0-dev.69"
-=======
     "@bentley/bentleyjs-core": "workspace:^3.0.0-dev.70",
     "@bentley/geometry-core": "workspace:^3.0.0-dev.70",
-    "@bentley/imodelhub-client": "workspace:^3.0.0-dev.70",
     "@bentley/itwin-client": "workspace:^3.0.0-dev.70"
->>>>>>> 407e5cd3
   },
   "devDependencies": {
     "@bentley/bentleyjs-core": "workspace:*",
