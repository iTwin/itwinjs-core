--- conflicted
+++ resolved
@@ -1,10 +1,6 @@
 {
   "name": "@itwin/core-common",
-<<<<<<< HEAD
-  "version": "4.9.3",
-=======
   "version": "5.0.0-dev.0",
->>>>>>> 62721a0e
   "description": "iTwin.js components common to frontend and backend",
   "main": "lib/cjs/core-common.js",
   "module": "lib/esm/core-common.js",
@@ -44,13 +40,8 @@
     "js-base64": "^3.6.1"
   },
   "peerDependencies": {
-<<<<<<< HEAD
-    "@itwin/core-bentley": "workspace:^4.9.3",
-    "@itwin/core-geometry": "workspace:^4.9.3"
-=======
     "@itwin/core-bentley": "workspace:^5.0.0-dev.0",
     "@itwin/core-geometry": "workspace:^5.0.0-dev.0"
->>>>>>> 62721a0e
   },
   "devDependencies": {
     "@itwin/build-tools": "workspace:*",
