{
  "name": "@bentley/imodeljs-common",
  "version": "2.17.0-dev.19",
  "description": "iModel.js components common to frontend and backend",
  "main": "lib/imodeljs-common.js",
  "typings": "lib/imodeljs-common",
  "imodeljsSharedLibrary": true,
  "license": "MIT",
  "scripts": {
    "compile": "npm run build",
    "build": "tsc 1>&2",
    "clean": "rimraf lib .rush/temp/package-deps*.json",
    "docs": "betools docs --includes=../../generated-docs/extract --json=../../generated-docs/core/imodeljs-common/file.json --tsIndexFile=./imodeljs-common.ts --onlyJson",
    "extract-api": "betools extract-api --entry=imodeljs-common",
    "lint": "eslint -f visualstudio \"./src/**/*.ts\" 1>&2",
    "test": "betools test",
    "cover": "nyc npm test"
  },
  "repository": {
    "type": "git",
    "url": "https://github.com/imodeljs/imodeljs/tree/master/core/common"
  },
  "keywords": [
    "Bentley",
    "BIM",
    "iModel",
    "digital-twin",
    "iTwin"
  ],
  "author": {
    "name": "Bentley Systems, Inc.",
    "url": "http://www.bentley.com"
  },
  "dependencies": {
    "@ungap/url-search-params": "^0.1.2",
    "flatbuffers": "~1.12.0",
    "semver": "^5.5.0"
  },
  "peerDependencies": {
<<<<<<< HEAD
    "@bentley/bentleyjs-core": "workspace:^",
    "@bentley/geometry-core": "workspace:^",
    "@bentley/imodelhub-client": "workspace:^",
    "@bentley/itwin-client": "workspace:^",
    "@bentley/rbac-client": "workspace:^"
  },
  "devDependencies": {
    "@bentley/bentleyjs-core": "workspace:*",
    "@bentley/build-tools": "workspace:*",
    "@bentley/eslint-plugin": "workspace:*",
    "@bentley/geometry-core": "workspace:*",
    "@bentley/imodelhub-client": "workspace:*",
    "@bentley/itwin-client": "workspace:*",
    "@bentley/rbac-client": "workspace:*",
=======
    "@bentley/bentleyjs-core": "^2.17.0-dev.19",
    "@bentley/geometry-core": "^2.17.0-dev.19",
    "@bentley/imodelhub-client": "^2.17.0-dev.19",
    "@bentley/itwin-client": "^2.17.0-dev.19",
    "@bentley/rbac-client": "^2.17.0-dev.19"
  },
  "devDependencies": {
    "@bentley/bentleyjs-core": "2.17.0-dev.19",
    "@bentley/build-tools": "2.17.0-dev.19",
    "@bentley/eslint-plugin": "2.17.0-dev.19",
    "@bentley/geometry-core": "2.17.0-dev.19",
    "@bentley/imodelhub-client": "2.17.0-dev.19",
    "@bentley/itwin-client": "2.17.0-dev.19",
    "@bentley/rbac-client": "2.17.0-dev.19",
>>>>>>> fb061821
    "@types/chai": "^4.1.4",
    "@types/flatbuffers": "~1.10.0",
    "@types/js-base64": "^2.3.1",
    "@types/mocha": "^8.2.2",
    "@types/node": "10.14.1",
    "@types/semver": "^5.5.0",
    "chai": "^4.1.2",
    "eslint": "^6.8.0",
    "js-base64": "^2.4.5",
    "mocha": "^8.3.2",
    "nyc": "^15.1.0",
    "rimraf": "^3.0.2",
    "typescript": "~4.1.0"
  },
  "nyc": {
    "extends": "./node_modules/@bentley/build-tools/.nycrc",
    "all": true
  },
  "eslintConfig": {
    "plugins": [
      "@bentley"
    ],
    "extends": "plugin:@bentley/imodeljs-recommended"
  }
}<|MERGE_RESOLUTION|>--- conflicted
+++ resolved
@@ -37,7 +37,6 @@
     "semver": "^5.5.0"
   },
   "peerDependencies": {
-<<<<<<< HEAD
     "@bentley/bentleyjs-core": "workspace:^",
     "@bentley/geometry-core": "workspace:^",
     "@bentley/imodelhub-client": "workspace:^",
@@ -52,22 +51,6 @@
     "@bentley/imodelhub-client": "workspace:*",
     "@bentley/itwin-client": "workspace:*",
     "@bentley/rbac-client": "workspace:*",
-=======
-    "@bentley/bentleyjs-core": "^2.17.0-dev.19",
-    "@bentley/geometry-core": "^2.17.0-dev.19",
-    "@bentley/imodelhub-client": "^2.17.0-dev.19",
-    "@bentley/itwin-client": "^2.17.0-dev.19",
-    "@bentley/rbac-client": "^2.17.0-dev.19"
-  },
-  "devDependencies": {
-    "@bentley/bentleyjs-core": "2.17.0-dev.19",
-    "@bentley/build-tools": "2.17.0-dev.19",
-    "@bentley/eslint-plugin": "2.17.0-dev.19",
-    "@bentley/geometry-core": "2.17.0-dev.19",
-    "@bentley/imodelhub-client": "2.17.0-dev.19",
-    "@bentley/itwin-client": "2.17.0-dev.19",
-    "@bentley/rbac-client": "2.17.0-dev.19",
->>>>>>> fb061821
     "@types/chai": "^4.1.4",
     "@types/flatbuffers": "~1.10.0",
     "@types/js-base64": "^2.3.1",
