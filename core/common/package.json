{
  "name": "@bentley/imodeljs-common",
  "version": "3.0.0-dev.3",
  "description": "iModel.js components common to frontend and backend",
  "main": "lib/imodeljs-common.js",
  "typings": "lib/imodeljs-common",
  "imodeljsSharedLibrary": true,
  "license": "MIT",
  "scripts": {
    "compile": "npm run build",
    "build": "tsc 1>&2",
    "clean": "rimraf lib .rush/temp/package-deps*.json",
    "docs": "betools docs --includes=../../generated-docs/extract --json=../../generated-docs/core/imodeljs-common/file.json --tsIndexFile=./imodeljs-common.ts --onlyJson",
    "extract-api": "betools extract-api --entry=imodeljs-common",
    "lint": "eslint -f visualstudio \"./src/**/*.ts\" 1>&2",
    "test": "betools test",
    "cover": "nyc npm test"
  },
  "repository": {
    "type": "git",
    "url": "https://github.com/imodeljs/imodeljs/tree/master/core/common"
  },
  "keywords": [
    "Bentley",
    "BIM",
    "iModel",
    "digital-twin",
    "iTwin"
  ],
  "author": {
    "name": "Bentley Systems, Inc.",
    "url": "http://www.bentley.com"
  },
  "dependencies": {
    "@ungap/url-search-params": "^0.1.2",
    "flatbuffers": "~1.12.0",
    "semver": "^5.5.0"
  },
  "peerDependencies": {
<<<<<<< HEAD
    "@bentley/bentleyjs-core": "workspace:^3.0.0-dev.2",
    "@bentley/geometry-core": "workspace:^3.0.0-dev.2",
    "@bentley/imodelhub-client": "workspace:^3.0.0-dev.2",
    "@bentley/itwin-client": "workspace:^3.0.0-dev.2"
=======
    "@bentley/bentleyjs-core": "workspace:^3.0.0-dev.3",
    "@bentley/geometry-core": "workspace:^3.0.0-dev.3",
    "@bentley/imodelhub-client": "workspace:^3.0.0-dev.3",
    "@bentley/itwin-client": "workspace:^3.0.0-dev.3",
    "@bentley/rbac-client": "workspace:^3.0.0-dev.3"
>>>>>>> 6fc5067b
  },
  "devDependencies": {
    "@bentley/bentleyjs-core": "workspace:*",
    "@bentley/build-tools": "workspace:*",
    "@bentley/eslint-plugin": "workspace:*",
    "@bentley/geometry-core": "workspace:*",
    "@bentley/imodelhub-client": "workspace:*",
    "@bentley/itwin-client": "workspace:*",
    "@types/chai": "^4.1.4",
    "@types/flatbuffers": "~1.10.0",
    "@types/js-base64": "^2.3.1",
    "@types/mocha": "^8.2.2",
    "@types/node": "10.14.1",
    "@types/semver": "^5.5.0",
    "chai": "^4.1.2",
    "eslint": "^7.11.0",
    "js-base64": "^2.4.5",
    "mocha": "^8.3.2",
    "nyc": "^15.1.0",
    "rimraf": "^3.0.2",
    "typescript": "~4.3.0"
  },
  "nyc": {
    "extends": "./node_modules/@bentley/build-tools/.nycrc",
    "all": true
  },
  "eslintConfig": {
    "plugins": [
      "@bentley"
    ],
    "extends": "plugin:@bentley/imodeljs-recommended"
  }
}<|MERGE_RESOLUTION|>--- conflicted
+++ resolved
@@ -37,18 +37,10 @@
     "semver": "^5.5.0"
   },
   "peerDependencies": {
-<<<<<<< HEAD
-    "@bentley/bentleyjs-core": "workspace:^3.0.0-dev.2",
-    "@bentley/geometry-core": "workspace:^3.0.0-dev.2",
-    "@bentley/imodelhub-client": "workspace:^3.0.0-dev.2",
-    "@bentley/itwin-client": "workspace:^3.0.0-dev.2"
-=======
     "@bentley/bentleyjs-core": "workspace:^3.0.0-dev.3",
     "@bentley/geometry-core": "workspace:^3.0.0-dev.3",
     "@bentley/imodelhub-client": "workspace:^3.0.0-dev.3",
-    "@bentley/itwin-client": "workspace:^3.0.0-dev.3",
-    "@bentley/rbac-client": "workspace:^3.0.0-dev.3"
->>>>>>> 6fc5067b
+    "@bentley/itwin-client": "workspace:^3.0.0-dev.3"
   },
   "devDependencies": {
     "@bentley/bentleyjs-core": "workspace:*",
