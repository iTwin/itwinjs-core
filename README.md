﻿<p align="center">
 <a href="https://www.itwinjs.org/" target="_blank" rel="noopener noreferrer">
    <img width="180" src="./docs/assets/itwinjs-logo-colorized.svg" alt="iTwin.js Logo">
  </a>
</p>

<h1 align="center">
iTwin.js
</h1>
<p align="center">
    <a href="https://github.com/iTwin/itwinjs-core/releases/latest"><img src="https://img.shields.io/github/v/release/iTwin/itwinjs-core?label=latest" alt="Latest version"></a>
    <a href="https://nodejs.org/en/about/previous-releases">
    <img src="https://img.shields.io/badge/dynamic/json?url=https%3A%2F%2Fgithub.com%2FiTwin%2Fitwinjs-core%2Fraw%2Fmaster%2Frush.json&query=%24.nodeSupportedVersionRange&label=node&color=33a921"
    alt="Supported Node Versions">
    </a>
</a>
<p align="center">
An open source library for creating, querying, modifying, and displaying Infrastructure Digital Twins.
</p>

## About this Repository

[![Build status](https://dev.azure.com/imodeljs/imodeljs/_apis/build/status/iModel.js)](https://dev.azure.com/imodeljs/imodeljs/_build/latest?definitionId=12)

This repository is a [monorepo](https://en.wikipedia.org/wiki/Monorepo) that holds the source code to multiple iTwin.js npm packages. It is built using [Rush](http://rushjs.io/).

See [rush.json](./rush.json) for the complete list of packages and [Versioning.md](./Versioning.md) for package and API versioning policies.

<<<<<<< HEAD
## Quick Start
=======
Each package has its own **node_modules** directory that contains symbolic links to _common_ dependencies managed by Rush.

## Features

- ✅ Create infrastructure digital twins of assets or projects
- ✅ Aggregate Engineering Models, Reality Data, Geographic Information Systems, Internet of Things (IoT) Data, and other standard formats
- ✅ Visualize data and engineering changes in 3D and 4D
- ✅ Analyze data to gain insights and drive new business outcomes across multiple platforms
>>>>>>> 7bb79400

- This is a [sample](https://www.itwinjs.org/sandboxes/iTwinPlatform/3d%20Viewer) of an iTwin viewer - a frontend application that displays infrastructure projects on browsers. It uses many of the APIs and libraries published from this repository.
- You can also look at [other samples](https://developer.bentley.com/samples/) which showcases the capabilities of iTwin.js, and the iTwin Platform.
## Prerequisites

- [Git](https://git-scm.com/)
- [Node](https://nodejs.org/en/): an installation of the latest security patch of Node 20. The Node installation also includes the **npm** package manager.
- [pnpm](https://pnpm.io/): our required package manager. It is more performant and monorepo friendly than `npm`. We recommend installing `pnpm` using [`corepack enable pnpm`](https://pnpm.io/installation#using-corepack). Note you may have to use an administrator shell to run the command.
- [Rush](https://github.com/Microsoft/web-build-tools/wiki/Rush): to install `npm install -g @microsoft/rush`
- [TypeScript](https://www.typescriptlang.org/): this is listed as a devDependency, so if you're building it from source, you will get it with `rush install`.
- [Visual Studio Code](https://code.visualstudio.com/): an optional dependency, but the repository structure is optimized for its use

> See [supported platforms](./docs/learning/SupportedPlatforms.md) for further information.


<<<<<<< HEAD
## Contribution
=======
1. Clone repository (first time) with `git clone` or pull updates to the repository (subsequent times) with `git pull`
2. Install dependencies: `rush install`
3. Clean: `rush clean`
4. Build source: `rush build`
5. Run tests: `rush cover`

The `-v` option for `rush` is short for `--verbose` which results in a more verbose command.

The above commands iterate and perform their action against each package in the monorepo.

If you get an error similar to the following, it means that the repo has stopped making use of an npm package that was used in the past.

```
[Error: ENOENT: no such file or directory, stat '/.../itwinjs-core/test-apps/display-test-app/node_modules/@bentley/react-scripts']
```

To fix this build error, you should completely remove the node_modules directory that is referenced in the error with `rush purge`, and then rerun `rush install`.

For incremental builds, the `rush build` command can be used to only build packages that have changes versus `rush rebuild` which always rebuilds all packages.

> Note: It is a good idea to `rush install` after each `git pull` as dependencies may have changed.

## Source Code Edit Workflow

1. Make source code changes on a new Git branch
2. Ensure unit tests pass when run locally: `rush cover`
3. Ensure linting passes when run locally: `rush lint`
4. Locally commit changes: `git commit` (or use the Visual Studio Code user interface)
5. Repeat steps 1-4 until ready to push changes
6. Check for API signature changes: `rush extract-api`. This will update the signature files, located in `common/api`. **Note:** before doing this, first do the following:
   - Be sure that your branch is up to date with the target branch (i.e. `git merge origin/master`)
   - Cleanup your build output: `rush clean`
   - Rebuild the project: `rush build`
7. Review any diffs to the API signature files in the `common/api` directory to ensure they are compatible with the intended release of the package.
   - If any differences are in packages not modified on this branch, revert the changes before committing.
8. Add changelog entry (which could potentially cover several commits): `rush change`
9. Follow prompts to enter a change description or press ENTER if the change does not warrant a changelog entry. If multiple packages have changed, multiple sets of prompts will be presented. If the changes are only to non-published packages (like **display-test-app**), then `rush change` will indicate that a changelog entry is not needed.
10. Completing the `rush change` prompts will cause new changelog entry JSON files to be created.
11. Add and commit the changelog JSON files and any API signature updates.
12. Publish changes on the branch and open a pull request.

> If executing scripts from `package.json` files in any of the subdirectories, we recommend using [`rushx`](https://rushjs.io/pages/commands/rushx/) over `npm`.

If using the command line, steps 8 through 11 above can be completed in one step by running `rushchange.bat` from the imodeljs root directory.
Only use `rushchange.bat` if none of the changes require a changelog entry.

> Note: The CI build will break if changes are pushed without running `rush change` and `rush extract-api` (if the API was changed). The fix will be to complete steps 6 through 11.

Here is a sample [changelog](https://github.com/microsoft/rushstack/blob/master/apps/rush/CHANGELOG.md) to demonstrate the level of detail expected.

## Updating dependencies/devDependencies on packages within the monorepo

The version numbers of internal dependencies should not be manually edited.
These will be automatically updated by the overall _version bump_ workflow.
Note that the packages are published by CI builds only.

## Updating dependencies/devDependencies on packages external to monorepo

Use these instructions to update dependencies and devDependencies on external packages (ones that live outside of this monorepo).

1. Edit the appropriate `package.json` file to update the semantic version range
2. Run `rush check` to make sure that you are specifying consistent versions across the repository
3. Run `rush update` to make sure the newer version of the module specified in #1 is installed
>>>>>>> 7bb79400

### Developer Quick Start

The following instructions will quickly set the repo up for you to edit the source code and contribute:

1. Clone the repository locally: `git clone https://github.com/iTwin/itwinjs-core.git`
2. Install dependencies: `rush install`
3. Build source: `rush build`
4. Run tests: `rush cover`

For more information, our [Contributing guide](./CONTRIBUTING.md) contains detailed instructions on typical source code editing workflows, our contribution standards, FAQs, instructions on how to post questions and et cetera.

## Licensing

Copyright © Bentley Systems, Incorporated. All rights reserved. See [LICENSE.md](./LICENSE.md) for license terms and full copyright notice.<|MERGE_RESOLUTION|>--- conflicted
+++ resolved
@@ -26,9 +26,6 @@
 
 See [rush.json](./rush.json) for the complete list of packages and [Versioning.md](./Versioning.md) for package and API versioning policies.
 
-<<<<<<< HEAD
-## Quick Start
-=======
 Each package has its own **node_modules** directory that contains symbolic links to _common_ dependencies managed by Rush.
 
 ## Features
@@ -37,10 +34,12 @@
 - ✅ Aggregate Engineering Models, Reality Data, Geographic Information Systems, Internet of Things (IoT) Data, and other standard formats
 - ✅ Visualize data and engineering changes in 3D and 4D
 - ✅ Analyze data to gain insights and drive new business outcomes across multiple platforms
->>>>>>> 7bb79400
+
+## Quick Start
 
 - This is a [sample](https://www.itwinjs.org/sandboxes/iTwinPlatform/3d%20Viewer) of an iTwin viewer - a frontend application that displays infrastructure projects on browsers. It uses many of the APIs and libraries published from this repository.
 - You can also look at [other samples](https://developer.bentley.com/samples/) which showcases the capabilities of iTwin.js, and the iTwin Platform.
+
 ## Prerequisites
 
 - [Git](https://git-scm.com/)
@@ -52,74 +51,7 @@
 
 > See [supported platforms](./docs/learning/SupportedPlatforms.md) for further information.
 
-
-<<<<<<< HEAD
 ## Contribution
-=======
-1. Clone repository (first time) with `git clone` or pull updates to the repository (subsequent times) with `git pull`
-2. Install dependencies: `rush install`
-3. Clean: `rush clean`
-4. Build source: `rush build`
-5. Run tests: `rush cover`
-
-The `-v` option for `rush` is short for `--verbose` which results in a more verbose command.
-
-The above commands iterate and perform their action against each package in the monorepo.
-
-If you get an error similar to the following, it means that the repo has stopped making use of an npm package that was used in the past.
-
-```
-[Error: ENOENT: no such file or directory, stat '/.../itwinjs-core/test-apps/display-test-app/node_modules/@bentley/react-scripts']
-```
-
-To fix this build error, you should completely remove the node_modules directory that is referenced in the error with `rush purge`, and then rerun `rush install`.
-
-For incremental builds, the `rush build` command can be used to only build packages that have changes versus `rush rebuild` which always rebuilds all packages.
-
-> Note: It is a good idea to `rush install` after each `git pull` as dependencies may have changed.
-
-## Source Code Edit Workflow
-
-1. Make source code changes on a new Git branch
-2. Ensure unit tests pass when run locally: `rush cover`
-3. Ensure linting passes when run locally: `rush lint`
-4. Locally commit changes: `git commit` (or use the Visual Studio Code user interface)
-5. Repeat steps 1-4 until ready to push changes
-6. Check for API signature changes: `rush extract-api`. This will update the signature files, located in `common/api`. **Note:** before doing this, first do the following:
-   - Be sure that your branch is up to date with the target branch (i.e. `git merge origin/master`)
-   - Cleanup your build output: `rush clean`
-   - Rebuild the project: `rush build`
-7. Review any diffs to the API signature files in the `common/api` directory to ensure they are compatible with the intended release of the package.
-   - If any differences are in packages not modified on this branch, revert the changes before committing.
-8. Add changelog entry (which could potentially cover several commits): `rush change`
-9. Follow prompts to enter a change description or press ENTER if the change does not warrant a changelog entry. If multiple packages have changed, multiple sets of prompts will be presented. If the changes are only to non-published packages (like **display-test-app**), then `rush change` will indicate that a changelog entry is not needed.
-10. Completing the `rush change` prompts will cause new changelog entry JSON files to be created.
-11. Add and commit the changelog JSON files and any API signature updates.
-12. Publish changes on the branch and open a pull request.
-
-> If executing scripts from `package.json` files in any of the subdirectories, we recommend using [`rushx`](https://rushjs.io/pages/commands/rushx/) over `npm`.
-
-If using the command line, steps 8 through 11 above can be completed in one step by running `rushchange.bat` from the imodeljs root directory.
-Only use `rushchange.bat` if none of the changes require a changelog entry.
-
-> Note: The CI build will break if changes are pushed without running `rush change` and `rush extract-api` (if the API was changed). The fix will be to complete steps 6 through 11.
-
-Here is a sample [changelog](https://github.com/microsoft/rushstack/blob/master/apps/rush/CHANGELOG.md) to demonstrate the level of detail expected.
-
-## Updating dependencies/devDependencies on packages within the monorepo
-
-The version numbers of internal dependencies should not be manually edited.
-These will be automatically updated by the overall _version bump_ workflow.
-Note that the packages are published by CI builds only.
-
-## Updating dependencies/devDependencies on packages external to monorepo
-
-Use these instructions to update dependencies and devDependencies on external packages (ones that live outside of this monorepo).
-
-1. Edit the appropriate `package.json` file to update the semantic version range
-2. Run `rush check` to make sure that you are specifying consistent versions across the repository
-3. Run `rush update` to make sure the newer version of the module specified in #1 is installed
->>>>>>> 7bb79400
 
 ### Developer Quick Start
 
